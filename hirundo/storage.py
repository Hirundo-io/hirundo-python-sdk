--- conflicted
+++ resolved
@@ -79,14 +79,10 @@
 
 
 class StorageIntegration(BaseModel):
-<<<<<<< HEAD
-    id: Union[int, None] = None
+    id: typing.Optional[int] = None
     """
     The ID of the `StorageIntegration` in the Hirundo system.
     """
-=======
-    id: typing.Optional[int] = None
->>>>>>> 73f6a7ff
 
     organization_id: typing.Optional[int] = None
     """
@@ -198,7 +194,6 @@
     """
 
     @staticmethod
-<<<<<<< HEAD
     def get_by_id(storage_integration_id: int) -> "StorageIntegration":
         """
         Retrieves a `StorageIntegration` instance from the server by its ID
@@ -234,9 +229,6 @@
     def list(
         organization_id: typing.Optional[int] = None,
     ) -> list["StorageIntegration"]:
-=======
-    def list(organization_id: typing.Optional[int] = None) -> list[dict]:
->>>>>>> 73f6a7ff
         """
         Lists all the `StorageIntegration`'s created by user's default organization
         Note: The return type is `list[dict]` and not `list[StorageIntegration]`
