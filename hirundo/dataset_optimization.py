import json
import typing
from collections.abc import AsyncGenerator, Generator
from enum import Enum
from io import StringIO
from typing import Union, overload

import httpx
import pandas as pd
import requests
from pydantic import BaseModel, Field, model_validator
from tqdm import tqdm
from tqdm.contrib.logging import logging_redirect_tqdm

from hirundo._env import API_HOST
from hirundo._headers import get_auth_headers, json_headers
from hirundo._iter_sse_retrying import aiter_sse_retrying, iter_sse_retrying
from hirundo._timeouts import MODIFY_TIMEOUT, READ_TIMEOUT
from hirundo.enum import DatasetMetadataType, LabellingType
from hirundo.logger import get_logger
from hirundo.storage import StorageIntegration, StorageLink

logger = get_logger(__name__)


class HirundoError(Exception):
    """
    Custom exception used to indicate errors in `hirundo` dataset optimization runs
    """

    pass


MAX_RETRIES = 200  # Max 200 retries for HTTP SSE connection


class RunStatus(Enum):
    STARTED = "STARTED"
    PENDING = "PENDING"
    SUCCESS = "SUCCESS"
    FAILURE = "FAILURE"
    AWAITING_MANUAL_APPROVAL = "AWAITING MANUAL APPROVAL"
    RETRYING = "RETRYING"


STATUS_TO_TEXT_MAP = {
    RunStatus.STARTED.value: "Optimization run in progress. Downloading dataset",
    RunStatus.PENDING.value: "Optimization run queued and not yet started",
    RunStatus.SUCCESS.value: "Optimization run completed successfully",
    RunStatus.FAILURE.value: "Optimization run failed",
    RunStatus.AWAITING_MANUAL_APPROVAL.value: "Awaiting manual approval",
    RunStatus.RETRYING.value: "Optimization run failed. Retrying",
}
STATUS_TO_PROGRESS_MAP = {
    RunStatus.STARTED.value: 0.0,
    RunStatus.PENDING.value: 0.0,
    RunStatus.SUCCESS.value: 100.0,
    RunStatus.FAILURE.value: 100.0,
    RunStatus.AWAITING_MANUAL_APPROVAL.value: 100.0,
    RunStatus.RETRYING.value: 0.0,
}


class DatasetOptimizationResults(BaseModel):
    suspects: pd.DataFrame
    """
    A pandas DataFrame containing the results of the optimization run
    """
    warnings_and_errors: pd.DataFrame
    """
    A pandas DataFrame containing the warnings and errors of the optimization run
    """


class OptimizationDataset(BaseModel):
    name: str
    """
    The name of the dataset. Used to identify it amongst the list of datasets
    belonging to your organization in `hirundo`.
    """
    labelling_type: LabellingType
    """
    Indicates the labelling type of the dataset. The labelling type can be one of the following:
    - `LabellingType.SingleLabelClassification`: Indicates that the dataset is for classification tasks
    - `LabellingType.ObjectDetection`: Indicates that the dataset is for object detection tasks
    """
    dataset_storage: Union[StorageLink, None]
    """
    The storage link to the dataset. This can be a link to a file or a directory containing the dataset.
    If `None`, the `dataset_id` field must be set.
    """

    classes: list[str]
    """
    A full list of possible classes used in classification / object detection.
    It is currently required for clarity and performance.
    """
    dataset_metadata_path: str = "metadata.csv"
    """
    The path to the dataset metadata file within storage integration, e.g. S3 Bucket / GCP Bucket / Azure Blob storage / Git repo.
    Note: This path will be prefixed with the `StorageLink`'s `path`.
    """
    dataset_metadata_type: DatasetMetadataType = DatasetMetadataType.HirundoCSV
    """
    The type of dataset metadata file. The dataset metadata file can be one of the following:
    - `DatasetMetadataType.HirundoCSV`: Indicates that the dataset metadata file is a CSV file with the Hirundo format

    Currently no other formats are supported. Future versions of `hirundo` may support additional formats.
    """

    storage_integration_id: Union[int, None] = Field(default=None, init=False)
    """
    The ID of the storage integration used to store the dataset and metadata.
    """
    dataset_id: Union[int, None] = Field(default=None, init=False)
    """
    The ID of the dataset created on the server.
    """
    run_id: Union[str, None] = Field(default=None, init=False)
    """
    The ID of the Dataset Optimization run created on the server.
    """

    @model_validator(mode="after")
    def validate_dataset(self):
        if self.dataset_storage is None and self.storage_integration_id is None:
            raise ValueError("No dataset storage has been provided")
        return self

    @staticmethod
    def list(organization_id: Union[int, None] = None) -> list[dict]:
        """
        Lists all the `OptimizationDataset` instances created by user's default organization
        or the `organization_id` passed
        Note: The return type is `list[dict]` and not `list[OptimizationDataset]`

        Args:
            organization_id: The ID of the organization to list the datasets for.
        """
        response = requests.get(
            f"{API_HOST}/dataset-optimization/dataset/",
            params={"dataset_organization_id": organization_id},
            headers=get_auth_headers(),
            timeout=READ_TIMEOUT,
        )
        response.raise_for_status()
        return response.json()

    @staticmethod
    def delete_by_id(dataset_id: int) -> None:
        """
        Deletes a `OptimizationDataset` instance from the server by its ID

        Args:
            dataset_id: The ID of the `OptimizationDataset` instance to delete
        """
        response = requests.delete(
            f"{API_HOST}/dataset-optimization/dataset/{dataset_id}",
            headers=get_auth_headers(),
            timeout=MODIFY_TIMEOUT,
        )
        response.raise_for_status()
        logger.info("Deleted dataset with ID: %s", dataset_id)

    def delete(self, storage_integration=True) -> None:
        """
        Deletes the active `OptimizationDataset` instance from the server.
        It can only be used on a `OptimizationDataset` instance that has been created.

        Args:
            storage_integration: If True, the `OptimizationDataset`'s `StorageIntegration` will also be deleted

        Note: If `storage_integration` is not set to `False` then the `storage_integration_id` must be set
        This can either be set manually or by creating the `StorageIntegration` instance via the `OptimizationDataset`'s
        `create` method
        """
        if storage_integration:
            if not self.storage_integration_id:
                raise ValueError("No storage integration has been created")
            StorageIntegration.delete_by_id(self.storage_integration_id)
        if not self.dataset_id:
            raise ValueError("No dataset has been created")
        self.delete_by_id(self.dataset_id)

    def create(self) -> int:
        """
        Create a `OptimizationDataset` instance on the server.
        If `storage_integration_id` is not set, it will be created.
        """
        if not self.dataset_storage:
            raise ValueError("No dataset storage has been provided")
        if (
            self.dataset_storage
            and self.dataset_storage.storage_integration
            and not self.storage_integration_id
        ):
            self.storage_integration_id = (
                self.dataset_storage.storage_integration.create()
            )
        model_dict = self.model_dump()
        # ⬆️ Get dict of model fields from Pydantic model instance
        dataset_response = requests.post(
            f"{API_HOST}/dataset-optimization/dataset/",
            json={
                "dataset_storage": {
                    "storage_integration_id": self.storage_integration_id,
                    "path": self.dataset_storage.path,
                },
                **{k: model_dict[k] for k in model_dict.keys() - {"dataset_storage"}},
            },
            headers={
                **json_headers,
                **get_auth_headers(),
            },
            timeout=MODIFY_TIMEOUT,
        )
        dataset_response.raise_for_status()
        self.dataset_id = dataset_response.json()["id"]
        if not self.dataset_id:
            raise HirundoError("Failed to create the dataset")
        logger.info("Created dataset with ID: %s", self.dataset_id)
        return self.dataset_id

    @staticmethod
    def launch_optimization_run(dataset_id: int) -> str:
        """
        Run the dataset optimization process on the server using the dataset with the given ID
        i.e. `dataset_id`.

        Args:
            dataset_id: The ID of the dataset to run optimization on.

        Returns:
            ID of the run (`run_id`).
        """
        run_response = requests.post(
            f"{API_HOST}/dataset-optimization/run/{dataset_id}",
            headers=get_auth_headers(),
            timeout=MODIFY_TIMEOUT,
        )
        run_response.raise_for_status()
        return run_response.json()["run_id"]

    def run_optimization(self) -> str:
        """
        If the dataset was not created on the server yet, it is created.
        Run the dataset optimization process on the server using the active `OptimizationDataset` instance

        Returns:
            An ID of the run (`run_id`) and stores that `run_id` on the instance
        """
        try:
            if not self.dataset_id:
                self.dataset_id = self.create()
            run_id = self.launch_optimization_run(self.dataset_id)
            self.run_id = run_id
            logger.info("Started the run with ID: %s", run_id)
            return run_id
        except requests.HTTPError as error:
            try:
                content = error.response.json()
                logger.error(
                    "HTTP Error! Status code:",
                    error.response.status_code,
                    "Content:",
                    content,
                )
            except Exception:
                content = error.response.text
            raise HirundoError(
                f"Failed to start the run. Status code: {error.response.status_code} Content: {content}"
            ) from error
        except Exception as error:
            raise HirundoError(f"Failed to start the run: {error}") from error

    def clean_ids(self):
        """
        Reset `dataset_id`, `storage_integration_id`, and `run_id` values on the instance to default value of `None`
        """
        self.storage_integration_id = None
        self.dataset_id = None
        self.run_id = None

    @staticmethod
    def _clean_df_index(df: "pd.DataFrame") -> "pd.DataFrame":
        """
        Clean the index of a dataframe in case it has unnamed columns.

        Args:
            df (DataFrame): Dataframe to clean

        Returns:
            DataFrame: Cleaned dataframe
        """
        index_cols = sorted(
            [col for col in df.columns if col.startswith("Unnamed")], reverse=True
        )
        if len(index_cols) > 0:
            df.set_index(index_cols.pop(), inplace=True)
            df.rename_axis(index=None, columns=None, inplace=True)
            if len(index_cols) > 0:
                df.drop(columns=index_cols, inplace=True)

        return df

    @staticmethod
    def _read_csvs_to_df(data: dict):
        if data["state"] == RunStatus.SUCCESS.value:
            data["result"]["suspects"] = OptimizationDataset._clean_df_index(
                pd.read_csv(StringIO(data["result"]["suspects"]))
            )
            data["result"]["warnings_and_errors"] = OptimizationDataset._clean_df_index(
                pd.read_csv(StringIO(data["result"]["warnings_and_errors"]))
            )
        else:
            pass

    @staticmethod
    def _check_run_by_id(run_id: str, retry=0) -> Generator[dict, None, None]:
        if retry > MAX_RETRIES:
            raise HirundoError("Max retries reached")
        last_event = None
        with httpx.Client(timeout=httpx.Timeout(None, connect=5.0)) as client:
            for sse in iter_sse_retrying(
                client,
                "GET",
                f"{API_HOST}/dataset-optimization/run/{run_id}",
                headers=get_auth_headers(),
            ):
                if sse.event == "ping":
                    continue
                logger.debug(
                    "[SYNC] received event: %s with data: %s and ID: %s and retry: %s",
                    sse.event,
                    sse.data,
                    sse.id,
                    sse.retry,
                )
                last_event = json.loads(sse.data)
                if not last_event:
                    continue
                data = last_event["data"]
                OptimizationDataset._read_csvs_to_df(data)
                yield data
        if not last_event or last_event["data"]["state"] == RunStatus.PENDING.value:
            OptimizationDataset._check_run_by_id(run_id, retry + 1)

    @staticmethod
    @overload
    def check_run_by_id(
        run_id: str, stop_on_manual_approval: typing.Literal[True]
<<<<<<< HEAD
    ) -> typing.Optional[DatasetOptimizationResults]:
        ...
=======
    ) -> typing.Optional[pd.DataFrame]: ...
>>>>>>> d199ffe1

    @staticmethod
    @overload
    def check_run_by_id(
        run_id: str, stop_on_manual_approval: typing.Literal[False] = False
<<<<<<< HEAD
    ) -> DatasetOptimizationResults:
        ...
=======
    ) -> pd.DataFrame: ...
>>>>>>> d199ffe1

    @staticmethod
    @overload
    def check_run_by_id(
        run_id: str, stop_on_manual_approval: bool
<<<<<<< HEAD
    ) -> typing.Optional[DatasetOptimizationResults]:
        ...
=======
    ) -> typing.Optional[pd.DataFrame]: ...
>>>>>>> d199ffe1

    @staticmethod
    def check_run_by_id(
        run_id: str, stop_on_manual_approval: bool = False
    ) -> typing.Optional[DatasetOptimizationResults]:
        """
        Check the status of a run given its ID

        Args:
            run_id: The `run_id` produced by a `run_optimization` call
            stop_on_manual_approval: If True, the function will return `None` if the run is awaiting manual approval

        Returns:
            A DatasetOptimizationResults object with the results of the optimization run

        Raises:
            HirundoError: If the maximum number of retries is reached or if the run fails
        """
        logger.debug("Checking run with ID: %s", run_id)
        with logging_redirect_tqdm():
            t = tqdm(total=100.0)
            for iteration in OptimizationDataset._check_run_by_id(run_id):
<<<<<<< HEAD
                if iteration["state"] == RunStatus.SUCCESS.value:
                    t.set_description("Optimization run completed successfully")
                    t.n = 100.0
                    t.refresh()
                    t.close()
                    return DatasetOptimizationResults(
                        suspects=iteration["result"]["suspects"],
                        warnings_and_errors=iteration["result"]["warnings_and_errors"],
                    )
                elif iteration["state"] == RunStatus.PENDING.value:
                    t.set_description("Optimization run queued and not yet started")
                    t.n = 0.0
                    t.refresh()
                elif iteration["state"] == RunStatus.STARTED.value:
                    t.set_description(
                        "Optimization run in progress. Downloading dataset"
                    )
                    t.n = 0.0
=======
                if iteration["state"] in STATUS_TO_PROGRESS_MAP:
                    t.set_description(STATUS_TO_TEXT_MAP[iteration["state"]])
                    t.n = STATUS_TO_PROGRESS_MAP[iteration["state"]]
>>>>>>> d199ffe1
                    t.refresh()
                    if iteration["state"] == RunStatus.FAILURE.value:
                        raise HirundoError(
                            f"Optimization run failed with error: {iteration['result']}"
                        )
                    elif iteration["state"] == RunStatus.SUCCESS.value:
                        t.close()
                        return iteration["result"]
                    elif (
                        iteration["state"] == RunStatus.AWAITING_MANUAL_APPROVAL.value
                        and stop_on_manual_approval
                    ):
                        t.close()
                        return None
                elif iteration["state"] is None:
                    if (
                        iteration["result"]
                        and isinstance(iteration["result"], dict)
                        and iteration["result"]["result"]
                        and isinstance(iteration["result"]["result"], str)
                    ):
                        current_progress_percentage = float(
                            iteration["result"]["result"].removesuffix("% done")
                        )
                        desc = (
                            "Optimization run completed. Uploading results"
                            if current_progress_percentage == 100.0
                            else "Optimization run in progress"
                        )
                        t.set_description(desc)
                        t.n = current_progress_percentage
                        t.refresh()
        raise HirundoError("Optimization run failed with an unknown error")

    @overload
    def check_run(
        self, stop_on_manual_approval: typing.Literal[True]
<<<<<<< HEAD
    ) -> typing.Optional[DatasetOptimizationResults]:
        ...
=======
    ) -> typing.Union[pd.DataFrame, None]: ...
>>>>>>> d199ffe1

    @overload
    def check_run(
        self, stop_on_manual_approval: typing.Literal[False] = False
<<<<<<< HEAD
    ) -> DatasetOptimizationResults:
        ...
=======
    ) -> pd.DataFrame: ...
>>>>>>> d199ffe1

    def check_run(
        self, stop_on_manual_approval: bool = False
    ) -> typing.Optional[DatasetOptimizationResults]:
        """
        Check the status of the current active instance's run.

        Returns:
            A pandas DataFrame with the results of the optimization run

        """
        if not self.run_id:
            raise ValueError("No run has been started")
        return self.check_run_by_id(self.run_id, stop_on_manual_approval)

    @staticmethod
    async def acheck_run_by_id(run_id: str, retry=0) -> AsyncGenerator[dict, None]:
        """
        Async version of :func:`check_run_by_id`

        Check the status of a run given its ID.

        This generator will produce values to show progress of the run.

        Args:
            run_id: The `run_id` produced by a `run_optimization` call
            retry: A number used to track the number of retries to limit re-checks. *Do not* provide this value manually.

        Yields:
            Each event will be a dict, where:
            - `"state"` is PENDING, STARTED, RETRY, FAILURE or SUCCESS
            - `"result"` is a string describing the progress as a percentage for a PENDING state, or the error for a FAILURE state or the results for a SUCCESS state

        """
        logger.debug("Checking run with ID: %s", run_id)
        if retry > MAX_RETRIES:
            raise HirundoError("Max retries reached")
        last_event = None
        async with httpx.AsyncClient(
            timeout=httpx.Timeout(None, connect=5.0)
        ) as client:
            async_iterator = await aiter_sse_retrying(
                client,
                "GET",
                f"{API_HOST}/dataset-optimization/run/{run_id}",
                headers=get_auth_headers(),
            )
            async for sse in async_iterator:
                if sse.event == "ping":
                    continue
                logger.debug(
                    "[ASYNC] Received event: %s with data: %s and ID: %s and retry: %s",
                    sse.event,
                    sse.data,
                    sse.id,
                    sse.retry,
                )
                last_event = json.loads(sse.data)
                yield last_event["data"]
        if not last_event or last_event["data"]["state"] == RunStatus.PENDING.value:
            OptimizationDataset.acheck_run_by_id(run_id, retry + 1)

    async def acheck_run(self) -> AsyncGenerator[dict, None]:
        """
        Async version of :func:`check_run`

        Check the status of the current active instance's run.

        This generator will produce values to show progress of the run.

        Yields:
            Each event will be a dict, where:
            - `"state"` is PENDING, STARTED, RETRY, FAILURE or SUCCESS
            - `"result"` is a string describing the progress as a percentage for a PENDING state, or the error for a FAILURE state or the results for a SUCCESS state

        """
        if not self.run_id:
            raise ValueError("No run has been started")
        async for iteration in self.acheck_run_by_id(self.run_id):
            yield iteration

    @staticmethod
    def cancel_by_id(run_id: str) -> None:
        """
        Cancel the dataset optimization run for the given `run_id`.

        Args:
            run_id: The ID of the run to cancel
        """
        if not run_id:
            raise ValueError("No run has been started")
        logger.info("Cancelling run with ID: %s", run_id)
        response = requests.delete(
            f"{API_HOST}/dataset-optimization/run/{run_id}",
            headers=get_auth_headers(),
            timeout=MODIFY_TIMEOUT,
        )
        response.raise_for_status()

    def cancel(self) -> None:
        """
        Cancel the current active instance's run.
        """
        if not self.run_id:
            raise ValueError("No run has been started")
        self.cancel_by_id(self.run_id)<|MERGE_RESOLUTION|>--- conflicted
+++ resolved
@@ -349,34 +349,22 @@
     @overload
     def check_run_by_id(
         run_id: str, stop_on_manual_approval: typing.Literal[True]
-<<<<<<< HEAD
     ) -> typing.Optional[DatasetOptimizationResults]:
         ...
-=======
-    ) -> typing.Optional[pd.DataFrame]: ...
->>>>>>> d199ffe1
 
     @staticmethod
     @overload
     def check_run_by_id(
         run_id: str, stop_on_manual_approval: typing.Literal[False] = False
-<<<<<<< HEAD
     ) -> DatasetOptimizationResults:
         ...
-=======
-    ) -> pd.DataFrame: ...
->>>>>>> d199ffe1
 
     @staticmethod
     @overload
     def check_run_by_id(
         run_id: str, stop_on_manual_approval: bool
-<<<<<<< HEAD
     ) -> typing.Optional[DatasetOptimizationResults]:
         ...
-=======
-    ) -> typing.Optional[pd.DataFrame]: ...
->>>>>>> d199ffe1
 
     @staticmethod
     def check_run_by_id(
@@ -399,30 +387,9 @@
         with logging_redirect_tqdm():
             t = tqdm(total=100.0)
             for iteration in OptimizationDataset._check_run_by_id(run_id):
-<<<<<<< HEAD
-                if iteration["state"] == RunStatus.SUCCESS.value:
-                    t.set_description("Optimization run completed successfully")
-                    t.n = 100.0
-                    t.refresh()
-                    t.close()
-                    return DatasetOptimizationResults(
-                        suspects=iteration["result"]["suspects"],
-                        warnings_and_errors=iteration["result"]["warnings_and_errors"],
-                    )
-                elif iteration["state"] == RunStatus.PENDING.value:
-                    t.set_description("Optimization run queued and not yet started")
-                    t.n = 0.0
-                    t.refresh()
-                elif iteration["state"] == RunStatus.STARTED.value:
-                    t.set_description(
-                        "Optimization run in progress. Downloading dataset"
-                    )
-                    t.n = 0.0
-=======
                 if iteration["state"] in STATUS_TO_PROGRESS_MAP:
                     t.set_description(STATUS_TO_TEXT_MAP[iteration["state"]])
                     t.n = STATUS_TO_PROGRESS_MAP[iteration["state"]]
->>>>>>> d199ffe1
                     t.refresh()
                     if iteration["state"] == RunStatus.FAILURE.value:
                         raise HirundoError(
@@ -430,7 +397,12 @@
                         )
                     elif iteration["state"] == RunStatus.SUCCESS.value:
                         t.close()
-                        return iteration["result"]
+                        return DatasetOptimizationResults(
+                            suspects=iteration["result"]["suspects"],
+                            warnings_and_errors=iteration["result"][
+                                "warnings_and_errors"
+                            ],
+                        )
                     elif (
                         iteration["state"] == RunStatus.AWAITING_MANUAL_APPROVAL.value
                         and stop_on_manual_approval
@@ -460,22 +432,14 @@
     @overload
     def check_run(
         self, stop_on_manual_approval: typing.Literal[True]
-<<<<<<< HEAD
     ) -> typing.Optional[DatasetOptimizationResults]:
         ...
-=======
-    ) -> typing.Union[pd.DataFrame, None]: ...
->>>>>>> d199ffe1
 
     @overload
     def check_run(
         self, stop_on_manual_approval: typing.Literal[False] = False
-<<<<<<< HEAD
     ) -> DatasetOptimizationResults:
         ...
-=======
-    ) -> pd.DataFrame: ...
->>>>>>> d199ffe1
 
     def check_run(
         self, stop_on_manual_approval: bool = False
