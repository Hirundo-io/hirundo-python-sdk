--- conflicted
+++ resolved
@@ -98,7 +98,7 @@
 
 
 class OptimizationDataset(BaseModel):
-    id: Union[int, None] = Field(default=None)
+    id: typing.Optional[int] = Field(default=None)
     """
     The ID of the dataset created on the server.
     """
@@ -113,15 +113,11 @@
     - `LabellingType.SingleLabelClassification`: Indicates that the dataset is for classification tasks
     - `LabellingType.ObjectDetection`: Indicates that the dataset is for object detection tasks
     """
-<<<<<<< HEAD
-    storage_integration_id: Union[int, None] = None
+    storage_integration_id: typing.Optional[int] = None
     """
     The ID of the storage integration used to store the dataset and metadata.
     """
-    storage_integration: Union[StorageIntegration, None] = None
-=======
-    dataset_storage: typing.Optional[StorageLink]
->>>>>>> 73f6a7ff
+    storage_integration: typing.Optional[StorageIntegration] = None
     """
     The `StorageIntegration` instance to link to.
     """
@@ -151,17 +147,6 @@
     Currently no other formats are supported. Future versions of `hirundo` may support additional formats.
     """
 
-<<<<<<< HEAD
-=======
-    storage_integration_id: typing.Optional[int] = Field(default=None, init=False)
-    """
-    The ID of the storage integration used to store the dataset and metadata.
-    """
-    dataset_id: typing.Optional[int] = Field(default=None, init=False)
-    """
-    The ID of the dataset created on the server.
-    """
->>>>>>> 73f6a7ff
     run_id: typing.Optional[str] = Field(default=None, init=False)
     """
     The ID of the Dataset Optimization run created on the server.
@@ -185,7 +170,6 @@
         return self
 
     @staticmethod
-<<<<<<< HEAD
     def get_by_id(dataset_id: int) -> "OptimizationDataset":
         """
         Get a `OptimizationDataset` instance from the server by its ID
@@ -220,10 +204,9 @@
         return OptimizationDataset(**dataset)
 
     @staticmethod
-    def list(organization_id: Union[int, None] = None) -> list["OptimizationDataset"]:
-=======
-    def list(organization_id: typing.Optional[int] = None) -> list[dict]:
->>>>>>> 73f6a7ff
+    def list(
+        organization_id: typing.Optional[int] = None,
+    ) -> list["OptimizationDataset"]:
         """
         Lists all the `OptimizationDataset` instances created by user's default organization
         or the `organization_id` passed
@@ -449,34 +432,19 @@
     @overload
     def check_run_by_id(
         run_id: str, stop_on_manual_approval: typing.Literal[True]
-<<<<<<< HEAD
-    ) -> typing.Optional[pd.DataFrame]:
-        ...
-=======
     ) -> typing.Optional[DatasetOptimizationResults]: ...
->>>>>>> 73f6a7ff
 
     @staticmethod
     @overload
     def check_run_by_id(
         run_id: str, stop_on_manual_approval: typing.Literal[False] = False
-<<<<<<< HEAD
-    ) -> pd.DataFrame:
-        ...
-=======
     ) -> DatasetOptimizationResults: ...
->>>>>>> 73f6a7ff
 
     @staticmethod
     @overload
     def check_run_by_id(
         run_id: str, stop_on_manual_approval: bool
-<<<<<<< HEAD
-    ) -> typing.Optional[pd.DataFrame]:
-        ...
-=======
     ) -> typing.Optional[DatasetOptimizationResults]: ...
->>>>>>> 73f6a7ff
 
     @staticmethod
     def check_run_by_id(
@@ -546,30 +514,16 @@
     @overload
     def check_run(
         self, stop_on_manual_approval: typing.Literal[True]
-<<<<<<< HEAD
-    ) -> typing.Optional[pd.DataFrame]:
-        ...
-=======
     ) -> typing.Optional[DatasetOptimizationResults]: ...
->>>>>>> 73f6a7ff
 
     @overload
     def check_run(
         self, stop_on_manual_approval: typing.Literal[False] = False
-<<<<<<< HEAD
-    ) -> pd.DataFrame:
-        ...
-
-    def check_run(
-        self, stop_on_manual_approval: bool = False
-    ) -> typing.Optional[pd.DataFrame]:
-=======
     ) -> DatasetOptimizationResults: ...
 
     def check_run(
         self, stop_on_manual_approval: bool = False
     ) -> typing.Optional[DatasetOptimizationResults]:
->>>>>>> 73f6a7ff
         """
         Check the status of the current active instance's run.
 
