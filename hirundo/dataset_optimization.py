import datetime
import json
import typing
from abc import ABC, abstractmethod
from collections.abc import AsyncGenerator, Generator
from enum import Enum
from io import StringIO
from typing import overload

import httpx
import numpy as np
import pandas as pd
import requests
from pandas._typing import DtypeArg
from pydantic import BaseModel, Field, model_validator
from tqdm import tqdm
from tqdm.contrib.logging import logging_redirect_tqdm

from hirundo._constraints import HirundoUrl
from hirundo._env import API_HOST
from hirundo._headers import get_auth_headers, json_headers
from hirundo._http import raise_for_status_with_reason
from hirundo._iter_sse_retrying import aiter_sse_retrying, iter_sse_retrying
from hirundo._timeouts import MODIFY_TIMEOUT, READ_TIMEOUT
from hirundo.enum import DatasetMetadataType, LabelingType
from hirundo.logger import get_logger
from hirundo.storage import ResponseStorageIntegration, StorageIntegration

logger = get_logger(__name__)


class HirundoError(Exception):
    """
    Custom exception used to indicate errors in `hirundo` dataset optimization runs
    """

    pass


MAX_RETRIES = 200  # Max 200 retries for HTTP SSE connection


class RunStatus(Enum):
    STARTED = "STARTED"
    PENDING = "PENDING"
    SUCCESS = "SUCCESS"
    FAILURE = "FAILURE"
    AWAITING_MANUAL_APPROVAL = "AWAITING MANUAL APPROVAL"
    RETRYING = "RETRYING"
    REVOKED = "REVOKED"
    REJECTED = "REJECTED"


STATUS_TO_TEXT_MAP = {
    RunStatus.STARTED.value: "Optimization run in progress. Downloading dataset",
    RunStatus.PENDING.value: "Optimization run queued and not yet started",
    RunStatus.SUCCESS.value: "Optimization run completed successfully",
    RunStatus.FAILURE.value: "Optimization run failed",
    RunStatus.AWAITING_MANUAL_APPROVAL.value: "Awaiting manual approval",
    RunStatus.RETRYING.value: "Optimization run failed. Retrying",
    RunStatus.REVOKED.value: "Optimization run was cancelled",
    RunStatus.REJECTED.value: "Optimization run was rejected",
}
STATUS_TO_PROGRESS_MAP = {
    RunStatus.STARTED.value: 0.0,
    RunStatus.PENDING.value: 0.0,
    RunStatus.SUCCESS.value: 100.0,
    RunStatus.FAILURE.value: 100.0,
    RunStatus.AWAITING_MANUAL_APPROVAL.value: 100.0,
    RunStatus.RETRYING.value: 0.0,
    RunStatus.REVOKED.value: 100.0,
    RunStatus.REJECTED.value: 0.0,
}


class DatasetOptimizationResults(BaseModel):
    model_config = {"arbitrary_types_allowed": True}

    suspects: pd.DataFrame
    """
    A pandas DataFrame containing the results of the optimization run
    """
    warnings_and_errors: pd.DataFrame
    """
    A pandas DataFrame containing the warnings and errors of the optimization run
    """


CUSTOMER_INTERCHANGE_DTYPES: DtypeArg = {
    "image_path": str,
    "label_path": str,
    "segments_mask_path": str,
    "segment_id": np.int32,
    "label": str,
    "bbox_id": str,
    "xmin": np.float32,
    "ymin": np.float32,
    "xmax": np.float32,
    "ymax": np.float32,
    "suspect_level": np.float32,  # If exists, must be one of the values in the enum below
    "suggested_label": str,
    "suggested_label_conf": np.float32,
    "status": str,
    # ⬆️ If exists, must be one of the following:
    # NO_LABELS/MISSING_IMAGE/INVALID_IMAGE/INVALID_BBOX/INVALID_BBOX_SIZE/INVALID_SEG/INVALID_SEG_SIZE
}


class Metadata(BaseModel, ABC):
    type: DatasetMetadataType

    @property
    @abstractmethod
    def metadata_url(self) -> HirundoUrl:
        raise NotImplementedError()


class HirundoCSV(Metadata):
    """
    A dataset metadata file in the Hirundo CSV format
    """

    type: DatasetMetadataType = DatasetMetadataType.HirundoCSV
    csv_url: HirundoUrl
    """
<<<<<<< HEAD
    The URL to access the dataset metadata CSV file.
    e.g. `s3://my-bucket-name/my-folder/my-metadata.csv`, `gs://my-bucket-name/my-folder/my-metadata.csv`,
    or `ssh://my-username@my-repo-name/my-folder/my-metadata.csv`
    (or `file:///datasets/my-folder/my-metadata.csv` if using LOCAL storage type with on-premises installation)
=======
    Indicates the labelling type of the dataset. The labelling type can be one of the following:
    - `LabellingType.SINGLE_LABEL_CLASSIFICATION`: Indicates that the dataset is for classification tasks
    - `LabellingType.OBJECT_DETECTION`: Indicates that the dataset is for object detection tasks
    - `LabellingType.SPEECH_TO_TEXT`: Indicates that the dataset is for speech-to-text tasks
    """
    language: typing.Optional[str] = None
    """
    Language of the Speech-to-Text audio dataset. This is required for Speech-to-Text datasets.
>>>>>>> 28b7c399
    """

    @property
    def metadata_url(self) -> HirundoUrl:
        return self.csv_url


class COCO(Metadata):
    """
    A dataset metadata file in the COCO format
    """

    type: DatasetMetadataType = DatasetMetadataType.COCO
    json_url: HirundoUrl
    """
    The URL to access the dataset metadata JSON file.
    e.g. `s3://my-bucket-name/my-folder/my-metadata.json`, `gs://my-bucket-name/my-folder/my-metadata.json`,
    or `ssh://my-username@my-repo-name/my-folder/my-metadata.json`
    (or `file:///datasets/my-folder/my-metadata.json` if using LOCAL storage type with on-premises installation)
    """
    images_path_prefix: typing.Optional[str] = None
    """
    The prefix to add to the image paths in the COCO JSON file.
    """
<<<<<<< HEAD
=======
    dataset_metadata_type: DatasetMetadataType = DatasetMetadataType.HIRUNDO_CSV
    """
    The type of dataset metadata file. The dataset metadata file can be one of the following:
    - `DatasetMetadataType.HIRUNDO_CSV`: Indicates that the dataset metadata file is a CSV file with the Hirundo format
>>>>>>> 28b7c399

    @property
    def metadata_url(self) -> HirundoUrl:
        return self.json_url


LabelingInfo = typing.Union[HirundoCSV, COCO]
"""
The dataset labeling info. The dataset labeling info can be one of the following:
- `DatasetMetadataType.HirundoCSV`: Indicates that the dataset metadata file is a CSV file with the Hirundo format

Currently no other formats are supported. Future versions of `hirundo` may support additional formats.
"""


class OptimizationDataset(BaseModel):
    id: typing.Optional[int] = Field(default=None)
    """
    The ID of the dataset created on the server.
    """
    name: str
    """
    The name of the dataset. Used to identify it amongst the list of datasets
    belonging to your organization in `hirundo`.
    """
    labeling_type: LabelingType
    """
    Indicates the labeling type of the dataset. The labeling type can be one of the following:
    - `LabelingType.SingleLabelClassification`: Indicates that the dataset is for classification tasks
    - `LabelingType.ObjectDetection`: Indicates that the dataset is for object detection tasks
    """
    storage_integration_id: typing.Optional[int] = None
    """
    The ID of the storage integration used to store the dataset and metadata.
    """
    storage_integration: typing.Optional[StorageIntegration] = None
    """
    The `StorageIntegration` instance to link to.
    """
    data_root_url: HirundoUrl
    """
    Path for data (e.g. images) within the `StorageIntegration` instance,
    e.g. `s3://my-bucket-name/my-images-folder`, `gs://my-bucket-name/my-images-folder`,
    or `ssh://my-username@my-repo-name/my-images-folder`
    (or `file:///datasets/my-images-folder` if using LOCAL storage type with on-premises installation)

    Note: All CSV `image_path` entries in the metadata file should be relative to this folder.
    """

    classes: typing.Optional[list[str]] = None
    """
    A full list of possible classes used in classification / object detection.
    It is currently required for clarity and performance.
    """
    labeling_info: LabelingInfo

    run_id: typing.Optional[str] = Field(default=None, init=False)
    """
    The ID of the Dataset Optimization run created on the server.
    """

    status: typing.Optional[RunStatus] = None

    @model_validator(mode="after")
    def validate_dataset(self):
<<<<<<< HEAD
        if self.storage_integration is None and self.storage_integration_id is None:
            raise ValueError(
                "No dataset storage has been provided. Provide on via `storage_integration` or `storage_integration_id`"
            )
        elif (
            self.storage_integration is not None
            and self.storage_integration_id is not None
        ):
            raise ValueError(
                "Both `storage_integration` and `storage_integration_id` have been provided. Pick one."
            )
=======
        if self.dataset_storage is None and self.storage_integration_id is None:
            raise ValueError("No dataset storage has been provided")
        if (
            self.labelling_type == LabellingType.SPEECH_TO_TEXT
            and self.language is None
        ):
            raise ValueError("Language is required for Speech-to-Text datasets.")
        elif (
            self.labelling_type != LabellingType.SPEECH_TO_TEXT
            and self.language is not None
        ):
            raise ValueError("Language is only allowed for Speech-to-Text datasets.")
>>>>>>> 28b7c399
        return self

    @staticmethod
    def get_by_id(dataset_id: int) -> "OptimizationDataset":
        """
        Get a `OptimizationDataset` instance from the server by its ID

        Args:
            dataset_id: The ID of the `OptimizationDataset` instance to get
        """
        response = requests.get(
            f"{API_HOST}/dataset-optimization/dataset/{dataset_id}",
            headers=get_auth_headers(),
            timeout=READ_TIMEOUT,
        )
        raise_for_status_with_reason(response)
        dataset = response.json()
        return OptimizationDataset(**dataset)

    @staticmethod
    def get_by_name(name: str) -> "OptimizationDataset":
        """
        Get a `OptimizationDataset` instance from the server by its name

        Args:
            name: The name of the `OptimizationDataset` instance to get
        """
        response = requests.get(
            f"{API_HOST}/dataset-optimization/dataset/by-name/{name}",
            headers=get_auth_headers(),
            timeout=READ_TIMEOUT,
        )
        raise_for_status_with_reason(response)
        dataset = response.json()
        return OptimizationDataset(**dataset)

    @staticmethod
    def list(
        organization_id: typing.Optional[int] = None,
    ) -> list["DataOptimizationDatasetOut"]:
        """
        Lists all the `OptimizationDataset` instances created by user's default organization
        or the `organization_id` passed
        Note: The return type is `list[dict]` and not `list[OptimizationDataset]`

        Args:
            organization_id: The ID of the organization to list the datasets for.
        """
        response = requests.get(
            f"{API_HOST}/dataset-optimization/dataset/",
            params={"dataset_organization_id": organization_id},
            headers=get_auth_headers(),
            timeout=READ_TIMEOUT,
        )
        raise_for_status_with_reason(response)
        datasets = response.json()
        return [
            DataOptimizationDatasetOut(
                **ds,
            )
            for ds in datasets
        ]

    @staticmethod
    def delete_by_id(dataset_id: int) -> None:
        """
        Deletes a `OptimizationDataset` instance from the server by its ID

        Args:
            dataset_id: The ID of the `OptimizationDataset` instance to delete
        """
        response = requests.delete(
            f"{API_HOST}/dataset-optimization/dataset/{dataset_id}",
            headers=get_auth_headers(),
            timeout=MODIFY_TIMEOUT,
        )
        raise_for_status_with_reason(response)
        logger.info("Deleted dataset with ID: %s", dataset_id)

    def delete(self, storage_integration=True) -> None:
        """
        Deletes the active `OptimizationDataset` instance from the server.
        It can only be used on a `OptimizationDataset` instance that has been created.

        Args:
            storage_integration: If True, the `OptimizationDataset`'s `StorageIntegration` will also be deleted

        Note: If `storage_integration` is not set to `False` then the `storage_integration_id` must be set
        This can either be set manually or by creating the `StorageIntegration` instance via the `OptimizationDataset`'s
        `create` method
        """
        if storage_integration:
            if not self.storage_integration_id:
                raise ValueError("No storage integration has been created")
            StorageIntegration.delete_by_id(self.storage_integration_id)
        if not self.id:
            raise ValueError("No dataset has been created")
        self.delete_by_id(self.id)

    def create(self, replace_if_exists: bool = False) -> int:
        """
        Create a `OptimizationDataset` instance on the server.
        If `storage_integration_id` is not set, it will be created.
        """
        if self.storage_integration is None and self.storage_integration_id is None:
            raise ValueError("No dataset storage has been provided")
        if self.storage_integration and self.storage_integration_id is None:
            self.storage_integration_id = self.storage_integration.create(
                replace_if_exists=replace_if_exists,
            )
        model_dict = self.model_dump(mode="json")
        # ⬆️ Get dict of model fields from Pydantic model instance
        dataset_response = requests.post(
            f"{API_HOST}/dataset-optimization/dataset/",
            json={
                **{
                    k: model_dict[k]
                    for k in model_dict.keys() - {"storage_integration"}
                },
                "replace_if_exists": replace_if_exists,
            },
            headers={
                **json_headers,
                **get_auth_headers(),
            },
            timeout=MODIFY_TIMEOUT,
        )
        raise_for_status_with_reason(dataset_response)
<<<<<<< HEAD
        self.id = dataset_response.json()["id"]
        if not self.id:
            raise HirundoError("Failed to create the dataset")
        logger.info("Created dataset with ID: %s", self.id)
        return self.id
=======
        self.dataset_id = dataset_response.json()["id"]
        if not self.dataset_id:
            raise HirundoError("An error ocurred while trying to create the dataset")
        logger.info("Created dataset with ID: %s", self.dataset_id)
        return self.dataset_id
>>>>>>> 28b7c399

    @staticmethod
    def launch_optimization_run(dataset_id: int) -> str:
        """
        Run the dataset optimization process on the server using the dataset with the given ID
        i.e. `dataset_id`.

        Args:
            dataset_id: The ID of the dataset to run optimization on.

        Returns:
            ID of the run (`run_id`).
        """
        run_response = requests.post(
            f"{API_HOST}/dataset-optimization/run/{dataset_id}",
            headers=get_auth_headers(),
            timeout=MODIFY_TIMEOUT,
        )
        raise_for_status_with_reason(run_response)
        return run_response.json()["run_id"]

    def run_optimization(self, replace_if_exists: bool = False) -> str:
        """
        If the dataset was not created on the server yet, it is created.
        Run the dataset optimization process on the server using the active `OptimizationDataset` instance

        Returns:
            An ID of the run (`run_id`) and stores that `run_id` on the instance
        """
        try:
            if not self.id:
                self.id = self.create(replace_if_exists=replace_if_exists)
            run_id = self.launch_optimization_run(self.id)
            self.run_id = run_id
            logger.info("Started the run with ID: %s", run_id)
            return run_id
        except requests.HTTPError as error:
            try:
                content = error.response.json()
                logger.error(
                    "HTTP Error! Status code:",
                    error.response.status_code,
                    "Content:",
                    content,
                )
            except Exception:
                content = error.response.text
            raise HirundoError(
                f"Unable to start the run. Status code: {error.response.status_code} Content: {content}"
            ) from error
        except Exception as error:
            raise HirundoError(f"Unable to start the run: {error}") from error

    def clean_ids(self):
        """
        Reset `dataset_id`, `storage_integration_id`, and `run_id` values on the instance to default value of `None`
        """
        self.storage_integration_id = None
        self.id = None
        self.run_id = None

    @staticmethod
    def _clean_df_index(df: "pd.DataFrame") -> "pd.DataFrame":
        """
        Clean the index of a dataframe in case it has unnamed columns.

        Args:
            df (DataFrame): Dataframe to clean

        Returns:
            DataFrame: Cleaned dataframe
        """
        index_cols = sorted(
            [col for col in df.columns if col.startswith("Unnamed")], reverse=True
        )
        if len(index_cols) > 0:
            df.set_index(index_cols.pop(), inplace=True)
            df.rename_axis(index=None, columns=None, inplace=True)
            if len(index_cols) > 0:
                df.drop(columns=index_cols, inplace=True)

        return df

    @staticmethod
    def _read_csvs_to_df(data: dict):
        if data["state"] == RunStatus.SUCCESS.value:
            data["result"]["suspects"] = OptimizationDataset._clean_df_index(
                pd.read_csv(
                    StringIO(data["result"]["suspects"]),
                    dtype=CUSTOMER_INTERCHANGE_DTYPES,
                )
            )
            data["result"]["warnings_and_errors"] = OptimizationDataset._clean_df_index(
                pd.read_csv(
                    StringIO(data["result"]["warnings_and_errors"]),
                    dtype=CUSTOMER_INTERCHANGE_DTYPES,
                )
            )
        else:
            pass

    @staticmethod
    def _check_run_by_id(run_id: str, retry=0) -> Generator[dict, None, None]:
        if retry > MAX_RETRIES:
            raise HirundoError("Max retries reached")
        last_event = None
        with httpx.Client(timeout=httpx.Timeout(None, connect=5.0)) as client:
            for sse in iter_sse_retrying(
                client,
                "GET",
                f"{API_HOST}/dataset-optimization/run/{run_id}",
                headers=get_auth_headers(),
            ):
                if sse.event == "ping":
                    continue
                logger.debug(
                    "[SYNC] received event: %s with data: %s and ID: %s and retry: %s",
                    sse.event,
                    sse.data,
                    sse.id,
                    sse.retry,
                )
                last_event = json.loads(sse.data)
                if not last_event:
                    continue
                if "data" in last_event:
                    data = last_event["data"]
                else:
                    if "detail" in last_event:
                        raise HirundoError(last_event["detail"])
                    elif "reason" in last_event:
                        raise HirundoError(last_event["reason"])
                    else:
                        raise HirundoError("Unknown error")
                OptimizationDataset._read_csvs_to_df(data)
                yield data
        if not last_event or last_event["data"]["state"] == RunStatus.PENDING.value:
            OptimizationDataset._check_run_by_id(run_id, retry + 1)

    @staticmethod
    @overload
    def check_run_by_id(
        run_id: str, stop_on_manual_approval: typing.Literal[True]
    ) -> typing.Optional[DatasetOptimizationResults]: ...

    @staticmethod
    @overload
    def check_run_by_id(
        run_id: str, stop_on_manual_approval: typing.Literal[False] = False
    ) -> DatasetOptimizationResults: ...

    @staticmethod
    @overload
    def check_run_by_id(
        run_id: str, stop_on_manual_approval: bool
    ) -> typing.Optional[DatasetOptimizationResults]: ...

    @staticmethod
    def check_run_by_id(
        run_id: str, stop_on_manual_approval: bool = False
    ) -> typing.Optional[DatasetOptimizationResults]:
        """
        Check the status of a run given its ID

        Args:
            run_id: The `run_id` produced by a `run_optimization` call
            stop_on_manual_approval: If True, the function will return `None` if the run is awaiting manual approval

        Returns:
            A DatasetOptimizationResults object with the results of the optimization run

        Raises:
            HirundoError: If the maximum number of retries is reached or if the run fails
        """
        logger.debug("Checking run with ID: %s", run_id)
        with logging_redirect_tqdm():
            t = tqdm(total=100.0)
            for iteration in OptimizationDataset._check_run_by_id(run_id):
                if iteration["state"] in STATUS_TO_PROGRESS_MAP:
                    t.set_description(STATUS_TO_TEXT_MAP[iteration["state"]])
                    t.n = STATUS_TO_PROGRESS_MAP[iteration["state"]]
                    logger.debug("Setting progress to %s", t.n)
                    t.refresh()
                    if iteration["state"] in [
                        RunStatus.FAILURE.value,
                        RunStatus.REJECTED.value,
                        RunStatus.REVOKED.value,
                    ]:
                        raise HirundoError(
                            f"Optimization run failed with error: {iteration['result']}"
                        )
                    elif iteration["state"] == RunStatus.SUCCESS.value:
                        t.close()
                        return DatasetOptimizationResults(
                            suspects=iteration["result"]["suspects"],
                            warnings_and_errors=iteration["result"][
                                "warnings_and_errors"
                            ],
                        )
                    elif (
                        iteration["state"] == RunStatus.AWAITING_MANUAL_APPROVAL.value
                        and stop_on_manual_approval
                    ):
                        t.close()
                        return None
                elif iteration["state"] is None:
                    if (
                        iteration["result"]
                        and isinstance(iteration["result"], dict)
                        and iteration["result"]["result"]
                        and isinstance(iteration["result"]["result"], str)
                    ):
                        current_progress_percentage = float(
                            iteration["result"]["result"].removesuffix("% done")
                        )
                        desc = (
                            "Optimization run completed. Uploading results"
                            if current_progress_percentage == 100.0
                            else "Optimization run in progress"
                        )
                        t.set_description(desc)
                        t.n = current_progress_percentage
                        logger.debug("Setting progress to %s", t.n)
                        t.refresh()
        raise HirundoError("Optimization run failed with an unknown error")

    @overload
    def check_run(
        self, stop_on_manual_approval: typing.Literal[True]
    ) -> typing.Optional[DatasetOptimizationResults]: ...

    @overload
    def check_run(
        self, stop_on_manual_approval: typing.Literal[False] = False
    ) -> DatasetOptimizationResults: ...

    def check_run(
        self, stop_on_manual_approval: bool = False
    ) -> typing.Optional[DatasetOptimizationResults]:
        """
        Check the status of the current active instance's run.

        Returns:
            A pandas DataFrame with the results of the optimization run

        """
        if not self.run_id:
            raise ValueError("No run has been started")
        return self.check_run_by_id(self.run_id, stop_on_manual_approval)

    @staticmethod
    async def acheck_run_by_id(run_id: str, retry=0) -> AsyncGenerator[dict, None]:
        """
        Async version of :func:`check_run_by_id`

        Check the status of a run given its ID.

        This generator will produce values to show progress of the run.

        Args:
            run_id: The `run_id` produced by a `run_optimization` call
            retry: A number used to track the number of retries to limit re-checks. *Do not* provide this value manually.

        Yields:
            Each event will be a dict, where:
            - `"state"` is PENDING, STARTED, RETRY, FAILURE or SUCCESS
            - `"result"` is a string describing the progress as a percentage for a PENDING state, or the error for a FAILURE state or the results for a SUCCESS state

        """
        logger.debug("Checking run with ID: %s", run_id)
        if retry > MAX_RETRIES:
            raise HirundoError("Max retries reached")
        last_event = None
        async with httpx.AsyncClient(
            timeout=httpx.Timeout(None, connect=5.0)
        ) as client:
            async_iterator = await aiter_sse_retrying(
                client,
                "GET",
                f"{API_HOST}/dataset-optimization/run/{run_id}",
                headers=get_auth_headers(),
            )
            async for sse in async_iterator:
                if sse.event == "ping":
                    continue
                logger.debug(
                    "[ASYNC] Received event: %s with data: %s and ID: %s and retry: %s",
                    sse.event,
                    sse.data,
                    sse.id,
                    sse.retry,
                )
                last_event = json.loads(sse.data)
                yield last_event["data"]
        if not last_event or last_event["data"]["state"] == RunStatus.PENDING.value:
            OptimizationDataset.acheck_run_by_id(run_id, retry + 1)

    async def acheck_run(self) -> AsyncGenerator[dict, None]:
        """
        Async version of :func:`check_run`

        Check the status of the current active instance's run.

        This generator will produce values to show progress of the run.

        Yields:
            Each event will be a dict, where:
            - `"state"` is PENDING, STARTED, RETRY, FAILURE or SUCCESS
            - `"result"` is a string describing the progress as a percentage for a PENDING state, or the error for a FAILURE state or the results for a SUCCESS state

        """
        if not self.run_id:
            raise ValueError("No run has been started")
        async for iteration in self.acheck_run_by_id(self.run_id):
            yield iteration

    @staticmethod
    def cancel_by_id(run_id: str) -> None:
        """
        Cancel the dataset optimization run for the given `run_id`.

        Args:
            run_id: The ID of the run to cancel
        """
        if not run_id:
            raise ValueError("No run has been started")
        logger.info("Cancelling run with ID: %s", run_id)
        response = requests.delete(
            f"{API_HOST}/dataset-optimization/run/{run_id}",
            headers=get_auth_headers(),
            timeout=MODIFY_TIMEOUT,
        )
        raise_for_status_with_reason(response)

    def cancel(self) -> None:
        """
        Cancel the current active instance's run.
        """
        if not self.run_id:
            raise ValueError("No run has been started")
        self.cancel_by_id(self.run_id)


class DataOptimizationDatasetOut(BaseModel):
    id: int

    name: str
    labeling_type: LabelingType

    storage_integration: ResponseStorageIntegration

    data_root_url: HirundoUrl

    classes: typing.Optional[list[str]] = None
    labeling_info: LabelingInfo

    run_id: typing.Optional[str]
    organization_id: typing.Optional[int]
    creator_id: typing.Optional[int]
    created_at: datetime.datetime
    updated_at: datetime.datetime

    status: RunStatus<|MERGE_RESOLUTION|>--- conflicted
+++ resolved
@@ -120,15 +120,64 @@
     A dataset metadata file in the Hirundo CSV format
     """
 
-    type: DatasetMetadataType = DatasetMetadataType.HirundoCSV
+    type: DatasetMetadataType = DatasetMetadataType.HIRUNDO_CSV
     csv_url: HirundoUrl
     """
-<<<<<<< HEAD
     The URL to access the dataset metadata CSV file.
     e.g. `s3://my-bucket-name/my-folder/my-metadata.csv`, `gs://my-bucket-name/my-folder/my-metadata.csv`,
     or `ssh://my-username@my-repo-name/my-folder/my-metadata.csv`
     (or `file:///datasets/my-folder/my-metadata.csv` if using LOCAL storage type with on-premises installation)
-=======
+    """
+
+    @property
+    def metadata_url(self) -> HirundoUrl:
+        return self.csv_url
+
+
+class COCO(Metadata):
+    """
+    A dataset metadata file in the COCO format
+    """
+
+    type: DatasetMetadataType = DatasetMetadataType.COCO
+    json_url: HirundoUrl
+    """
+    The URL to access the dataset metadata JSON file.
+    e.g. `s3://my-bucket-name/my-folder/my-metadata.json`, `gs://my-bucket-name/my-folder/my-metadata.json`,
+    or `ssh://my-username@my-repo-name/my-folder/my-metadata.json`
+    (or `file:///datasets/my-folder/my-metadata.json` if using LOCAL storage type with on-premises installation)
+    """
+    images_path_prefix: typing.Optional[str] = None
+    """
+    The prefix to add to the image paths in the COCO JSON file.
+    """
+
+    @property
+    def metadata_url(self) -> HirundoUrl:
+        return self.json_url
+
+
+LabelingInfo = typing.Union[HirundoCSV, COCO]
+"""
+The dataset labeling info. The dataset labeling info can be one of the following:
+- `DatasetMetadataType.HirundoCSV`: Indicates that the dataset metadata file is a CSV file with the Hirundo format
+
+Currently no other formats are supported. Future versions of `hirundo` may support additional formats.
+"""
+
+
+class OptimizationDataset(BaseModel):
+    id: typing.Optional[int] = Field(default=None)
+    """
+    The ID of the dataset created on the server.
+    """
+    name: str
+    """
+    The name of the dataset. Used to identify it amongst the list of datasets
+    belonging to your organization in `hirundo`.
+    """
+    labeling_type: LabelingType
+    """
     Indicates the labelling type of the dataset. The labelling type can be one of the following:
     - `LabellingType.SINGLE_LABEL_CLASSIFICATION`: Indicates that the dataset is for classification tasks
     - `LabellingType.OBJECT_DETECTION`: Indicates that the dataset is for object detection tasks
@@ -137,68 +186,6 @@
     language: typing.Optional[str] = None
     """
     Language of the Speech-to-Text audio dataset. This is required for Speech-to-Text datasets.
->>>>>>> 28b7c399
-    """
-
-    @property
-    def metadata_url(self) -> HirundoUrl:
-        return self.csv_url
-
-
-class COCO(Metadata):
-    """
-    A dataset metadata file in the COCO format
-    """
-
-    type: DatasetMetadataType = DatasetMetadataType.COCO
-    json_url: HirundoUrl
-    """
-    The URL to access the dataset metadata JSON file.
-    e.g. `s3://my-bucket-name/my-folder/my-metadata.json`, `gs://my-bucket-name/my-folder/my-metadata.json`,
-    or `ssh://my-username@my-repo-name/my-folder/my-metadata.json`
-    (or `file:///datasets/my-folder/my-metadata.json` if using LOCAL storage type with on-premises installation)
-    """
-    images_path_prefix: typing.Optional[str] = None
-    """
-    The prefix to add to the image paths in the COCO JSON file.
-    """
-<<<<<<< HEAD
-=======
-    dataset_metadata_type: DatasetMetadataType = DatasetMetadataType.HIRUNDO_CSV
-    """
-    The type of dataset metadata file. The dataset metadata file can be one of the following:
-    - `DatasetMetadataType.HIRUNDO_CSV`: Indicates that the dataset metadata file is a CSV file with the Hirundo format
->>>>>>> 28b7c399
-
-    @property
-    def metadata_url(self) -> HirundoUrl:
-        return self.json_url
-
-
-LabelingInfo = typing.Union[HirundoCSV, COCO]
-"""
-The dataset labeling info. The dataset labeling info can be one of the following:
-- `DatasetMetadataType.HirundoCSV`: Indicates that the dataset metadata file is a CSV file with the Hirundo format
-
-Currently no other formats are supported. Future versions of `hirundo` may support additional formats.
-"""
-
-
-class OptimizationDataset(BaseModel):
-    id: typing.Optional[int] = Field(default=None)
-    """
-    The ID of the dataset created on the server.
-    """
-    name: str
-    """
-    The name of the dataset. Used to identify it amongst the list of datasets
-    belonging to your organization in `hirundo`.
-    """
-    labeling_type: LabelingType
-    """
-    Indicates the labeling type of the dataset. The labeling type can be one of the following:
-    - `LabelingType.SingleLabelClassification`: Indicates that the dataset is for classification tasks
-    - `LabelingType.ObjectDetection`: Indicates that the dataset is for object detection tasks
     """
     storage_integration_id: typing.Optional[int] = None
     """
@@ -234,7 +221,6 @@
 
     @model_validator(mode="after")
     def validate_dataset(self):
-<<<<<<< HEAD
         if self.storage_integration is None and self.storage_integration_id is None:
             raise ValueError(
                 "No dataset storage has been provided. Provide on via `storage_integration` or `storage_integration_id`"
@@ -246,20 +232,13 @@
             raise ValueError(
                 "Both `storage_integration` and `storage_integration_id` have been provided. Pick one."
             )
-=======
-        if self.dataset_storage is None and self.storage_integration_id is None:
-            raise ValueError("No dataset storage has been provided")
-        if (
-            self.labelling_type == LabellingType.SPEECH_TO_TEXT
-            and self.language is None
-        ):
+        if self.labeling_type == LabelingType.SPEECH_TO_TEXT and self.language is None:
             raise ValueError("Language is required for Speech-to-Text datasets.")
         elif (
-            self.labelling_type != LabellingType.SPEECH_TO_TEXT
+            self.labeling_type != LabelingType.SPEECH_TO_TEXT
             and self.language is not None
         ):
             raise ValueError("Language is only allowed for Speech-to-Text datasets.")
->>>>>>> 28b7c399
         return self
 
     @staticmethod
@@ -388,19 +367,11 @@
             timeout=MODIFY_TIMEOUT,
         )
         raise_for_status_with_reason(dataset_response)
-<<<<<<< HEAD
         self.id = dataset_response.json()["id"]
         if not self.id:
-            raise HirundoError("Failed to create the dataset")
+            raise HirundoError("An error ocurred while trying to create the dataset")
         logger.info("Created dataset with ID: %s", self.id)
         return self.id
-=======
-        self.dataset_id = dataset_response.json()["id"]
-        if not self.dataset_id:
-            raise HirundoError("An error ocurred while trying to create the dataset")
-        logger.info("Created dataset with ID: %s", self.dataset_id)
-        return self.dataset_id
->>>>>>> 28b7c399
 
     @staticmethod
     def launch_optimization_run(dataset_id: int) -> str:
