import asyncio
import time
import typing
import uuid
from collections.abc import AsyncGenerator, Generator

import httpx
import requests
<<<<<<< HEAD
=======
import urllib3
>>>>>>> 9428b2c9
from httpx_sse import ServerSentEvent, SSEError, aconnect_sse, connect_sse
from stamina import retry

from hirundo._timeouts import READ_TIMEOUT
<<<<<<< HEAD
=======
from hirundo.logger import get_logger

logger = get_logger(__name__)
>>>>>>> 9428b2c9


# Credit: https://github.com/florimondmanca/httpx-sse/blob/master/README.md#handling-reconnections
def iter_sse_retrying(
    client: httpx.Client,
    method: str,
    url: str,
    headers: typing.Optional[dict[str, str]] = None,
) -> Generator[ServerSentEvent, None, None]:
    if headers is None:
        headers = {}
    last_event_id = ""
    reconnection_delay = 0.0

    # `stamina` will apply jitter and exponential backoff on top of
    # the `retry` reconnection delay sent by the server.
    # httpx.ReadError is thrown when there is a network error.
    #   Some network errors may be temporary, hence the retries.
    # httpx.RemoteProtocolError is thrown when the server closes the connection.
    #  This may happen when the server is overloaded and closes the connection or
    #  when Kubernetes restarts / replaces a pod.
    #  Likewise, this will likely be temporary, hence the retries.
    @retry(
        on=(
            httpx.ReadError,
            httpx.RemoteProtocolError,
            urllib3.exceptions.ReadTimeoutError,
        )
    )
    def _iter_sse():
        nonlocal last_event_id, reconnection_delay

        time.sleep(reconnection_delay)

        connect_headers = {
            **headers,
            "Accept": "text/event-stream",
            "X-Accel-Buffering": "no",
        }

        if last_event_id:
            connect_headers["Last-Event-ID"] = last_event_id

        with connect_sse(client, method, url, headers=connect_headers) as event_source:
            try:
                for sse in event_source.iter_sse():
                    last_event_id = sse.id

                    if sse.retry is not None:
                        reconnection_delay = sse.retry / 1000

                    yield sse
            except SSEError:
<<<<<<< HEAD
=======
                logger.error("SSE error occurred. Trying regular request")
>>>>>>> 9428b2c9
                response = requests.get(
                    url,
                    headers=connect_headers,
                    timeout=READ_TIMEOUT,
                )
                yield ServerSentEvent(
                    event="",
                    data=response.text,
                    id=uuid.uuid4().hex,
                    retry=None,
                )

    return _iter_sse()


async def aiter_sse_retrying(
    client: httpx.AsyncClient,
    method: str,
    url: str,
    headers: dict[str, str],
) -> AsyncGenerator[ServerSentEvent, None]:
    last_event_id = ""
    reconnection_delay = 0.0

    # `stamina` will apply jitter and exponential backoff on top of
    # the `retry` reconnection delay sent by the server.
    # httpx.ReadError is thrown when there is a network error.
    #   Some network errors may be temporary, hence the retries.
    # httpx.RemoteProtocolError is thrown when the server closes the connection.
    #  This may happen when the server is overloaded and closes the connection or
    #  when Kubernetes restarts / replaces a pod.
    #  Likewise, this will likely be temporary, hence the retries.
    @retry(
        on=(
            httpx.ReadError,
            httpx.RemoteProtocolError,
            urllib3.exceptions.ReadTimeoutError,
        )
    )
    async def _iter_sse() -> AsyncGenerator[ServerSentEvent, None]:
        nonlocal last_event_id, reconnection_delay

        await asyncio.sleep(reconnection_delay)

        connect_headers = {**headers, "Accept": "text/event-stream"}

        if last_event_id:
            connect_headers["Last-Event-ID"] = last_event_id

        async with aconnect_sse(
            client, method, url, headers=connect_headers
        ) as event_source:
            try:
                async for sse in event_source.aiter_sse():
                    last_event_id = sse.id

                    if sse.retry is not None:
                        reconnection_delay = sse.retry / 1000

                    yield sse
            except SSEError:
                logger.error("SSE error occurred. Trying regular request")
                response = await client.get(url, headers=connect_headers)
                yield ServerSentEvent(
                    event="",
                    data=response.text,
                    id=uuid.uuid4().hex,
                    retry=None,
                )

    return _iter_sse()<|MERGE_RESOLUTION|>--- conflicted
+++ resolved
@@ -6,20 +6,14 @@
 
 import httpx
 import requests
-<<<<<<< HEAD
-=======
 import urllib3
->>>>>>> 9428b2c9
 from httpx_sse import ServerSentEvent, SSEError, aconnect_sse, connect_sse
 from stamina import retry
 
 from hirundo._timeouts import READ_TIMEOUT
-<<<<<<< HEAD
-=======
 from hirundo.logger import get_logger
 
 logger = get_logger(__name__)
->>>>>>> 9428b2c9
 
 
 # Credit: https://github.com/florimondmanca/httpx-sse/blob/master/README.md#handling-reconnections
@@ -73,10 +67,7 @@
 
                     yield sse
             except SSEError:
-<<<<<<< HEAD
-=======
                 logger.error("SSE error occurred. Trying regular request")
->>>>>>> 9428b2c9
                 response = requests.get(
                     url,
                     headers=connect_headers,
