# Hirundo

This package exposes access to Hirundo APIs for dataset optimization for Machine Learning.

Dataset optimization is currently available for datasets labelled for classification and object detection.


Support dataset storage integrations include:
   - Google Cloud (GCP) Storage
   - Amazon Web Services (AWS) S3
   - Git LFS (Large File Storage) repositories (e.g. GitHub or HuggingFace)

Optimizing a classification dataset
^^^^^^^^^^^^^^^^^^^^^^^^^^^^^^^^^^^

Currently ``hirundo`` requires a CSV file with the following columns (all columns are required):
   - ``image_path``: The location of the image within the dataset ``root``
   - ``label``: The label of the image, i.e. which the class that was annotated for this image

And outputs a CSV with the same columns and:
   - ``suspect_level``: mislabel suspect level
   - ``suggested_label``: suggested label
   - ``suggested_label_conf``: suggested label confidence

Optimizing an object detection (OD) dataset
^^^^^^^^^^^^^^^^^^^^^^^^^^^^^^^^^^^^^^^^^^^

Currently ``hirundo`` requires a CSV file with the following columns (all columns are required):
   - ``image_path``: The location of the image within the dataset ``root``
   - ``bbox_id``: The index of the bounding box within the dataset. Used to indicate label suspects
   - ``label``: The label of the image, i.e. which the class that was annotated for this image
   - ``x1``, ``y1``, ``x2``, ``y2``: The bounding box coordinates of the object within the image

And outputs a CSV with the same columns and:
   - ``suspect_level``: object mislabel suspect level
   - ``suggested_label``: suggested object label
   - ``suggested_label_conf``: suggested object label confidence

Note: This Python package must be used alongside a Hirundo server, either the SaaS platform, a custom VPC deployment or an on-premises installation.


## Installation

You can install the codebase with a simple `pip install hirundo` to install the latest version of this package. If you prefer to install from the Git repository and/or need a specific version or branch, you can simply clone the repository, check out the relevant commit and then run `pip install .` to install that version. A full list of dependencies can be found in `requirements.txt`, but these will be installed automatically by either of these commands.

## Usage

Classification example:
```python
from hirundo import (
    HirundoCSV,
    LabelingType,
    OptimizationDataset,
    StorageGCP,
    StorageIntegration,
    StorageTypes,
)

gcp_bucket = StorageGCP(
    bucket_name="cifar100bucket",
    project="Hirundo-global",
    credentials_json=json.loads(os.environ["GCP_CREDENTIALS"]),
)
test_dataset = OptimizationDataset(
    name="TEST-GCP cifar 100 classification dataset",
<<<<<<< HEAD
    labeling_type=LabelingType.SingleLabelClassification,
    storage_integration=StorageIntegration(
        name="cifar100bucket",
        type=StorageTypes.GCP,
        gcp=gcp_bucket,
    ),
    data_root_url=gcp_bucket.get_url(path="/pytorch-cifar/data"),
    labeling_info=HirundoCSV(
        csv_url=gcp_bucket.get_url(path="/pytorch-cifar/data/cifar100.csv"),
=======
    labelling_type=LabellingType.SINGLE_LABEL_CLASSIFICATION,
    dataset_storage=StorageLink(
        storage_integration=StorageIntegration(
            name="cifar100bucket",
            type=StorageTypes.GCP,
            gcp=StorageGCP(
                bucket_name="cifar100bucket",
                project="Hirundo-global",
                credentials_json=json.loads(os.environ["GCP_CREDENTIALS"]),
            ),
        ),
        path="/pytorch-cifar/data",
>>>>>>> 28b7c399
    ),
    classes=cifar100_classes,
)

test_dataset.run_optimization()
results = test_dataset.check_run()
print(results)
```


Object detection example:

```python
from hirundo import (
    GitRepo,
    HirundoCSV,
    LabelingType,
    OptimizationDataset,
    StorageGit,
    StorageIntegration,
    StorageTypes,
)

git_storage = StorageGit(
    repo=GitRepo(
        name="BDD-100k-validation-dataset",
        repository_url="https://git@hf.co/datasets/hirundo-io/bdd100k-validation-only.git",
    ),
    branch="main",
)
test_dataset = OptimizationDataset(
<<<<<<< HEAD
    name="TEST-HuggingFace-BDD-100k-validation-OD-validation-dataset",
    labeling_type=LabelingType.ObjectDetection,
    storage_integration=StorageIntegration(
        name="BDD-100k-validation-dataset",
        type=StorageTypes.GIT,
        git=git_storage,
    ),
    data_root_url=git_storage.get_url(path="/BDD100K Val from Hirundo.zip/bdd100k"),
    labeling_info=HirundoCSV(
        csv_url=git_storage.get_url(
            path="/BDD100K Val from Hirundo.zip/bdd100k/bdd100k.csv"
=======
    name=f"TEST-HuggingFace-BDD-100k-validation-OD-validation-dataset{unique_id}",
    labelling_type=LabellingType.OBJECT_DETECTION,
    dataset_storage=StorageLink(
        storage_integration=StorageIntegration(
            name=f"BDD-100k-validation-dataset{unique_id}",
            type=StorageTypes.GIT,
            git=StorageGit(
                repo=GitRepo(
                    name=f"BDD-100k-validation-dataset{unique_id}",
                    repository_url="https://git@hf.co/datasets/hirundo-io/bdd100k-validation-only",
                ),
                branch="main",
            ),
>>>>>>> 28b7c399
        ),
    ),
    classes=[
        "traffic light",
        "traffic sign",
        "car",
        "pedestrian",
        "bus",
        "truck",
        "rider",
        "bicycle",
        "motorcycle",
        "train",
        "other vehicle",
        "other person",
        "trailer",
    ],
)

test_dataset.run_optimization()
results = test_dataset.check_run()
print(results)
```

Note: Currently we only support the main CPython release 3.9, 3.10 and 3.11. PyPy support may be introduced in the future.

## Further documentation

To learn about more how to use this library, please visit the [http://docs.hirundo.io/](documentation) or see the Google Colab examples.<|MERGE_RESOLUTION|>--- conflicted
+++ resolved
@@ -63,8 +63,7 @@
 )
 test_dataset = OptimizationDataset(
     name="TEST-GCP cifar 100 classification dataset",
-<<<<<<< HEAD
-    labeling_type=LabelingType.SingleLabelClassification,
+    labeling_type=LabelingType.SINGLE_LABEL_CLASSIFICATION,
     storage_integration=StorageIntegration(
         name="cifar100bucket",
         type=StorageTypes.GCP,
@@ -73,20 +72,6 @@
     data_root_url=gcp_bucket.get_url(path="/pytorch-cifar/data"),
     labeling_info=HirundoCSV(
         csv_url=gcp_bucket.get_url(path="/pytorch-cifar/data/cifar100.csv"),
-=======
-    labelling_type=LabellingType.SINGLE_LABEL_CLASSIFICATION,
-    dataset_storage=StorageLink(
-        storage_integration=StorageIntegration(
-            name="cifar100bucket",
-            type=StorageTypes.GCP,
-            gcp=StorageGCP(
-                bucket_name="cifar100bucket",
-                project="Hirundo-global",
-                credentials_json=json.loads(os.environ["GCP_CREDENTIALS"]),
-            ),
-        ),
-        path="/pytorch-cifar/data",
->>>>>>> 28b7c399
     ),
     classes=cifar100_classes,
 )
@@ -118,9 +103,8 @@
     branch="main",
 )
 test_dataset = OptimizationDataset(
-<<<<<<< HEAD
     name="TEST-HuggingFace-BDD-100k-validation-OD-validation-dataset",
-    labeling_type=LabelingType.ObjectDetection,
+    labeling_type=LabelingType.OBJECT_DETECTION,
     storage_integration=StorageIntegration(
         name="BDD-100k-validation-dataset",
         type=StorageTypes.GIT,
@@ -130,21 +114,6 @@
     labeling_info=HirundoCSV(
         csv_url=git_storage.get_url(
             path="/BDD100K Val from Hirundo.zip/bdd100k/bdd100k.csv"
-=======
-    name=f"TEST-HuggingFace-BDD-100k-validation-OD-validation-dataset{unique_id}",
-    labelling_type=LabellingType.OBJECT_DETECTION,
-    dataset_storage=StorageLink(
-        storage_integration=StorageIntegration(
-            name=f"BDD-100k-validation-dataset{unique_id}",
-            type=StorageTypes.GIT,
-            git=StorageGit(
-                repo=GitRepo(
-                    name=f"BDD-100k-validation-dataset{unique_id}",
-                    repository_url="https://git@hf.co/datasets/hirundo-io/bdd100k-validation-only",
-                ),
-                branch="main",
-            ),
->>>>>>> 28b7c399
         ),
     ),
     classes=[
