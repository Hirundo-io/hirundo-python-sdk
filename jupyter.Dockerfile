ARG PLATFORM=linux/amd64
ARG NONROOT_UID=65532

<<<<<<< HEAD
FROM --platform=${PLATFORM} python:3.12-alpine
=======
# Stage 1: Build your Python application
FROM --platform=${PLATFORM} ghcr.io/astral-sh/uv:python3.13-bookworm AS build
WORKDIR /app
ENV UV_LINK_MODE=copy
ARG NONROOT_UID
COPY . .
RUN adduser --disabled-password --home /home/nonroot --uid ${NONROOT_UID} --gecos "" nonroot && \
    chown -R nonroot:nonroot /app && \
    chown -R nonroot:nonroot /home/nonroot && \
    uv python pin 3.13
USER nonroot
RUN --mount=type=cache,target=/home/nonroot/.cache/uv,uid=$NONROOT_UID,gid=$NONROOT_UID \
    uv venv && \
    uv sync && \
    uv pip install ipykernel jupyterlab notebook

# Stage 2: Final production stage using distroless
FROM --platform=${PLATFORM} gcr.io/distroless/base-debian12:debug-nonroot AS production
WORKDIR /app

# Copy in the shared libraries from the build stage.
COPY --from=build /usr/local/lib/ /usr/local/lib/
COPY --from=build /lib/x86_64-linux-gnu /lib/x86_64-linux-gnu
COPY --from=build /usr/lib/x86_64-linux-gnu /usr/lib/x86_64-linux-gnu
>>>>>>> 9428b2c9

# Ensure the runtime finds these libraries.
ENV LD_LIBRARY_PATH="/lib/x86_64-linux-gnu:/usr/lib/x86_64-linux-gnu"
ENV PATH="/app/.venv/bin:${PATH}"

<<<<<<< HEAD
RUN mkdir /app
WORKDIR /app
COPY requirements.txt /app/

RUN pip install -r requirements.txt && \
pip install ipykernel jupyterlab notebook

COPY . .

RUN pip install .
=======
# Copy the Python executables and application files from the build stage.
COPY --from=build /lib/terminfo /lib/terminfo
COPY --from=build /usr/local/bin/python* \
    /usr/local/bin/ncurses* /usr/local/bin/sqlite3* /usr/local/bin/openssl* /usr/local/bin/
COPY --from=build /app /app
>>>>>>> 9428b2c9

ENTRYPOINT [ "/app/.venv/bin/python" ]
CMD ["/app/.venv/bin/jupyter", "notebook", "--ip", "0.0.0.0", "--no-browser"]<|MERGE_RESOLUTION|>--- conflicted
+++ resolved
@@ -1,9 +1,6 @@
 ARG PLATFORM=linux/amd64
 ARG NONROOT_UID=65532
 
-<<<<<<< HEAD
-FROM --platform=${PLATFORM} python:3.12-alpine
-=======
 # Stage 1: Build your Python application
 FROM --platform=${PLATFORM} ghcr.io/astral-sh/uv:python3.13-bookworm AS build
 WORKDIR /app
@@ -28,30 +25,16 @@
 COPY --from=build /usr/local/lib/ /usr/local/lib/
 COPY --from=build /lib/x86_64-linux-gnu /lib/x86_64-linux-gnu
 COPY --from=build /usr/lib/x86_64-linux-gnu /usr/lib/x86_64-linux-gnu
->>>>>>> 9428b2c9
 
 # Ensure the runtime finds these libraries.
 ENV LD_LIBRARY_PATH="/lib/x86_64-linux-gnu:/usr/lib/x86_64-linux-gnu"
 ENV PATH="/app/.venv/bin:${PATH}"
 
-<<<<<<< HEAD
-RUN mkdir /app
-WORKDIR /app
-COPY requirements.txt /app/
-
-RUN pip install -r requirements.txt && \
-pip install ipykernel jupyterlab notebook
-
-COPY . .
-
-RUN pip install .
-=======
 # Copy the Python executables and application files from the build stage.
 COPY --from=build /lib/terminfo /lib/terminfo
 COPY --from=build /usr/local/bin/python* \
     /usr/local/bin/ncurses* /usr/local/bin/sqlite3* /usr/local/bin/openssl* /usr/local/bin/
 COPY --from=build /app /app
->>>>>>> 9428b2c9
 
 ENTRYPOINT [ "/app/.venv/bin/python" ]
 CMD ["/app/.venv/bin/jupyter", "notebook", "--ip", "0.0.0.0", "--no-browser"]