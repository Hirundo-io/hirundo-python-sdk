version = 1
revision = 3
requires-python = ">=3.9"
resolution-markers = [
    "python_full_version < '3.11'",
    "python_full_version == '3.11.*'",
    "python_full_version == '3.12.*'",
    "python_full_version >= '3.13'",
]

[[package]]
name = "accessible-pygments"
version = "0.0.5"
source = { registry = "https://pypi.org/simple" }
dependencies = [
    { name = "pygments" },
]
sdist = { url = "https://files.pythonhosted.org/packages/bc/c1/bbac6a50d02774f91572938964c582fff4270eee73ab822a4aeea4d8b11b/accessible_pygments-0.0.5.tar.gz", hash = "sha256:40918d3e6a2b619ad424cb91e556bd3bd8865443d9f22f1dcdf79e33c8046872", size = 1377899, upload-time = "2024-05-10T11:23:10.216Z" }
wheels = [
    { url = "https://files.pythonhosted.org/packages/8d/3f/95338030883d8c8b91223b4e21744b04d11b161a3ef117295d8241f50ab4/accessible_pygments-0.0.5-py3-none-any.whl", hash = "sha256:88ae3211e68a1d0b011504b2ffc1691feafce124b845bd072ab6f9f66f34d4b7", size = 1395903, upload-time = "2024-05-10T11:23:08.421Z" },
]

[[package]]
name = "alabaster"
version = "0.7.16"
source = { registry = "https://pypi.org/simple" }
sdist = { url = "https://files.pythonhosted.org/packages/c9/3e/13dd8e5ed9094e734ac430b5d0eb4f2bb001708a8b7856cbf8e084e001ba/alabaster-0.7.16.tar.gz", hash = "sha256:75a8b99c28a5dad50dd7f8ccdd447a121ddb3892da9e53d1ca5cca3106d58d65", size = 23776, upload-time = "2024-01-10T00:56:10.189Z" }
wheels = [
    { url = "https://files.pythonhosted.org/packages/32/34/d4e1c02d3bee589efb5dfa17f88ea08bdb3e3eac12bc475462aec52ed223/alabaster-0.7.16-py3-none-any.whl", hash = "sha256:b46733c07dce03ae4e150330b975c75737fa60f0a7c591b6c8bf4928a28e2c92", size = 13511, upload-time = "2024-01-10T00:56:08.388Z" },
]

[[package]]
name = "annotated-types"
version = "0.7.0"
source = { registry = "https://pypi.org/simple" }
sdist = { url = "https://files.pythonhosted.org/packages/ee/67/531ea369ba64dcff5ec9c3402f9f51bf748cec26dde048a2f973a4eea7f5/annotated_types-0.7.0.tar.gz", hash = "sha256:aff07c09a53a08bc8cfccb9c85b05f1aa9a2a6f23728d790723543408344ce89", size = 16081, upload-time = "2024-05-20T21:33:25.928Z" }
wheels = [
    { url = "https://files.pythonhosted.org/packages/78/b6/6307fbef88d9b5ee7421e68d78a9f162e0da4900bc5f5793f6d3d0e34fb8/annotated_types-0.7.0-py3-none-any.whl", hash = "sha256:1f02e8b43a8fbbc3f3e0d4f0f4bfc8131bcb4eebe8849b8e5c773f3a1c582a53", size = 13643, upload-time = "2024-05-20T21:33:24.1Z" },
]

[[package]]
name = "anyio"
version = "4.10.0"
source = { registry = "https://pypi.org/simple" }
dependencies = [
    { name = "exceptiongroup", marker = "python_full_version < '3.11'" },
    { name = "idna" },
    { name = "sniffio" },
    { name = "typing-extensions", marker = "python_full_version < '3.13'" },
]
sdist = { url = "https://files.pythonhosted.org/packages/f1/b4/636b3b65173d3ce9a38ef5f0522789614e590dab6a8d505340a4efe4c567/anyio-4.10.0.tar.gz", hash = "sha256:3f3fae35c96039744587aa5b8371e7e8e603c0702999535961dd336026973ba6", size = 213252, upload-time = "2025-08-04T08:54:26.451Z" }
wheels = [
    { url = "https://files.pythonhosted.org/packages/6f/12/e5e0282d673bb9746bacfb6e2dba8719989d3660cdb2ea79aee9a9651afb/anyio-4.10.0-py3-none-any.whl", hash = "sha256:60e474ac86736bbfd6f210f7a61218939c318f43f9972497381f1c5e930ed3d1", size = 107213, upload-time = "2025-08-04T08:54:24.882Z" },
]

[[package]]
name = "attrs"
version = "25.3.0"
source = { registry = "https://pypi.org/simple" }
sdist = { url = "https://files.pythonhosted.org/packages/5a/b0/1367933a8532ee6ff8d63537de4f1177af4bff9f3e829baf7331f595bb24/attrs-25.3.0.tar.gz", hash = "sha256:75d7cefc7fb576747b2c81b4442d4d4a1ce0900973527c011d1030fd3bf4af1b", size = 812032, upload-time = "2025-03-13T11:10:22.779Z" }
wheels = [
    { url = "https://files.pythonhosted.org/packages/77/06/bb80f5f86020c4551da315d78b3ab75e8228f89f0162f2c3a819e407941a/attrs-25.3.0-py3-none-any.whl", hash = "sha256:427318ce031701fea540783410126f03899a97ffc6f61596ad581ac2e40e3bc3", size = 63815, upload-time = "2025-03-13T11:10:21.14Z" },
]

[[package]]
name = "authlib"
version = "1.6.5"
source = { registry = "https://pypi.org/simple" }
dependencies = [
    { name = "cryptography" },
]
<<<<<<< HEAD
sdist = { url = "https://files.pythonhosted.org/packages/8e/a1/d8d1c6f8bc922c0b87ae0d933a8ed57be1bef6970894ed79c2852a153cd3/authlib-1.6.1.tar.gz", hash = "sha256:4dffdbb1460ba6ec8c17981a4c67af7d8af131231b5a36a88a1e8c80c111cdfd", size = 159988, upload-time = "2025-07-20T07:38:42.834Z" }
wheels = [
    { url = "https://files.pythonhosted.org/packages/f9/58/cc6a08053f822f98f334d38a27687b69c6655fb05cd74a7a5e70a2aeed95/authlib-1.6.1-py2.py3-none-any.whl", hash = "sha256:e9d2031c34c6309373ab845afc24168fe9e93dc52d252631f52642f21f5ed06e", size = 239299, upload-time = "2025-07-20T07:38:39.259Z" },
=======
sdist = { url = "https://files.pythonhosted.org/packages/cd/3f/1d3bbd0bf23bdd99276d4def22f29c27a914067b4cf66f753ff9b8bbd0f3/authlib-1.6.5.tar.gz", hash = "sha256:6aaf9c79b7cc96c900f0b284061691c5d4e61221640a948fe690b556a6d6d10b", size = 164553 }
wheels = [
    { url = "https://files.pythonhosted.org/packages/f8/aa/5082412d1ee302e9e7d80b6949bc4d2a8fa1149aaab610c5fc24709605d6/authlib-1.6.5-py2.py3-none-any.whl", hash = "sha256:3e0e0507807f842b02175507bdee8957a1d5707fd4afb17c32fb43fee90b6e3a", size = 243608 },
>>>>>>> ad523bd5
]

[[package]]
name = "autodoc-pydantic"
version = "2.2.0"
source = { registry = "https://pypi.org/simple" }
dependencies = [
    { name = "pydantic" },
    { name = "pydantic-settings" },
    { name = "sphinx" },
]
wheels = [
    { url = "https://files.pythonhosted.org/packages/7b/df/87120e2195f08d760bc5cf8a31cfa2381a6887517aa89453b23f1ae3354f/autodoc_pydantic-2.2.0-py3-none-any.whl", hash = "sha256:8c6a36fbf6ed2700ea9c6d21ea76ad541b621fbdf16b5a80ee04673548af4d95", size = 34001, upload-time = "2024-04-27T10:57:00.542Z" },
]

[[package]]
name = "babel"
version = "2.17.0"
source = { registry = "https://pypi.org/simple" }
sdist = { url = "https://files.pythonhosted.org/packages/7d/6b/d52e42361e1aa00709585ecc30b3f9684b3ab62530771402248b1b1d6240/babel-2.17.0.tar.gz", hash = "sha256:0c54cffb19f690cdcc52a3b50bcbf71e07a808d1c80d549f2459b9d2cf0afb9d", size = 9951852, upload-time = "2025-02-01T15:17:41.026Z" }
wheels = [
    { url = "https://files.pythonhosted.org/packages/b7/b8/3fe70c75fe32afc4bb507f75563d39bc5642255d1d94f1f23604725780bf/babel-2.17.0-py3-none-any.whl", hash = "sha256:4d0b53093fdfb4b21c92b5213dba5a1b23885afa8383709427046b21c366e5f2", size = 10182537, upload-time = "2025-02-01T15:17:37.39Z" },
]

[[package]]
name = "backports-asyncio-runner"
version = "1.2.0"
source = { registry = "https://pypi.org/simple" }
sdist = { url = "https://files.pythonhosted.org/packages/8e/ff/70dca7d7cb1cbc0edb2c6cc0c38b65cba36cccc491eca64cabd5fe7f8670/backports_asyncio_runner-1.2.0.tar.gz", hash = "sha256:a5aa7b2b7d8f8bfcaa2b57313f70792df84e32a2a746f585213373f900b42162", size = 69893, upload-time = "2025-07-02T02:27:15.685Z" }
wheels = [
    { url = "https://files.pythonhosted.org/packages/a0/59/76ab57e3fe74484f48a53f8e337171b4a2349e506eabe136d7e01d059086/backports_asyncio_runner-1.2.0-py3-none-any.whl", hash = "sha256:0da0a936a8aeb554eccb426dc55af3ba63bcdc69fa1a600b5bb305413a4477b5", size = 12313, upload-time = "2025-07-02T02:27:14.263Z" },
]

[[package]]
name = "backports-datetime-fromisoformat"
version = "2.0.3"
source = { registry = "https://pypi.org/simple" }
sdist = { url = "https://files.pythonhosted.org/packages/71/81/eff3184acb1d9dc3ce95a98b6f3c81a49b4be296e664db8e1c2eeabef3d9/backports_datetime_fromisoformat-2.0.3.tar.gz", hash = "sha256:b58edc8f517b66b397abc250ecc737969486703a66eb97e01e6d51291b1a139d", size = 23588, upload-time = "2024-12-28T20:18:15.017Z" }
wheels = [
    { url = "https://files.pythonhosted.org/packages/42/4b/d6b051ca4b3d76f23c2c436a9669f3be616b8cf6461a7e8061c7c4269642/backports_datetime_fromisoformat-2.0.3-cp310-cp310-macosx_11_0_arm64.whl", hash = "sha256:5f681f638f10588fa3c101ee9ae2b63d3734713202ddfcfb6ec6cea0778a29d4", size = 27561, upload-time = "2024-12-28T20:16:47.974Z" },
    { url = "https://files.pythonhosted.org/packages/6d/40/e39b0d471e55eb1b5c7c81edab605c02f71c786d59fb875f0a6f23318747/backports_datetime_fromisoformat-2.0.3-cp310-cp310-macosx_11_0_universal2.whl", hash = "sha256:cd681460e9142f1249408e5aee6d178c6d89b49e06d44913c8fdfb6defda8d1c", size = 34448, upload-time = "2024-12-28T20:16:50.712Z" },
    { url = "https://files.pythonhosted.org/packages/f2/28/7a5c87c5561d14f1c9af979231fdf85d8f9fad7a95ff94e56d2205e2520a/backports_datetime_fromisoformat-2.0.3-cp310-cp310-macosx_11_0_x86_64.whl", hash = "sha256:ee68bc8735ae5058695b76d3bb2aee1d137c052a11c8303f1e966aa23b72b65b", size = 27093, upload-time = "2024-12-28T20:16:52.994Z" },
    { url = "https://files.pythonhosted.org/packages/80/ba/f00296c5c4536967c7d1136107fdb91c48404fe769a4a6fd5ab045629af8/backports_datetime_fromisoformat-2.0.3-cp310-cp310-manylinux_2_17_aarch64.manylinux2014_aarch64.whl", hash = "sha256:8273fe7932db65d952a43e238318966eab9e49e8dd546550a41df12175cc2be4", size = 52836, upload-time = "2024-12-28T20:16:55.283Z" },
    { url = "https://files.pythonhosted.org/packages/e3/92/bb1da57a069ddd601aee352a87262c7ae93467e66721d5762f59df5021a6/backports_datetime_fromisoformat-2.0.3-cp310-cp310-manylinux_2_17_x86_64.manylinux2014_x86_64.whl", hash = "sha256:39d57ea50aa5a524bb239688adc1d1d824c31b6094ebd39aa164d6cadb85de22", size = 52798, upload-time = "2024-12-28T20:16:56.64Z" },
    { url = "https://files.pythonhosted.org/packages/df/ef/b6cfd355982e817ccdb8d8d109f720cab6e06f900784b034b30efa8fa832/backports_datetime_fromisoformat-2.0.3-cp310-cp310-musllinux_1_2_aarch64.whl", hash = "sha256:ac6272f87693e78209dc72e84cf9ab58052027733cd0721c55356d3c881791cf", size = 52891, upload-time = "2024-12-28T20:16:58.887Z" },
    { url = "https://files.pythonhosted.org/packages/37/39/b13e3ae8a7c5d88b68a6e9248ffe7066534b0cfe504bf521963e61b6282d/backports_datetime_fromisoformat-2.0.3-cp310-cp310-musllinux_1_2_x86_64.whl", hash = "sha256:44c497a71f80cd2bcfc26faae8857cf8e79388e3d5fbf79d2354b8c360547d58", size = 52955, upload-time = "2024-12-28T20:17:00.028Z" },
    { url = "https://files.pythonhosted.org/packages/1e/e4/70cffa3ce1eb4f2ff0c0d6f5d56285aacead6bd3879b27a2ba57ab261172/backports_datetime_fromisoformat-2.0.3-cp310-cp310-win_amd64.whl", hash = "sha256:6335a4c9e8af329cb1ded5ab41a666e1448116161905a94e054f205aa6d263bc", size = 29323, upload-time = "2024-12-28T20:17:01.125Z" },
    { url = "https://files.pythonhosted.org/packages/62/f5/5bc92030deadf34c365d908d4533709341fb05d0082db318774fdf1b2bcb/backports_datetime_fromisoformat-2.0.3-cp311-cp311-macosx_11_0_arm64.whl", hash = "sha256:e2e4b66e017253cdbe5a1de49e0eecff3f66cd72bcb1229d7db6e6b1832c0443", size = 27626, upload-time = "2024-12-28T20:17:03.448Z" },
    { url = "https://files.pythonhosted.org/packages/28/45/5885737d51f81dfcd0911dd5c16b510b249d4c4cf6f4a991176e0358a42a/backports_datetime_fromisoformat-2.0.3-cp311-cp311-macosx_11_0_universal2.whl", hash = "sha256:43e2d648e150777e13bbc2549cc960373e37bf65bd8a5d2e0cef40e16e5d8dd0", size = 34588, upload-time = "2024-12-28T20:17:04.459Z" },
    { url = "https://files.pythonhosted.org/packages/bc/6d/bd74de70953f5dd3e768c8fc774af942af0ce9f211e7c38dd478fa7ea910/backports_datetime_fromisoformat-2.0.3-cp311-cp311-macosx_11_0_x86_64.whl", hash = "sha256:4ce6326fd86d5bae37813c7bf1543bae9e4c215ec6f5afe4c518be2635e2e005", size = 27162, upload-time = "2024-12-28T20:17:06.752Z" },
    { url = "https://files.pythonhosted.org/packages/47/ba/1d14b097f13cce45b2b35db9898957578b7fcc984e79af3b35189e0d332f/backports_datetime_fromisoformat-2.0.3-cp311-cp311-manylinux_2_17_aarch64.manylinux2014_aarch64.whl", hash = "sha256:d7c8fac333bf860208fd522a5394369ee3c790d0aa4311f515fcc4b6c5ef8d75", size = 54482, upload-time = "2024-12-28T20:17:08.15Z" },
    { url = "https://files.pythonhosted.org/packages/25/e9/a2a7927d053b6fa148b64b5e13ca741ca254c13edca99d8251e9a8a09cfe/backports_datetime_fromisoformat-2.0.3-cp311-cp311-manylinux_2_17_x86_64.manylinux2014_x86_64.whl", hash = "sha256:24a4da5ab3aa0cc293dc0662a0c6d1da1a011dc1edcbc3122a288cfed13a0b45", size = 54362, upload-time = "2024-12-28T20:17:10.605Z" },
    { url = "https://files.pythonhosted.org/packages/c1/99/394fb5e80131a7d58c49b89e78a61733a9994885804a0bb582416dd10c6f/backports_datetime_fromisoformat-2.0.3-cp311-cp311-musllinux_1_2_aarch64.whl", hash = "sha256:58ea11e3bf912bd0a36b0519eae2c5b560b3cb972ea756e66b73fb9be460af01", size = 54162, upload-time = "2024-12-28T20:17:12.301Z" },
    { url = "https://files.pythonhosted.org/packages/88/25/1940369de573c752889646d70b3fe8645e77b9e17984e72a554b9b51ffc4/backports_datetime_fromisoformat-2.0.3-cp311-cp311-musllinux_1_2_x86_64.whl", hash = "sha256:8a375c7dbee4734318714a799b6c697223e4bbb57232af37fbfff88fb48a14c6", size = 54118, upload-time = "2024-12-28T20:17:13.609Z" },
    { url = "https://files.pythonhosted.org/packages/b7/46/f275bf6c61683414acaf42b2df7286d68cfef03e98b45c168323d7707778/backports_datetime_fromisoformat-2.0.3-cp311-cp311-win_amd64.whl", hash = "sha256:ac677b1664c4585c2e014739f6678137c8336815406052349c85898206ec7061", size = 29329, upload-time = "2024-12-28T20:17:16.124Z" },
    { url = "https://files.pythonhosted.org/packages/a2/0f/69bbdde2e1e57c09b5f01788804c50e68b29890aada999f2b1a40519def9/backports_datetime_fromisoformat-2.0.3-cp312-cp312-macosx_11_0_arm64.whl", hash = "sha256:66ce47ee1ba91e146149cf40565c3d750ea1be94faf660ca733d8601e0848147", size = 27630, upload-time = "2024-12-28T20:17:19.442Z" },
    { url = "https://files.pythonhosted.org/packages/d5/1d/1c84a50c673c87518b1adfeafcfd149991ed1f7aedc45d6e5eac2f7d19d7/backports_datetime_fromisoformat-2.0.3-cp312-cp312-macosx_11_0_universal2.whl", hash = "sha256:8b7e069910a66b3bba61df35b5f879e5253ff0821a70375b9daf06444d046fa4", size = 34707, upload-time = "2024-12-28T20:17:21.79Z" },
    { url = "https://files.pythonhosted.org/packages/71/44/27eae384e7e045cda83f70b551d04b4a0b294f9822d32dea1cbf1592de59/backports_datetime_fromisoformat-2.0.3-cp312-cp312-macosx_11_0_x86_64.whl", hash = "sha256:a3b5d1d04a9e0f7b15aa1e647c750631a873b298cdd1255687bb68779fe8eb35", size = 27280, upload-time = "2024-12-28T20:17:24.503Z" },
    { url = "https://files.pythonhosted.org/packages/a7/7a/a4075187eb6bbb1ff6beb7229db5f66d1070e6968abeb61e056fa51afa5e/backports_datetime_fromisoformat-2.0.3-cp312-cp312-manylinux_2_17_aarch64.manylinux2014_aarch64.whl", hash = "sha256:ec1b95986430e789c076610aea704db20874f0781b8624f648ca9fb6ef67c6e1", size = 55094, upload-time = "2024-12-28T20:17:25.546Z" },
    { url = "https://files.pythonhosted.org/packages/71/03/3fced4230c10af14aacadc195fe58e2ced91d011217b450c2e16a09a98c8/backports_datetime_fromisoformat-2.0.3-cp312-cp312-manylinux_2_17_x86_64.manylinux2014_x86_64.whl", hash = "sha256:ffe5f793db59e2f1d45ec35a1cf51404fdd69df9f6952a0c87c3060af4c00e32", size = 55605, upload-time = "2024-12-28T20:17:29.208Z" },
    { url = "https://files.pythonhosted.org/packages/f6/0a/4b34a838c57bd16d3e5861ab963845e73a1041034651f7459e9935289cfd/backports_datetime_fromisoformat-2.0.3-cp312-cp312-musllinux_1_2_aarch64.whl", hash = "sha256:620e8e73bd2595dfff1b4d256a12b67fce90ece3de87b38e1dde46b910f46f4d", size = 55353, upload-time = "2024-12-28T20:17:32.433Z" },
    { url = "https://files.pythonhosted.org/packages/d9/68/07d13c6e98e1cad85606a876367ede2de46af859833a1da12c413c201d78/backports_datetime_fromisoformat-2.0.3-cp312-cp312-musllinux_1_2_x86_64.whl", hash = "sha256:4cf9c0a985d68476c1cabd6385c691201dda2337d7453fb4da9679ce9f23f4e7", size = 55298, upload-time = "2024-12-28T20:17:34.919Z" },
    { url = "https://files.pythonhosted.org/packages/60/33/45b4d5311f42360f9b900dea53ab2bb20a3d61d7f9b7c37ddfcb3962f86f/backports_datetime_fromisoformat-2.0.3-cp312-cp312-win_amd64.whl", hash = "sha256:d144868a73002e6e2e6fef72333e7b0129cecdd121aa8f1edba7107fd067255d", size = 29375, upload-time = "2024-12-28T20:17:36.018Z" },
    { url = "https://files.pythonhosted.org/packages/36/bf/990ac5a4f86fdb92d435511bb80a9e66f0a8dd87e76ae00dd062db2cf649/backports_datetime_fromisoformat-2.0.3-cp39-cp39-macosx_11_0_arm64.whl", hash = "sha256:fa2de871801d824c255fac7e5e7e50f2be6c9c376fd9268b40c54b5e9da91f42", size = 27548, upload-time = "2024-12-28T20:17:55.065Z" },
    { url = "https://files.pythonhosted.org/packages/c6/e8/8f49cfc187df0231a1c1bcf780bbdb3d1c391dccafc3510cd033b637f836/backports_datetime_fromisoformat-2.0.3-cp39-cp39-macosx_11_0_universal2.whl", hash = "sha256:1314d4923c1509aa9696712a7bc0c7160d3b7acf72adafbbe6c558d523f5d491", size = 34445, upload-time = "2024-12-28T20:17:56.134Z" },
    { url = "https://files.pythonhosted.org/packages/06/25/4ac60683f383d51337620ef6f5ff56438174b18f5d6a66f71da2ea4acd26/backports_datetime_fromisoformat-2.0.3-cp39-cp39-macosx_11_0_x86_64.whl", hash = "sha256:b750ecba3a8815ad8bc48311552f3f8ab99dd2326d29df7ff670d9c49321f48f", size = 27093, upload-time = "2024-12-28T20:17:57.17Z" },
    { url = "https://files.pythonhosted.org/packages/c7/ea/561edac54f9a1440a4bce0aecc291e5155e734ab42db88ce24cd1cccf288/backports_datetime_fromisoformat-2.0.3-cp39-cp39-manylinux_2_17_aarch64.manylinux2014_aarch64.whl", hash = "sha256:b2d5117dce805d8a2f78baeddc8c6127281fa0a5e2c40c6dd992ba6b2b367876", size = 52352, upload-time = "2024-12-28T20:17:59.642Z" },
    { url = "https://files.pythonhosted.org/packages/43/aa/98ed742a9a1bd88f5ead7852eb1d2fc828cba96b46340b70fc216a7f4b70/backports_datetime_fromisoformat-2.0.3-cp39-cp39-manylinux_2_17_x86_64.manylinux2014_x86_64.whl", hash = "sha256:fb35f607bd1cbe37b896379d5f5ed4dc298b536f4b959cb63180e05cacc0539d", size = 52314, upload-time = "2024-12-28T20:18:00.771Z" },
    { url = "https://files.pythonhosted.org/packages/c7/ab/5b8f8c0be6a563f00bf2ecefff18beb6daf1e78025c0d823f581bf0a879f/backports_datetime_fromisoformat-2.0.3-cp39-cp39-musllinux_1_2_aarch64.whl", hash = "sha256:61c74710900602637d2d145dda9720c94e303380803bf68811b2a151deec75c2", size = 52488, upload-time = "2024-12-28T20:18:01.888Z" },
    { url = "https://files.pythonhosted.org/packages/20/14/fef93556a022530525c77729f94eab3452568a11f7893cbcd76e06b398e8/backports_datetime_fromisoformat-2.0.3-cp39-cp39-musllinux_1_2_x86_64.whl", hash = "sha256:ece59af54ebf67ecbfbbf3ca9066f5687879e36527ad69d8b6e3ac565d565a62", size = 52555, upload-time = "2024-12-28T20:18:03.065Z" },
    { url = "https://files.pythonhosted.org/packages/2f/bf/e1a2fe6ec0ce2b983d7cc93c43b41334f595fd7793aa35afbd02737c5e75/backports_datetime_fromisoformat-2.0.3-cp39-cp39-win_amd64.whl", hash = "sha256:d0a7c5f875068efe106f62233bc712d50db4d07c13c7db570175c7857a7b5dbd", size = 29331, upload-time = "2024-12-28T20:18:05.494Z" },
    { url = "https://files.pythonhosted.org/packages/be/03/7eaa9f9bf290395d57fd30d7f1f2f9dff60c06a31c237dc2beb477e8f899/backports_datetime_fromisoformat-2.0.3-pp310-pypy310_pp73-manylinux_2_17_aarch64.manylinux2014_aarch64.whl", hash = "sha256:90e202e72a3d5aae673fcc8c9a4267d56b2f532beeb9173361293625fe4d2039", size = 28980, upload-time = "2024-12-28T20:18:06.554Z" },
    { url = "https://files.pythonhosted.org/packages/47/80/a0ecf33446c7349e79f54cc532933780341d20cff0ee12b5bfdcaa47067e/backports_datetime_fromisoformat-2.0.3-pp310-pypy310_pp73-manylinux_2_17_x86_64.manylinux2014_x86_64.whl", hash = "sha256:2df98ef1b76f5a58bb493dda552259ba60c3a37557d848e039524203951c9f06", size = 28449, upload-time = "2024-12-28T20:18:07.77Z" },
    { url = "https://files.pythonhosted.org/packages/93/a3/ef965bee678d5dfbabfd85283d8a9caf125b11c394174eceb76707e64334/backports_datetime_fromisoformat-2.0.3-pp39-pypy39_pp73-manylinux_2_17_aarch64.manylinux2014_aarch64.whl", hash = "sha256:f2797593760da6bcc32c4a13fa825af183cd4bfd333c60b3dbf84711afca26ef", size = 28978, upload-time = "2024-12-28T20:18:12.441Z" },
    { url = "https://files.pythonhosted.org/packages/dc/e7/910935727b5c0e4975820d0ae5c9489d111859c651109f72208a8a28105b/backports_datetime_fromisoformat-2.0.3-pp39-pypy39_pp73-manylinux_2_17_x86_64.manylinux2014_x86_64.whl", hash = "sha256:35a144fd681a0bea1013ccc4cd3fd4dc758ea17ee23dca019c02b82ec46fc0c4", size = 28437, upload-time = "2024-12-28T20:18:13.465Z" },
]

[[package]]
name = "backports-tarfile"
version = "1.2.0"
source = { registry = "https://pypi.org/simple" }
sdist = { url = "https://files.pythonhosted.org/packages/86/72/cd9b395f25e290e633655a100af28cb253e4393396264a98bd5f5951d50f/backports_tarfile-1.2.0.tar.gz", hash = "sha256:d75e02c268746e1b8144c278978b6e98e85de6ad16f8e4b0844a154557eca991", size = 86406, upload-time = "2024-05-28T17:01:54.731Z" }
wheels = [
    { url = "https://files.pythonhosted.org/packages/b9/fa/123043af240e49752f1c4bd24da5053b6bd00cad78c2be53c0d1e8b975bc/backports.tarfile-1.2.0-py3-none-any.whl", hash = "sha256:77e284d754527b01fb1e6fa8a1afe577858ebe4e9dad8919e34c862cb399bc34", size = 30181, upload-time = "2024-05-28T17:01:53.112Z" },
]

[[package]]
name = "beautifulsoup4"
version = "4.13.4"
source = { registry = "https://pypi.org/simple" }
dependencies = [
    { name = "soupsieve" },
    { name = "typing-extensions" },
]
sdist = { url = "https://files.pythonhosted.org/packages/d8/e4/0c4c39e18fd76d6a628d4dd8da40543d136ce2d1752bd6eeeab0791f4d6b/beautifulsoup4-4.13.4.tar.gz", hash = "sha256:dbb3c4e1ceae6aefebdaf2423247260cd062430a410e38c66f2baa50a8437195", size = 621067, upload-time = "2025-04-15T17:05:13.836Z" }
wheels = [
    { url = "https://files.pythonhosted.org/packages/50/cd/30110dc0ffcf3b131156077b90e9f60ed75711223f306da4db08eff8403b/beautifulsoup4-4.13.4-py3-none-any.whl", hash = "sha256:9bbbb14bfde9d79f38b8cd5f8c7c85f4b8f2523190ebed90e950a8dea4cb1c4b", size = 187285, upload-time = "2025-04-15T17:05:12.221Z" },
]

[[package]]
name = "bumpver"
version = "2025.1131"
source = { registry = "https://pypi.org/simple" }
dependencies = [
    { name = "click" },
    { name = "colorama" },
    { name = "lexid" },
    { name = "toml" },
]
sdist = { url = "https://files.pythonhosted.org/packages/8f/8a/cc13e816e9f0849dce423b904b06fd91b5444cba6df3200d512a702f2e95/bumpver-2025.1131.tar.gz", hash = "sha256:a35fd2d43a5f65f014035c094866bd3bd6c739606f29fd41246d6ec6e839d3f9", size = 115372, upload-time = "2025-07-02T20:36:11.982Z" }
wheels = [
    { url = "https://files.pythonhosted.org/packages/1d/5b/2d5ea6802495ee4506721977be522804314aa66ad629d9356e3c7e5af4a6/bumpver-2025.1131-py2.py3-none-any.whl", hash = "sha256:c02527f6ed7887afbc06c07630047b24a9f9d02d544a65639e99bf8b92aaa674", size = 65361, upload-time = "2025-07-02T20:36:10.103Z" },
]

[[package]]
name = "cattrs"
version = "25.1.1"
source = { registry = "https://pypi.org/simple" }
dependencies = [
    { name = "attrs" },
    { name = "exceptiongroup", marker = "python_full_version < '3.11'" },
    { name = "typing-extensions" },
]
sdist = { url = "https://files.pythonhosted.org/packages/57/2b/561d78f488dcc303da4639e02021311728fb7fda8006dd2835550cddd9ed/cattrs-25.1.1.tar.gz", hash = "sha256:c914b734e0f2d59e5b720d145ee010f1fd9a13ee93900922a2f3f9d593b8382c", size = 435016, upload-time = "2025-06-04T20:27:15.44Z" }
wheels = [
    { url = "https://files.pythonhosted.org/packages/18/b0/215274ef0d835bbc1056392a367646648b6084e39d489099959aefcca2af/cattrs-25.1.1-py3-none-any.whl", hash = "sha256:1b40b2d3402af7be79a7e7e097a9b4cd16d4c06e6d526644b0b26a063a1cc064", size = 69386, upload-time = "2025-06-04T20:27:13.969Z" },
]

[[package]]
name = "certifi"
version = "2025.8.3"
source = { registry = "https://pypi.org/simple" }
sdist = { url = "https://files.pythonhosted.org/packages/dc/67/960ebe6bf230a96cda2e0abcf73af550ec4f090005363542f0765df162e0/certifi-2025.8.3.tar.gz", hash = "sha256:e564105f78ded564e3ae7c923924435e1daa7463faeab5bb932bc53ffae63407", size = 162386, upload-time = "2025-08-03T03:07:47.08Z" }
wheels = [
    { url = "https://files.pythonhosted.org/packages/e5/48/1549795ba7742c948d2ad169c1c8cdbae65bc450d6cd753d124b17c8cd32/certifi-2025.8.3-py3-none-any.whl", hash = "sha256:f6c12493cfb1b06ba2ff328595af9350c65d6644968e5d3a2ffd78699af217a5", size = 161216, upload-time = "2025-08-03T03:07:45.777Z" },
]

[[package]]
name = "cffi"
version = "1.17.1"
source = { registry = "https://pypi.org/simple" }
dependencies = [
    { name = "pycparser" },
]
sdist = { url = "https://files.pythonhosted.org/packages/fc/97/c783634659c2920c3fc70419e3af40972dbaf758daa229a7d6ea6135c90d/cffi-1.17.1.tar.gz", hash = "sha256:1c39c6016c32bc48dd54561950ebd6836e1670f2ae46128f67cf49e789c52824", size = 516621, upload-time = "2024-09-04T20:45:21.852Z" }
wheels = [
    { url = "https://files.pythonhosted.org/packages/90/07/f44ca684db4e4f08a3fdc6eeb9a0d15dc6883efc7b8c90357fdbf74e186c/cffi-1.17.1-cp310-cp310-macosx_10_9_x86_64.whl", hash = "sha256:df8b1c11f177bc2313ec4b2d46baec87a5f3e71fc8b45dab2ee7cae86d9aba14", size = 182191, upload-time = "2024-09-04T20:43:30.027Z" },
    { url = "https://files.pythonhosted.org/packages/08/fd/cc2fedbd887223f9f5d170c96e57cbf655df9831a6546c1727ae13fa977a/cffi-1.17.1-cp310-cp310-macosx_11_0_arm64.whl", hash = "sha256:8f2cdc858323644ab277e9bb925ad72ae0e67f69e804f4898c070998d50b1a67", size = 178592, upload-time = "2024-09-04T20:43:32.108Z" },
    { url = "https://files.pythonhosted.org/packages/de/cc/4635c320081c78d6ffc2cab0a76025b691a91204f4aa317d568ff9280a2d/cffi-1.17.1-cp310-cp310-manylinux_2_12_i686.manylinux2010_i686.manylinux_2_17_i686.manylinux2014_i686.whl", hash = "sha256:edae79245293e15384b51f88b00613ba9f7198016a5948b5dddf4917d4d26382", size = 426024, upload-time = "2024-09-04T20:43:34.186Z" },
    { url = "https://files.pythonhosted.org/packages/b6/7b/3b2b250f3aab91abe5f8a51ada1b717935fdaec53f790ad4100fe2ec64d1/cffi-1.17.1-cp310-cp310-manylinux_2_17_aarch64.manylinux2014_aarch64.whl", hash = "sha256:45398b671ac6d70e67da8e4224a065cec6a93541bb7aebe1b198a61b58c7b702", size = 448188, upload-time = "2024-09-04T20:43:36.286Z" },
    { url = "https://files.pythonhosted.org/packages/d3/48/1b9283ebbf0ec065148d8de05d647a986c5f22586b18120020452fff8f5d/cffi-1.17.1-cp310-cp310-manylinux_2_17_ppc64le.manylinux2014_ppc64le.whl", hash = "sha256:ad9413ccdeda48c5afdae7e4fa2192157e991ff761e7ab8fdd8926f40b160cc3", size = 455571, upload-time = "2024-09-04T20:43:38.586Z" },
    { url = "https://files.pythonhosted.org/packages/40/87/3b8452525437b40f39ca7ff70276679772ee7e8b394934ff60e63b7b090c/cffi-1.17.1-cp310-cp310-manylinux_2_17_s390x.manylinux2014_s390x.whl", hash = "sha256:5da5719280082ac6bd9aa7becb3938dc9f9cbd57fac7d2871717b1feb0902ab6", size = 436687, upload-time = "2024-09-04T20:43:40.084Z" },
    { url = "https://files.pythonhosted.org/packages/8d/fb/4da72871d177d63649ac449aec2e8a29efe0274035880c7af59101ca2232/cffi-1.17.1-cp310-cp310-manylinux_2_17_x86_64.manylinux2014_x86_64.whl", hash = "sha256:2bb1a08b8008b281856e5971307cc386a8e9c5b625ac297e853d36da6efe9c17", size = 446211, upload-time = "2024-09-04T20:43:41.526Z" },
    { url = "https://files.pythonhosted.org/packages/ab/a0/62f00bcb411332106c02b663b26f3545a9ef136f80d5df746c05878f8c4b/cffi-1.17.1-cp310-cp310-musllinux_1_1_aarch64.whl", hash = "sha256:045d61c734659cc045141be4bae381a41d89b741f795af1dd018bfb532fd0df8", size = 461325, upload-time = "2024-09-04T20:43:43.117Z" },
    { url = "https://files.pythonhosted.org/packages/36/83/76127035ed2e7e27b0787604d99da630ac3123bfb02d8e80c633f218a11d/cffi-1.17.1-cp310-cp310-musllinux_1_1_i686.whl", hash = "sha256:6883e737d7d9e4899a8a695e00ec36bd4e5e4f18fabe0aca0efe0a4b44cdb13e", size = 438784, upload-time = "2024-09-04T20:43:45.256Z" },
    { url = "https://files.pythonhosted.org/packages/21/81/a6cd025db2f08ac88b901b745c163d884641909641f9b826e8cb87645942/cffi-1.17.1-cp310-cp310-musllinux_1_1_x86_64.whl", hash = "sha256:6b8b4a92e1c65048ff98cfe1f735ef8f1ceb72e3d5f0c25fdb12087a23da22be", size = 461564, upload-time = "2024-09-04T20:43:46.779Z" },
    { url = "https://files.pythonhosted.org/packages/f8/fe/4d41c2f200c4a457933dbd98d3cf4e911870877bd94d9656cc0fcb390681/cffi-1.17.1-cp310-cp310-win32.whl", hash = "sha256:c9c3d058ebabb74db66e431095118094d06abf53284d9c81f27300d0e0d8bc7c", size = 171804, upload-time = "2024-09-04T20:43:48.186Z" },
    { url = "https://files.pythonhosted.org/packages/d1/b6/0b0f5ab93b0df4acc49cae758c81fe4e5ef26c3ae2e10cc69249dfd8b3ab/cffi-1.17.1-cp310-cp310-win_amd64.whl", hash = "sha256:0f048dcf80db46f0098ccac01132761580d28e28bc0f78ae0d58048063317e15", size = 181299, upload-time = "2024-09-04T20:43:49.812Z" },
    { url = "https://files.pythonhosted.org/packages/6b/f4/927e3a8899e52a27fa57a48607ff7dc91a9ebe97399b357b85a0c7892e00/cffi-1.17.1-cp311-cp311-macosx_10_9_x86_64.whl", hash = "sha256:a45e3c6913c5b87b3ff120dcdc03f6131fa0065027d0ed7ee6190736a74cd401", size = 182264, upload-time = "2024-09-04T20:43:51.124Z" },
    { url = "https://files.pythonhosted.org/packages/6c/f5/6c3a8efe5f503175aaddcbea6ad0d2c96dad6f5abb205750d1b3df44ef29/cffi-1.17.1-cp311-cp311-macosx_11_0_arm64.whl", hash = "sha256:30c5e0cb5ae493c04c8b42916e52ca38079f1b235c2f8ae5f4527b963c401caf", size = 178651, upload-time = "2024-09-04T20:43:52.872Z" },
    { url = "https://files.pythonhosted.org/packages/94/dd/a3f0118e688d1b1a57553da23b16bdade96d2f9bcda4d32e7d2838047ff7/cffi-1.17.1-cp311-cp311-manylinux_2_12_i686.manylinux2010_i686.manylinux_2_17_i686.manylinux2014_i686.whl", hash = "sha256:f75c7ab1f9e4aca5414ed4d8e5c0e303a34f4421f8a0d47a4d019ceff0ab6af4", size = 445259, upload-time = "2024-09-04T20:43:56.123Z" },
    { url = "https://files.pythonhosted.org/packages/2e/ea/70ce63780f096e16ce8588efe039d3c4f91deb1dc01e9c73a287939c79a6/cffi-1.17.1-cp311-cp311-manylinux_2_17_aarch64.manylinux2014_aarch64.whl", hash = "sha256:a1ed2dd2972641495a3ec98445e09766f077aee98a1c896dcb4ad0d303628e41", size = 469200, upload-time = "2024-09-04T20:43:57.891Z" },
    { url = "https://files.pythonhosted.org/packages/1c/a0/a4fa9f4f781bda074c3ddd57a572b060fa0df7655d2a4247bbe277200146/cffi-1.17.1-cp311-cp311-manylinux_2_17_ppc64le.manylinux2014_ppc64le.whl", hash = "sha256:46bf43160c1a35f7ec506d254e5c890f3c03648a4dbac12d624e4490a7046cd1", size = 477235, upload-time = "2024-09-04T20:44:00.18Z" },
    { url = "https://files.pythonhosted.org/packages/62/12/ce8710b5b8affbcdd5c6e367217c242524ad17a02fe5beec3ee339f69f85/cffi-1.17.1-cp311-cp311-manylinux_2_17_s390x.manylinux2014_s390x.whl", hash = "sha256:a24ed04c8ffd54b0729c07cee15a81d964e6fee0e3d4d342a27b020d22959dc6", size = 459721, upload-time = "2024-09-04T20:44:01.585Z" },
    { url = "https://files.pythonhosted.org/packages/ff/6b/d45873c5e0242196f042d555526f92aa9e0c32355a1be1ff8c27f077fd37/cffi-1.17.1-cp311-cp311-manylinux_2_17_x86_64.manylinux2014_x86_64.whl", hash = "sha256:610faea79c43e44c71e1ec53a554553fa22321b65fae24889706c0a84d4ad86d", size = 467242, upload-time = "2024-09-04T20:44:03.467Z" },
    { url = "https://files.pythonhosted.org/packages/1a/52/d9a0e523a572fbccf2955f5abe883cfa8bcc570d7faeee06336fbd50c9fc/cffi-1.17.1-cp311-cp311-musllinux_1_1_aarch64.whl", hash = "sha256:a9b15d491f3ad5d692e11f6b71f7857e7835eb677955c00cc0aefcd0669adaf6", size = 477999, upload-time = "2024-09-04T20:44:05.023Z" },
    { url = "https://files.pythonhosted.org/packages/44/74/f2a2460684a1a2d00ca799ad880d54652841a780c4c97b87754f660c7603/cffi-1.17.1-cp311-cp311-musllinux_1_1_i686.whl", hash = "sha256:de2ea4b5833625383e464549fec1bc395c1bdeeb5f25c4a3a82b5a8c756ec22f", size = 454242, upload-time = "2024-09-04T20:44:06.444Z" },
    { url = "https://files.pythonhosted.org/packages/f8/4a/34599cac7dfcd888ff54e801afe06a19c17787dfd94495ab0c8d35fe99fb/cffi-1.17.1-cp311-cp311-musllinux_1_1_x86_64.whl", hash = "sha256:fc48c783f9c87e60831201f2cce7f3b2e4846bf4d8728eabe54d60700b318a0b", size = 478604, upload-time = "2024-09-04T20:44:08.206Z" },
    { url = "https://files.pythonhosted.org/packages/34/33/e1b8a1ba29025adbdcda5fb3a36f94c03d771c1b7b12f726ff7fef2ebe36/cffi-1.17.1-cp311-cp311-win32.whl", hash = "sha256:85a950a4ac9c359340d5963966e3e0a94a676bd6245a4b55bc43949eee26a655", size = 171727, upload-time = "2024-09-04T20:44:09.481Z" },
    { url = "https://files.pythonhosted.org/packages/3d/97/50228be003bb2802627d28ec0627837ac0bf35c90cf769812056f235b2d1/cffi-1.17.1-cp311-cp311-win_amd64.whl", hash = "sha256:caaf0640ef5f5517f49bc275eca1406b0ffa6aa184892812030f04c2abf589a0", size = 181400, upload-time = "2024-09-04T20:44:10.873Z" },
    { url = "https://files.pythonhosted.org/packages/5a/84/e94227139ee5fb4d600a7a4927f322e1d4aea6fdc50bd3fca8493caba23f/cffi-1.17.1-cp312-cp312-macosx_10_9_x86_64.whl", hash = "sha256:805b4371bf7197c329fcb3ead37e710d1bca9da5d583f5073b799d5c5bd1eee4", size = 183178, upload-time = "2024-09-04T20:44:12.232Z" },
    { url = "https://files.pythonhosted.org/packages/da/ee/fb72c2b48656111c4ef27f0f91da355e130a923473bf5ee75c5643d00cca/cffi-1.17.1-cp312-cp312-macosx_11_0_arm64.whl", hash = "sha256:733e99bc2df47476e3848417c5a4540522f234dfd4ef3ab7fafdf555b082ec0c", size = 178840, upload-time = "2024-09-04T20:44:13.739Z" },
    { url = "https://files.pythonhosted.org/packages/cc/b6/db007700f67d151abadf508cbfd6a1884f57eab90b1bb985c4c8c02b0f28/cffi-1.17.1-cp312-cp312-manylinux_2_12_i686.manylinux2010_i686.manylinux_2_17_i686.manylinux2014_i686.whl", hash = "sha256:1257bdabf294dceb59f5e70c64a3e2f462c30c7ad68092d01bbbfb1c16b1ba36", size = 454803, upload-time = "2024-09-04T20:44:15.231Z" },
    { url = "https://files.pythonhosted.org/packages/1a/df/f8d151540d8c200eb1c6fba8cd0dfd40904f1b0682ea705c36e6c2e97ab3/cffi-1.17.1-cp312-cp312-manylinux_2_17_aarch64.manylinux2014_aarch64.whl", hash = "sha256:da95af8214998d77a98cc14e3a3bd00aa191526343078b530ceb0bd710fb48a5", size = 478850, upload-time = "2024-09-04T20:44:17.188Z" },
    { url = "https://files.pythonhosted.org/packages/28/c0/b31116332a547fd2677ae5b78a2ef662dfc8023d67f41b2a83f7c2aa78b1/cffi-1.17.1-cp312-cp312-manylinux_2_17_ppc64le.manylinux2014_ppc64le.whl", hash = "sha256:d63afe322132c194cf832bfec0dc69a99fb9bb6bbd550f161a49e9e855cc78ff", size = 485729, upload-time = "2024-09-04T20:44:18.688Z" },
    { url = "https://files.pythonhosted.org/packages/91/2b/9a1ddfa5c7f13cab007a2c9cc295b70fbbda7cb10a286aa6810338e60ea1/cffi-1.17.1-cp312-cp312-manylinux_2_17_s390x.manylinux2014_s390x.whl", hash = "sha256:f79fc4fc25f1c8698ff97788206bb3c2598949bfe0fef03d299eb1b5356ada99", size = 471256, upload-time = "2024-09-04T20:44:20.248Z" },
    { url = "https://files.pythonhosted.org/packages/b2/d5/da47df7004cb17e4955df6a43d14b3b4ae77737dff8bf7f8f333196717bf/cffi-1.17.1-cp312-cp312-manylinux_2_17_x86_64.manylinux2014_x86_64.whl", hash = "sha256:b62ce867176a75d03a665bad002af8e6d54644fad99a3c70905c543130e39d93", size = 479424, upload-time = "2024-09-04T20:44:21.673Z" },
    { url = "https://files.pythonhosted.org/packages/0b/ac/2a28bcf513e93a219c8a4e8e125534f4f6db03e3179ba1c45e949b76212c/cffi-1.17.1-cp312-cp312-musllinux_1_1_aarch64.whl", hash = "sha256:386c8bf53c502fff58903061338ce4f4950cbdcb23e2902d86c0f722b786bbe3", size = 484568, upload-time = "2024-09-04T20:44:23.245Z" },
    { url = "https://files.pythonhosted.org/packages/d4/38/ca8a4f639065f14ae0f1d9751e70447a261f1a30fa7547a828ae08142465/cffi-1.17.1-cp312-cp312-musllinux_1_1_x86_64.whl", hash = "sha256:4ceb10419a9adf4460ea14cfd6bc43d08701f0835e979bf821052f1805850fe8", size = 488736, upload-time = "2024-09-04T20:44:24.757Z" },
    { url = "https://files.pythonhosted.org/packages/86/c5/28b2d6f799ec0bdecf44dced2ec5ed43e0eb63097b0f58c293583b406582/cffi-1.17.1-cp312-cp312-win32.whl", hash = "sha256:a08d7e755f8ed21095a310a693525137cfe756ce62d066e53f502a83dc550f65", size = 172448, upload-time = "2024-09-04T20:44:26.208Z" },
    { url = "https://files.pythonhosted.org/packages/50/b9/db34c4755a7bd1cb2d1603ac3863f22bcecbd1ba29e5ee841a4bc510b294/cffi-1.17.1-cp312-cp312-win_amd64.whl", hash = "sha256:51392eae71afec0d0c8fb1a53b204dbb3bcabcb3c9b807eedf3e1e6ccf2de903", size = 181976, upload-time = "2024-09-04T20:44:27.578Z" },
    { url = "https://files.pythonhosted.org/packages/8d/f8/dd6c246b148639254dad4d6803eb6a54e8c85c6e11ec9df2cffa87571dbe/cffi-1.17.1-cp313-cp313-macosx_10_13_x86_64.whl", hash = "sha256:f3a2b4222ce6b60e2e8b337bb9596923045681d71e5a082783484d845390938e", size = 182989, upload-time = "2024-09-04T20:44:28.956Z" },
    { url = "https://files.pythonhosted.org/packages/8b/f1/672d303ddf17c24fc83afd712316fda78dc6fce1cd53011b839483e1ecc8/cffi-1.17.1-cp313-cp313-macosx_11_0_arm64.whl", hash = "sha256:0984a4925a435b1da406122d4d7968dd861c1385afe3b45ba82b750f229811e2", size = 178802, upload-time = "2024-09-04T20:44:30.289Z" },
    { url = "https://files.pythonhosted.org/packages/0e/2d/eab2e858a91fdff70533cab61dcff4a1f55ec60425832ddfdc9cd36bc8af/cffi-1.17.1-cp313-cp313-manylinux_2_12_i686.manylinux2010_i686.manylinux_2_17_i686.manylinux2014_i686.whl", hash = "sha256:d01b12eeeb4427d3110de311e1774046ad344f5b1a7403101878976ecd7a10f3", size = 454792, upload-time = "2024-09-04T20:44:32.01Z" },
    { url = "https://files.pythonhosted.org/packages/75/b2/fbaec7c4455c604e29388d55599b99ebcc250a60050610fadde58932b7ee/cffi-1.17.1-cp313-cp313-manylinux_2_17_aarch64.manylinux2014_aarch64.whl", hash = "sha256:706510fe141c86a69c8ddc029c7910003a17353970cff3b904ff0686a5927683", size = 478893, upload-time = "2024-09-04T20:44:33.606Z" },
    { url = "https://files.pythonhosted.org/packages/4f/b7/6e4a2162178bf1935c336d4da8a9352cccab4d3a5d7914065490f08c0690/cffi-1.17.1-cp313-cp313-manylinux_2_17_ppc64le.manylinux2014_ppc64le.whl", hash = "sha256:de55b766c7aa2e2a3092c51e0483d700341182f08e67c63630d5b6f200bb28e5", size = 485810, upload-time = "2024-09-04T20:44:35.191Z" },
    { url = "https://files.pythonhosted.org/packages/c7/8a/1d0e4a9c26e54746dc08c2c6c037889124d4f59dffd853a659fa545f1b40/cffi-1.17.1-cp313-cp313-manylinux_2_17_s390x.manylinux2014_s390x.whl", hash = "sha256:c59d6e989d07460165cc5ad3c61f9fd8f1b4796eacbd81cee78957842b834af4", size = 471200, upload-time = "2024-09-04T20:44:36.743Z" },
    { url = "https://files.pythonhosted.org/packages/26/9f/1aab65a6c0db35f43c4d1b4f580e8df53914310afc10ae0397d29d697af4/cffi-1.17.1-cp313-cp313-manylinux_2_17_x86_64.manylinux2014_x86_64.whl", hash = "sha256:dd398dbc6773384a17fe0d3e7eeb8d1a21c2200473ee6806bb5e6a8e62bb73dd", size = 479447, upload-time = "2024-09-04T20:44:38.492Z" },
    { url = "https://files.pythonhosted.org/packages/5f/e4/fb8b3dd8dc0e98edf1135ff067ae070bb32ef9d509d6cb0f538cd6f7483f/cffi-1.17.1-cp313-cp313-musllinux_1_1_aarch64.whl", hash = "sha256:3edc8d958eb099c634dace3c7e16560ae474aa3803a5df240542b305d14e14ed", size = 484358, upload-time = "2024-09-04T20:44:40.046Z" },
    { url = "https://files.pythonhosted.org/packages/f1/47/d7145bf2dc04684935d57d67dff9d6d795b2ba2796806bb109864be3a151/cffi-1.17.1-cp313-cp313-musllinux_1_1_x86_64.whl", hash = "sha256:72e72408cad3d5419375fc87d289076ee319835bdfa2caad331e377589aebba9", size = 488469, upload-time = "2024-09-04T20:44:41.616Z" },
    { url = "https://files.pythonhosted.org/packages/bf/ee/f94057fa6426481d663b88637a9a10e859e492c73d0384514a17d78ee205/cffi-1.17.1-cp313-cp313-win32.whl", hash = "sha256:e03eab0a8677fa80d646b5ddece1cbeaf556c313dcfac435ba11f107ba117b5d", size = 172475, upload-time = "2024-09-04T20:44:43.733Z" },
    { url = "https://files.pythonhosted.org/packages/7c/fc/6a8cb64e5f0324877d503c854da15d76c1e50eb722e320b15345c4d0c6de/cffi-1.17.1-cp313-cp313-win_amd64.whl", hash = "sha256:f6a16c31041f09ead72d69f583767292f750d24913dadacf5756b966aacb3f1a", size = 182009, upload-time = "2024-09-04T20:44:45.309Z" },
    { url = "https://files.pythonhosted.org/packages/b9/ea/8bb50596b8ffbc49ddd7a1ad305035daa770202a6b782fc164647c2673ad/cffi-1.17.1-cp39-cp39-macosx_10_9_x86_64.whl", hash = "sha256:b2ab587605f4ba0bf81dc0cb08a41bd1c0a5906bd59243d56bad7668a6fc6c16", size = 182220, upload-time = "2024-09-04T20:45:01.577Z" },
    { url = "https://files.pythonhosted.org/packages/ae/11/e77c8cd24f58285a82c23af484cf5b124a376b32644e445960d1a4654c3a/cffi-1.17.1-cp39-cp39-macosx_11_0_arm64.whl", hash = "sha256:28b16024becceed8c6dfbc75629e27788d8a3f9030691a1dbf9821a128b22c36", size = 178605, upload-time = "2024-09-04T20:45:03.837Z" },
    { url = "https://files.pythonhosted.org/packages/ed/65/25a8dc32c53bf5b7b6c2686b42ae2ad58743f7ff644844af7cdb29b49361/cffi-1.17.1-cp39-cp39-manylinux_2_12_i686.manylinux2010_i686.manylinux_2_17_i686.manylinux2014_i686.whl", hash = "sha256:1d599671f396c4723d016dbddb72fe8e0397082b0a77a4fab8028923bec050e8", size = 424910, upload-time = "2024-09-04T20:45:05.315Z" },
    { url = "https://files.pythonhosted.org/packages/42/7a/9d086fab7c66bd7c4d0f27c57a1b6b068ced810afc498cc8c49e0088661c/cffi-1.17.1-cp39-cp39-manylinux_2_17_aarch64.manylinux2014_aarch64.whl", hash = "sha256:ca74b8dbe6e8e8263c0ffd60277de77dcee6c837a3d0881d8c1ead7268c9e576", size = 447200, upload-time = "2024-09-04T20:45:06.903Z" },
    { url = "https://files.pythonhosted.org/packages/da/63/1785ced118ce92a993b0ec9e0d0ac8dc3e5dbfbcaa81135be56c69cabbb6/cffi-1.17.1-cp39-cp39-manylinux_2_17_ppc64le.manylinux2014_ppc64le.whl", hash = "sha256:f7f5baafcc48261359e14bcd6d9bff6d4b28d9103847c9e136694cb0501aef87", size = 454565, upload-time = "2024-09-04T20:45:08.975Z" },
    { url = "https://files.pythonhosted.org/packages/74/06/90b8a44abf3556599cdec107f7290277ae8901a58f75e6fe8f970cd72418/cffi-1.17.1-cp39-cp39-manylinux_2_17_s390x.manylinux2014_s390x.whl", hash = "sha256:98e3969bcff97cae1b2def8ba499ea3d6f31ddfdb7635374834cf89a1a08ecf0", size = 435635, upload-time = "2024-09-04T20:45:10.64Z" },
    { url = "https://files.pythonhosted.org/packages/bd/62/a1f468e5708a70b1d86ead5bab5520861d9c7eacce4a885ded9faa7729c3/cffi-1.17.1-cp39-cp39-manylinux_2_17_x86_64.manylinux2014_x86_64.whl", hash = "sha256:cdf5ce3acdfd1661132f2a9c19cac174758dc2352bfe37d98aa7512c6b7178b3", size = 445218, upload-time = "2024-09-04T20:45:12.366Z" },
    { url = "https://files.pythonhosted.org/packages/5b/95/b34462f3ccb09c2594aa782d90a90b045de4ff1f70148ee79c69d37a0a5a/cffi-1.17.1-cp39-cp39-musllinux_1_1_aarch64.whl", hash = "sha256:9755e4345d1ec879e3849e62222a18c7174d65a6a92d5b346b1863912168b595", size = 460486, upload-time = "2024-09-04T20:45:13.935Z" },
    { url = "https://files.pythonhosted.org/packages/fc/fc/a1e4bebd8d680febd29cf6c8a40067182b64f00c7d105f8f26b5bc54317b/cffi-1.17.1-cp39-cp39-musllinux_1_1_i686.whl", hash = "sha256:f1e22e8c4419538cb197e4dd60acc919d7696e5ef98ee4da4e01d3f8cfa4cc5a", size = 437911, upload-time = "2024-09-04T20:45:15.696Z" },
    { url = "https://files.pythonhosted.org/packages/e6/c3/21cab7a6154b6a5ea330ae80de386e7665254835b9e98ecc1340b3a7de9a/cffi-1.17.1-cp39-cp39-musllinux_1_1_x86_64.whl", hash = "sha256:c03e868a0b3bc35839ba98e74211ed2b05d2119be4e8a0f224fba9384f1fe02e", size = 460632, upload-time = "2024-09-04T20:45:17.284Z" },
    { url = "https://files.pythonhosted.org/packages/cb/b5/fd9f8b5a84010ca169ee49f4e4ad6f8c05f4e3545b72ee041dbbcb159882/cffi-1.17.1-cp39-cp39-win32.whl", hash = "sha256:e31ae45bc2e29f6b2abd0de1cc3b9d5205aa847cafaecb8af1476a609a2f6eb7", size = 171820, upload-time = "2024-09-04T20:45:18.762Z" },
    { url = "https://files.pythonhosted.org/packages/8c/52/b08750ce0bce45c143e1b5d7357ee8c55341b52bdef4b0f081af1eb248c2/cffi-1.17.1-cp39-cp39-win_amd64.whl", hash = "sha256:d016c76bdd850f3c626af19b0542c9677ba156e4ee4fccfdd7848803533ef662", size = 181290, upload-time = "2024-09-04T20:45:20.226Z" },
]

[[package]]
name = "cfgv"
version = "3.4.0"
source = { registry = "https://pypi.org/simple" }
sdist = { url = "https://files.pythonhosted.org/packages/11/74/539e56497d9bd1d484fd863dd69cbbfa653cd2aa27abfe35653494d85e94/cfgv-3.4.0.tar.gz", hash = "sha256:e52591d4c5f5dead8e0f673fb16db7949d2cfb3f7da4582893288f0ded8fe560", size = 7114, upload-time = "2023-08-12T20:38:17.776Z" }
wheels = [
    { url = "https://files.pythonhosted.org/packages/c5/55/51844dd50c4fc7a33b653bfaba4c2456f06955289ca770a5dbd5fd267374/cfgv-3.4.0-py2.py3-none-any.whl", hash = "sha256:b7265b1f29fd3316bfcd2b330d63d024f2bfd8bcb8b0272f8e19a504856c48f9", size = 7249, upload-time = "2023-08-12T20:38:16.269Z" },
]

[[package]]
name = "charset-normalizer"
version = "3.4.3"
source = { registry = "https://pypi.org/simple" }
sdist = { url = "https://files.pythonhosted.org/packages/83/2d/5fd176ceb9b2fc619e63405525573493ca23441330fcdaee6bef9460e924/charset_normalizer-3.4.3.tar.gz", hash = "sha256:6fce4b8500244f6fcb71465d4a4930d132ba9ab8e71a7859e6a5d59851068d14", size = 122371, upload-time = "2025-08-09T07:57:28.46Z" }
wheels = [
    { url = "https://files.pythonhosted.org/packages/d6/98/f3b8013223728a99b908c9344da3aa04ee6e3fa235f19409033eda92fb78/charset_normalizer-3.4.3-cp310-cp310-macosx_10_9_universal2.whl", hash = "sha256:fb7f67a1bfa6e40b438170ebdc8158b78dc465a5a67b6dde178a46987b244a72", size = 207695, upload-time = "2025-08-09T07:55:36.452Z" },
    { url = "https://files.pythonhosted.org/packages/21/40/5188be1e3118c82dcb7c2a5ba101b783822cfb413a0268ed3be0468532de/charset_normalizer-3.4.3-cp310-cp310-manylinux2014_aarch64.manylinux_2_17_aarch64.manylinux_2_28_aarch64.whl", hash = "sha256:cc9370a2da1ac13f0153780040f465839e6cccb4a1e44810124b4e22483c93fe", size = 147153, upload-time = "2025-08-09T07:55:38.467Z" },
    { url = "https://files.pythonhosted.org/packages/37/60/5d0d74bc1e1380f0b72c327948d9c2aca14b46a9efd87604e724260f384c/charset_normalizer-3.4.3-cp310-cp310-manylinux2014_ppc64le.manylinux_2_17_ppc64le.manylinux_2_28_ppc64le.whl", hash = "sha256:07a0eae9e2787b586e129fdcbe1af6997f8d0e5abaa0bc98c0e20e124d67e601", size = 160428, upload-time = "2025-08-09T07:55:40.072Z" },
    { url = "https://files.pythonhosted.org/packages/85/9a/d891f63722d9158688de58d050c59dc3da560ea7f04f4c53e769de5140f5/charset_normalizer-3.4.3-cp310-cp310-manylinux2014_s390x.manylinux_2_17_s390x.manylinux_2_28_s390x.whl", hash = "sha256:74d77e25adda8581ffc1c720f1c81ca082921329452eba58b16233ab1842141c", size = 157627, upload-time = "2025-08-09T07:55:41.706Z" },
    { url = "https://files.pythonhosted.org/packages/65/1a/7425c952944a6521a9cfa7e675343f83fd82085b8af2b1373a2409c683dc/charset_normalizer-3.4.3-cp310-cp310-manylinux2014_x86_64.manylinux_2_17_x86_64.manylinux_2_28_x86_64.whl", hash = "sha256:d0e909868420b7049dafd3a31d45125b31143eec59235311fc4c57ea26a4acd2", size = 152388, upload-time = "2025-08-09T07:55:43.262Z" },
    { url = "https://files.pythonhosted.org/packages/f0/c9/a2c9c2a355a8594ce2446085e2ec97fd44d323c684ff32042e2a6b718e1d/charset_normalizer-3.4.3-cp310-cp310-musllinux_1_2_aarch64.whl", hash = "sha256:c6f162aabe9a91a309510d74eeb6507fab5fff92337a15acbe77753d88d9dcf0", size = 150077, upload-time = "2025-08-09T07:55:44.903Z" },
    { url = "https://files.pythonhosted.org/packages/3b/38/20a1f44e4851aa1c9105d6e7110c9d020e093dfa5836d712a5f074a12bf7/charset_normalizer-3.4.3-cp310-cp310-musllinux_1_2_ppc64le.whl", hash = "sha256:4ca4c094de7771a98d7fbd67d9e5dbf1eb73efa4f744a730437d8a3a5cf994f0", size = 161631, upload-time = "2025-08-09T07:55:46.346Z" },
    { url = "https://files.pythonhosted.org/packages/a4/fa/384d2c0f57edad03d7bec3ebefb462090d8905b4ff5a2d2525f3bb711fac/charset_normalizer-3.4.3-cp310-cp310-musllinux_1_2_s390x.whl", hash = "sha256:02425242e96bcf29a49711b0ca9f37e451da7c70562bc10e8ed992a5a7a25cc0", size = 159210, upload-time = "2025-08-09T07:55:47.539Z" },
    { url = "https://files.pythonhosted.org/packages/33/9e/eca49d35867ca2db336b6ca27617deed4653b97ebf45dfc21311ce473c37/charset_normalizer-3.4.3-cp310-cp310-musllinux_1_2_x86_64.whl", hash = "sha256:78deba4d8f9590fe4dae384aeff04082510a709957e968753ff3c48399f6f92a", size = 153739, upload-time = "2025-08-09T07:55:48.744Z" },
    { url = "https://files.pythonhosted.org/packages/2a/91/26c3036e62dfe8de8061182d33be5025e2424002125c9500faff74a6735e/charset_normalizer-3.4.3-cp310-cp310-win32.whl", hash = "sha256:d79c198e27580c8e958906f803e63cddb77653731be08851c7df0b1a14a8fc0f", size = 99825, upload-time = "2025-08-09T07:55:50.305Z" },
    { url = "https://files.pythonhosted.org/packages/e2/c6/f05db471f81af1fa01839d44ae2a8bfeec8d2a8b4590f16c4e7393afd323/charset_normalizer-3.4.3-cp310-cp310-win_amd64.whl", hash = "sha256:c6e490913a46fa054e03699c70019ab869e990270597018cef1d8562132c2669", size = 107452, upload-time = "2025-08-09T07:55:51.461Z" },
    { url = "https://files.pythonhosted.org/packages/7f/b5/991245018615474a60965a7c9cd2b4efbaabd16d582a5547c47ee1c7730b/charset_normalizer-3.4.3-cp311-cp311-macosx_10_9_universal2.whl", hash = "sha256:b256ee2e749283ef3ddcff51a675ff43798d92d746d1a6e4631bf8c707d22d0b", size = 204483, upload-time = "2025-08-09T07:55:53.12Z" },
    { url = "https://files.pythonhosted.org/packages/c7/2a/ae245c41c06299ec18262825c1569c5d3298fc920e4ddf56ab011b417efd/charset_normalizer-3.4.3-cp311-cp311-manylinux2014_aarch64.manylinux_2_17_aarch64.manylinux_2_28_aarch64.whl", hash = "sha256:13faeacfe61784e2559e690fc53fa4c5ae97c6fcedb8eb6fb8d0a15b475d2c64", size = 145520, upload-time = "2025-08-09T07:55:54.712Z" },
    { url = "https://files.pythonhosted.org/packages/3a/a4/b3b6c76e7a635748c4421d2b92c7b8f90a432f98bda5082049af37ffc8e3/charset_normalizer-3.4.3-cp311-cp311-manylinux2014_ppc64le.manylinux_2_17_ppc64le.manylinux_2_28_ppc64le.whl", hash = "sha256:00237675befef519d9af72169d8604a067d92755e84fe76492fef5441db05b91", size = 158876, upload-time = "2025-08-09T07:55:56.024Z" },
    { url = "https://files.pythonhosted.org/packages/e2/e6/63bb0e10f90a8243c5def74b5b105b3bbbfb3e7bb753915fe333fb0c11ea/charset_normalizer-3.4.3-cp311-cp311-manylinux2014_s390x.manylinux_2_17_s390x.manylinux_2_28_s390x.whl", hash = "sha256:585f3b2a80fbd26b048a0be90c5aae8f06605d3c92615911c3a2b03a8a3b796f", size = 156083, upload-time = "2025-08-09T07:55:57.582Z" },
    { url = "https://files.pythonhosted.org/packages/87/df/b7737ff046c974b183ea9aa111b74185ac8c3a326c6262d413bd5a1b8c69/charset_normalizer-3.4.3-cp311-cp311-manylinux2014_x86_64.manylinux_2_17_x86_64.manylinux_2_28_x86_64.whl", hash = "sha256:0e78314bdc32fa80696f72fa16dc61168fda4d6a0c014e0380f9d02f0e5d8a07", size = 150295, upload-time = "2025-08-09T07:55:59.147Z" },
    { url = "https://files.pythonhosted.org/packages/61/f1/190d9977e0084d3f1dc169acd060d479bbbc71b90bf3e7bf7b9927dec3eb/charset_normalizer-3.4.3-cp311-cp311-musllinux_1_2_aarch64.whl", hash = "sha256:96b2b3d1a83ad55310de8c7b4a2d04d9277d5591f40761274856635acc5fcb30", size = 148379, upload-time = "2025-08-09T07:56:00.364Z" },
    { url = "https://files.pythonhosted.org/packages/4c/92/27dbe365d34c68cfe0ca76f1edd70e8705d82b378cb54ebbaeabc2e3029d/charset_normalizer-3.4.3-cp311-cp311-musllinux_1_2_ppc64le.whl", hash = "sha256:939578d9d8fd4299220161fdd76e86c6a251987476f5243e8864a7844476ba14", size = 160018, upload-time = "2025-08-09T07:56:01.678Z" },
    { url = "https://files.pythonhosted.org/packages/99/04/baae2a1ea1893a01635d475b9261c889a18fd48393634b6270827869fa34/charset_normalizer-3.4.3-cp311-cp311-musllinux_1_2_s390x.whl", hash = "sha256:fd10de089bcdcd1be95a2f73dbe6254798ec1bda9f450d5828c96f93e2536b9c", size = 157430, upload-time = "2025-08-09T07:56:02.87Z" },
    { url = "https://files.pythonhosted.org/packages/2f/36/77da9c6a328c54d17b960c89eccacfab8271fdaaa228305330915b88afa9/charset_normalizer-3.4.3-cp311-cp311-musllinux_1_2_x86_64.whl", hash = "sha256:1e8ac75d72fa3775e0b7cb7e4629cec13b7514d928d15ef8ea06bca03ef01cae", size = 151600, upload-time = "2025-08-09T07:56:04.089Z" },
    { url = "https://files.pythonhosted.org/packages/64/d4/9eb4ff2c167edbbf08cdd28e19078bf195762e9bd63371689cab5ecd3d0d/charset_normalizer-3.4.3-cp311-cp311-win32.whl", hash = "sha256:6cf8fd4c04756b6b60146d98cd8a77d0cdae0e1ca20329da2ac85eed779b6849", size = 99616, upload-time = "2025-08-09T07:56:05.658Z" },
    { url = "https://files.pythonhosted.org/packages/f4/9c/996a4a028222e7761a96634d1820de8a744ff4327a00ada9c8942033089b/charset_normalizer-3.4.3-cp311-cp311-win_amd64.whl", hash = "sha256:31a9a6f775f9bcd865d88ee350f0ffb0e25936a7f930ca98995c05abf1faf21c", size = 107108, upload-time = "2025-08-09T07:56:07.176Z" },
    { url = "https://files.pythonhosted.org/packages/e9/5e/14c94999e418d9b87682734589404a25854d5f5d0408df68bc15b6ff54bb/charset_normalizer-3.4.3-cp312-cp312-macosx_10_13_universal2.whl", hash = "sha256:e28e334d3ff134e88989d90ba04b47d84382a828c061d0d1027b1b12a62b39b1", size = 205655, upload-time = "2025-08-09T07:56:08.475Z" },
    { url = "https://files.pythonhosted.org/packages/7d/a8/c6ec5d389672521f644505a257f50544c074cf5fc292d5390331cd6fc9c3/charset_normalizer-3.4.3-cp312-cp312-manylinux2014_aarch64.manylinux_2_17_aarch64.manylinux_2_28_aarch64.whl", hash = "sha256:0cacf8f7297b0c4fcb74227692ca46b4a5852f8f4f24b3c766dd94a1075c4884", size = 146223, upload-time = "2025-08-09T07:56:09.708Z" },
    { url = "https://files.pythonhosted.org/packages/fc/eb/a2ffb08547f4e1e5415fb69eb7db25932c52a52bed371429648db4d84fb1/charset_normalizer-3.4.3-cp312-cp312-manylinux2014_ppc64le.manylinux_2_17_ppc64le.manylinux_2_28_ppc64le.whl", hash = "sha256:c6fd51128a41297f5409deab284fecbe5305ebd7e5a1f959bee1c054622b7018", size = 159366, upload-time = "2025-08-09T07:56:11.326Z" },
    { url = "https://files.pythonhosted.org/packages/82/10/0fd19f20c624b278dddaf83b8464dcddc2456cb4b02bb902a6da126b87a1/charset_normalizer-3.4.3-cp312-cp312-manylinux2014_s390x.manylinux_2_17_s390x.manylinux_2_28_s390x.whl", hash = "sha256:3cfb2aad70f2c6debfbcb717f23b7eb55febc0bb23dcffc0f076009da10c6392", size = 157104, upload-time = "2025-08-09T07:56:13.014Z" },
    { url = "https://files.pythonhosted.org/packages/16/ab/0233c3231af734f5dfcf0844aa9582d5a1466c985bbed6cedab85af9bfe3/charset_normalizer-3.4.3-cp312-cp312-manylinux2014_x86_64.manylinux_2_17_x86_64.manylinux_2_28_x86_64.whl", hash = "sha256:1606f4a55c0fd363d754049cdf400175ee96c992b1f8018b993941f221221c5f", size = 151830, upload-time = "2025-08-09T07:56:14.428Z" },
    { url = "https://files.pythonhosted.org/packages/ae/02/e29e22b4e02839a0e4a06557b1999d0a47db3567e82989b5bb21f3fbbd9f/charset_normalizer-3.4.3-cp312-cp312-musllinux_1_2_aarch64.whl", hash = "sha256:027b776c26d38b7f15b26a5da1044f376455fb3766df8fc38563b4efbc515154", size = 148854, upload-time = "2025-08-09T07:56:16.051Z" },
    { url = "https://files.pythonhosted.org/packages/05/6b/e2539a0a4be302b481e8cafb5af8792da8093b486885a1ae4d15d452bcec/charset_normalizer-3.4.3-cp312-cp312-musllinux_1_2_ppc64le.whl", hash = "sha256:42e5088973e56e31e4fa58eb6bd709e42fc03799c11c42929592889a2e54c491", size = 160670, upload-time = "2025-08-09T07:56:17.314Z" },
    { url = "https://files.pythonhosted.org/packages/31/e7/883ee5676a2ef217a40ce0bffcc3d0dfbf9e64cbcfbdf822c52981c3304b/charset_normalizer-3.4.3-cp312-cp312-musllinux_1_2_s390x.whl", hash = "sha256:cc34f233c9e71701040d772aa7490318673aa7164a0efe3172b2981218c26d93", size = 158501, upload-time = "2025-08-09T07:56:18.641Z" },
    { url = "https://files.pythonhosted.org/packages/c1/35/6525b21aa0db614cf8b5792d232021dca3df7f90a1944db934efa5d20bb1/charset_normalizer-3.4.3-cp312-cp312-musllinux_1_2_x86_64.whl", hash = "sha256:320e8e66157cc4e247d9ddca8e21f427efc7a04bbd0ac8a9faf56583fa543f9f", size = 153173, upload-time = "2025-08-09T07:56:20.289Z" },
    { url = "https://files.pythonhosted.org/packages/50/ee/f4704bad8201de513fdc8aac1cabc87e38c5818c93857140e06e772b5892/charset_normalizer-3.4.3-cp312-cp312-win32.whl", hash = "sha256:fb6fecfd65564f208cbf0fba07f107fb661bcd1a7c389edbced3f7a493f70e37", size = 99822, upload-time = "2025-08-09T07:56:21.551Z" },
    { url = "https://files.pythonhosted.org/packages/39/f5/3b3836ca6064d0992c58c7561c6b6eee1b3892e9665d650c803bd5614522/charset_normalizer-3.4.3-cp312-cp312-win_amd64.whl", hash = "sha256:86df271bf921c2ee3818f0522e9a5b8092ca2ad8b065ece5d7d9d0e9f4849bcc", size = 107543, upload-time = "2025-08-09T07:56:23.115Z" },
    { url = "https://files.pythonhosted.org/packages/65/ca/2135ac97709b400c7654b4b764daf5c5567c2da45a30cdd20f9eefe2d658/charset_normalizer-3.4.3-cp313-cp313-macosx_10_13_universal2.whl", hash = "sha256:14c2a87c65b351109f6abfc424cab3927b3bdece6f706e4d12faaf3d52ee5efe", size = 205326, upload-time = "2025-08-09T07:56:24.721Z" },
    { url = "https://files.pythonhosted.org/packages/71/11/98a04c3c97dd34e49c7d247083af03645ca3730809a5509443f3c37f7c99/charset_normalizer-3.4.3-cp313-cp313-manylinux2014_aarch64.manylinux_2_17_aarch64.manylinux_2_28_aarch64.whl", hash = "sha256:41d1fc408ff5fdfb910200ec0e74abc40387bccb3252f3f27c0676731df2b2c8", size = 146008, upload-time = "2025-08-09T07:56:26.004Z" },
    { url = "https://files.pythonhosted.org/packages/60/f5/4659a4cb3c4ec146bec80c32d8bb16033752574c20b1252ee842a95d1a1e/charset_normalizer-3.4.3-cp313-cp313-manylinux2014_ppc64le.manylinux_2_17_ppc64le.manylinux_2_28_ppc64le.whl", hash = "sha256:1bb60174149316da1c35fa5233681f7c0f9f514509b8e399ab70fea5f17e45c9", size = 159196, upload-time = "2025-08-09T07:56:27.25Z" },
    { url = "https://files.pythonhosted.org/packages/86/9e/f552f7a00611f168b9a5865a1414179b2c6de8235a4fa40189f6f79a1753/charset_normalizer-3.4.3-cp313-cp313-manylinux2014_s390x.manylinux_2_17_s390x.manylinux_2_28_s390x.whl", hash = "sha256:30d006f98569de3459c2fc1f2acde170b7b2bd265dc1943e87e1a4efe1b67c31", size = 156819, upload-time = "2025-08-09T07:56:28.515Z" },
    { url = "https://files.pythonhosted.org/packages/7e/95/42aa2156235cbc8fa61208aded06ef46111c4d3f0de233107b3f38631803/charset_normalizer-3.4.3-cp313-cp313-manylinux2014_x86_64.manylinux_2_17_x86_64.manylinux_2_28_x86_64.whl", hash = "sha256:416175faf02e4b0810f1f38bcb54682878a4af94059a1cd63b8747244420801f", size = 151350, upload-time = "2025-08-09T07:56:29.716Z" },
    { url = "https://files.pythonhosted.org/packages/c2/a9/3865b02c56f300a6f94fc631ef54f0a8a29da74fb45a773dfd3dcd380af7/charset_normalizer-3.4.3-cp313-cp313-musllinux_1_2_aarch64.whl", hash = "sha256:6aab0f181c486f973bc7262a97f5aca3ee7e1437011ef0c2ec04b5a11d16c927", size = 148644, upload-time = "2025-08-09T07:56:30.984Z" },
    { url = "https://files.pythonhosted.org/packages/77/d9/cbcf1a2a5c7d7856f11e7ac2d782aec12bdfea60d104e60e0aa1c97849dc/charset_normalizer-3.4.3-cp313-cp313-musllinux_1_2_ppc64le.whl", hash = "sha256:fdabf8315679312cfa71302f9bd509ded4f2f263fb5b765cf1433b39106c3cc9", size = 160468, upload-time = "2025-08-09T07:56:32.252Z" },
    { url = "https://files.pythonhosted.org/packages/f6/42/6f45efee8697b89fda4d50580f292b8f7f9306cb2971d4b53f8914e4d890/charset_normalizer-3.4.3-cp313-cp313-musllinux_1_2_s390x.whl", hash = "sha256:bd28b817ea8c70215401f657edef3a8aa83c29d447fb0b622c35403780ba11d5", size = 158187, upload-time = "2025-08-09T07:56:33.481Z" },
    { url = "https://files.pythonhosted.org/packages/70/99/f1c3bdcfaa9c45b3ce96f70b14f070411366fa19549c1d4832c935d8e2c3/charset_normalizer-3.4.3-cp313-cp313-musllinux_1_2_x86_64.whl", hash = "sha256:18343b2d246dc6761a249ba1fb13f9ee9a2bcd95decc767319506056ea4ad4dc", size = 152699, upload-time = "2025-08-09T07:56:34.739Z" },
    { url = "https://files.pythonhosted.org/packages/a3/ad/b0081f2f99a4b194bcbb1934ef3b12aa4d9702ced80a37026b7607c72e58/charset_normalizer-3.4.3-cp313-cp313-win32.whl", hash = "sha256:6fb70de56f1859a3f71261cbe41005f56a7842cc348d3aeb26237560bfa5e0ce", size = 99580, upload-time = "2025-08-09T07:56:35.981Z" },
    { url = "https://files.pythonhosted.org/packages/9a/8f/ae790790c7b64f925e5c953b924aaa42a243fb778fed9e41f147b2a5715a/charset_normalizer-3.4.3-cp313-cp313-win_amd64.whl", hash = "sha256:cf1ebb7d78e1ad8ec2a8c4732c7be2e736f6e5123a4146c5b89c9d1f585f8cef", size = 107366, upload-time = "2025-08-09T07:56:37.339Z" },
    { url = "https://files.pythonhosted.org/packages/8e/91/b5a06ad970ddc7a0e513112d40113e834638f4ca1120eb727a249fb2715e/charset_normalizer-3.4.3-cp314-cp314-macosx_10_13_universal2.whl", hash = "sha256:3cd35b7e8aedeb9e34c41385fda4f73ba609e561faedfae0a9e75e44ac558a15", size = 204342, upload-time = "2025-08-09T07:56:38.687Z" },
    { url = "https://files.pythonhosted.org/packages/ce/ec/1edc30a377f0a02689342f214455c3f6c2fbedd896a1d2f856c002fc3062/charset_normalizer-3.4.3-cp314-cp314-manylinux2014_aarch64.manylinux_2_17_aarch64.manylinux_2_28_aarch64.whl", hash = "sha256:b89bc04de1d83006373429975f8ef9e7932534b8cc9ca582e4db7d20d91816db", size = 145995, upload-time = "2025-08-09T07:56:40.048Z" },
    { url = "https://files.pythonhosted.org/packages/17/e5/5e67ab85e6d22b04641acb5399c8684f4d37caf7558a53859f0283a650e9/charset_normalizer-3.4.3-cp314-cp314-manylinux2014_ppc64le.manylinux_2_17_ppc64le.manylinux_2_28_ppc64le.whl", hash = "sha256:2001a39612b241dae17b4687898843f254f8748b796a2e16f1051a17078d991d", size = 158640, upload-time = "2025-08-09T07:56:41.311Z" },
    { url = "https://files.pythonhosted.org/packages/f1/e5/38421987f6c697ee3722981289d554957c4be652f963d71c5e46a262e135/charset_normalizer-3.4.3-cp314-cp314-manylinux2014_s390x.manylinux_2_17_s390x.manylinux_2_28_s390x.whl", hash = "sha256:8dcfc373f888e4fb39a7bc57e93e3b845e7f462dacc008d9749568b1c4ece096", size = 156636, upload-time = "2025-08-09T07:56:43.195Z" },
    { url = "https://files.pythonhosted.org/packages/a0/e4/5a075de8daa3ec0745a9a3b54467e0c2967daaaf2cec04c845f73493e9a1/charset_normalizer-3.4.3-cp314-cp314-manylinux2014_x86_64.manylinux_2_17_x86_64.manylinux_2_28_x86_64.whl", hash = "sha256:18b97b8404387b96cdbd30ad660f6407799126d26a39ca65729162fd810a99aa", size = 150939, upload-time = "2025-08-09T07:56:44.819Z" },
    { url = "https://files.pythonhosted.org/packages/02/f7/3611b32318b30974131db62b4043f335861d4d9b49adc6d57c1149cc49d4/charset_normalizer-3.4.3-cp314-cp314-musllinux_1_2_aarch64.whl", hash = "sha256:ccf600859c183d70eb47e05a44cd80a4ce77394d1ac0f79dbd2dd90a69a3a049", size = 148580, upload-time = "2025-08-09T07:56:46.684Z" },
    { url = "https://files.pythonhosted.org/packages/7e/61/19b36f4bd67f2793ab6a99b979b4e4f3d8fc754cbdffb805335df4337126/charset_normalizer-3.4.3-cp314-cp314-musllinux_1_2_ppc64le.whl", hash = "sha256:53cd68b185d98dde4ad8990e56a58dea83a4162161b1ea9272e5c9182ce415e0", size = 159870, upload-time = "2025-08-09T07:56:47.941Z" },
    { url = "https://files.pythonhosted.org/packages/06/57/84722eefdd338c04cf3030ada66889298eaedf3e7a30a624201e0cbe424a/charset_normalizer-3.4.3-cp314-cp314-musllinux_1_2_s390x.whl", hash = "sha256:30a96e1e1f865f78b030d65241c1ee850cdf422d869e9028e2fc1d5e4db73b92", size = 157797, upload-time = "2025-08-09T07:56:49.756Z" },
    { url = "https://files.pythonhosted.org/packages/72/2a/aff5dd112b2f14bcc3462c312dce5445806bfc8ab3a7328555da95330e4b/charset_normalizer-3.4.3-cp314-cp314-musllinux_1_2_x86_64.whl", hash = "sha256:d716a916938e03231e86e43782ca7878fb602a125a91e7acb8b5112e2e96ac16", size = 152224, upload-time = "2025-08-09T07:56:51.369Z" },
    { url = "https://files.pythonhosted.org/packages/b7/8c/9839225320046ed279c6e839d51f028342eb77c91c89b8ef2549f951f3ec/charset_normalizer-3.4.3-cp314-cp314-win32.whl", hash = "sha256:c6dbd0ccdda3a2ba7c2ecd9d77b37f3b5831687d8dc1b6ca5f56a4880cc7b7ce", size = 100086, upload-time = "2025-08-09T07:56:52.722Z" },
    { url = "https://files.pythonhosted.org/packages/ee/7a/36fbcf646e41f710ce0a563c1c9a343c6edf9be80786edeb15b6f62e17db/charset_normalizer-3.4.3-cp314-cp314-win_amd64.whl", hash = "sha256:73dc19b562516fc9bcf6e5d6e596df0b4eb98d87e4f79f3ae71840e6ed21361c", size = 107400, upload-time = "2025-08-09T07:56:55.172Z" },
    { url = "https://files.pythonhosted.org/packages/c2/ca/9a0983dd5c8e9733565cf3db4df2b0a2e9a82659fd8aa2a868ac6e4a991f/charset_normalizer-3.4.3-cp39-cp39-macosx_10_9_universal2.whl", hash = "sha256:70bfc5f2c318afece2f5838ea5e4c3febada0be750fcf4775641052bbba14d05", size = 207520, upload-time = "2025-08-09T07:57:11.026Z" },
    { url = "https://files.pythonhosted.org/packages/39/c6/99271dc37243a4f925b09090493fb96c9333d7992c6187f5cfe5312008d2/charset_normalizer-3.4.3-cp39-cp39-manylinux2014_aarch64.manylinux_2_17_aarch64.manylinux_2_28_aarch64.whl", hash = "sha256:23b6b24d74478dc833444cbd927c338349d6ae852ba53a0d02a2de1fce45b96e", size = 147307, upload-time = "2025-08-09T07:57:12.4Z" },
    { url = "https://files.pythonhosted.org/packages/e4/69/132eab043356bba06eb333cc2cc60c6340857d0a2e4ca6dc2b51312886b3/charset_normalizer-3.4.3-cp39-cp39-manylinux2014_ppc64le.manylinux_2_17_ppc64le.manylinux_2_28_ppc64le.whl", hash = "sha256:34a7f768e3f985abdb42841e20e17b330ad3aaf4bb7e7aeeb73db2e70f077b99", size = 160448, upload-time = "2025-08-09T07:57:13.712Z" },
    { url = "https://files.pythonhosted.org/packages/04/9a/914d294daa4809c57667b77470533e65def9c0be1ef8b4c1183a99170e9d/charset_normalizer-3.4.3-cp39-cp39-manylinux2014_s390x.manylinux_2_17_s390x.manylinux_2_28_s390x.whl", hash = "sha256:fb731e5deb0c7ef82d698b0f4c5bb724633ee2a489401594c5c88b02e6cb15f7", size = 157758, upload-time = "2025-08-09T07:57:14.979Z" },
    { url = "https://files.pythonhosted.org/packages/b0/a8/6f5bcf1bcf63cb45625f7c5cadca026121ff8a6c8a3256d8d8cd59302663/charset_normalizer-3.4.3-cp39-cp39-manylinux2014_x86_64.manylinux_2_17_x86_64.manylinux_2_28_x86_64.whl", hash = "sha256:257f26fed7d7ff59921b78244f3cd93ed2af1800ff048c33f624c87475819dd7", size = 152487, upload-time = "2025-08-09T07:57:16.332Z" },
    { url = "https://files.pythonhosted.org/packages/c4/72/d3d0e9592f4e504f9dea08b8db270821c909558c353dc3b457ed2509f2fb/charset_normalizer-3.4.3-cp39-cp39-musllinux_1_2_aarch64.whl", hash = "sha256:1ef99f0456d3d46a50945c98de1774da86f8e992ab5c77865ea8b8195341fc19", size = 150054, upload-time = "2025-08-09T07:57:17.576Z" },
    { url = "https://files.pythonhosted.org/packages/20/30/5f64fe3981677fe63fa987b80e6c01042eb5ff653ff7cec1b7bd9268e54e/charset_normalizer-3.4.3-cp39-cp39-musllinux_1_2_ppc64le.whl", hash = "sha256:2c322db9c8c89009a990ef07c3bcc9f011a3269bc06782f916cd3d9eed7c9312", size = 161703, upload-time = "2025-08-09T07:57:20.012Z" },
    { url = "https://files.pythonhosted.org/packages/e1/ef/dd08b2cac9284fd59e70f7d97382c33a3d0a926e45b15fc21b3308324ffd/charset_normalizer-3.4.3-cp39-cp39-musllinux_1_2_s390x.whl", hash = "sha256:511729f456829ef86ac41ca78c63a5cb55240ed23b4b737faca0eb1abb1c41bc", size = 159096, upload-time = "2025-08-09T07:57:21.329Z" },
    { url = "https://files.pythonhosted.org/packages/45/8c/dcef87cfc2b3f002a6478f38906f9040302c68aebe21468090e39cde1445/charset_normalizer-3.4.3-cp39-cp39-musllinux_1_2_x86_64.whl", hash = "sha256:88ab34806dea0671532d3f82d82b85e8fc23d7b2dd12fa837978dad9bb392a34", size = 153852, upload-time = "2025-08-09T07:57:22.608Z" },
    { url = "https://files.pythonhosted.org/packages/63/86/9cbd533bd37883d467fcd1bd491b3547a3532d0fbb46de2b99feeebf185e/charset_normalizer-3.4.3-cp39-cp39-win32.whl", hash = "sha256:16a8770207946ac75703458e2c743631c79c59c5890c80011d536248f8eaa432", size = 99840, upload-time = "2025-08-09T07:57:23.883Z" },
    { url = "https://files.pythonhosted.org/packages/ce/d6/7e805c8e5c46ff9729c49950acc4ee0aeb55efb8b3a56687658ad10c3216/charset_normalizer-3.4.3-cp39-cp39-win_amd64.whl", hash = "sha256:d22dbedd33326a4a5190dd4fe9e9e693ef12160c77382d9e87919bce54f3d4ca", size = 107438, upload-time = "2025-08-09T07:57:25.287Z" },
    { url = "https://files.pythonhosted.org/packages/8a/1f/f041989e93b001bc4e44bb1669ccdcf54d3f00e628229a85b08d330615c5/charset_normalizer-3.4.3-py3-none-any.whl", hash = "sha256:ce571ab16d890d23b5c278547ba694193a45011ff86a9162a71307ed9f86759a", size = 53175, upload-time = "2025-08-09T07:57:26.864Z" },
]

[[package]]
name = "click"
version = "8.1.8"
source = { registry = "https://pypi.org/simple" }
dependencies = [
    { name = "colorama", marker = "sys_platform == 'win32'" },
]
sdist = { url = "https://files.pythonhosted.org/packages/b9/2e/0090cbf739cee7d23781ad4b89a9894a41538e4fcf4c31dcdd705b78eb8b/click-8.1.8.tar.gz", hash = "sha256:ed53c9d8990d83c2a27deae68e4ee337473f6330c040a31d4225c9574d16096a", size = 226593, upload-time = "2024-12-21T18:38:44.339Z" }
wheels = [
    { url = "https://files.pythonhosted.org/packages/7e/d4/7ebdbd03970677812aac39c869717059dbb71a4cfc033ca6e5221787892c/click-8.1.8-py3-none-any.whl", hash = "sha256:63c132bbbed01578a06712a2d1f497bb62d9c1c0d329b7903a866228027263b2", size = 98188, upload-time = "2024-12-21T18:38:41.666Z" },
]

[[package]]
name = "colorama"
version = "0.4.6"
source = { registry = "https://pypi.org/simple" }
sdist = { url = "https://files.pythonhosted.org/packages/d8/53/6f443c9a4a8358a93a6792e2acffb9d9d5cb0a5cfd8802644b7b1c9a02e4/colorama-0.4.6.tar.gz", hash = "sha256:08695f5cb7ed6e0531a20572697297273c47b8cae5a63ffc6d6ed5c201be6e44", size = 27697, upload-time = "2022-10-25T02:36:22.414Z" }
wheels = [
    { url = "https://files.pythonhosted.org/packages/d1/d6/3965ed04c63042e047cb6a3e6ed1a63a35087b6a609aa3a15ed8ac56c221/colorama-0.4.6-py2.py3-none-any.whl", hash = "sha256:4f1d9991f5acc0ca119f9d443620b77f9d6b33703e51011c16baf57afb285fc6", size = 25335, upload-time = "2022-10-25T02:36:20.889Z" },
]

[[package]]
name = "cryptography"
version = "45.0.6"
source = { registry = "https://pypi.org/simple" }
dependencies = [
    { name = "cffi", marker = "platform_python_implementation != 'PyPy'" },
]
sdist = { url = "https://files.pythonhosted.org/packages/d6/0d/d13399c94234ee8f3df384819dc67e0c5ce215fb751d567a55a1f4b028c7/cryptography-45.0.6.tar.gz", hash = "sha256:5c966c732cf6e4a276ce83b6e4c729edda2df6929083a952cc7da973c539c719", size = 744949, upload-time = "2025-08-05T23:59:27.93Z" }
wheels = [
    { url = "https://files.pythonhosted.org/packages/8c/29/2793d178d0eda1ca4a09a7c4e09a5185e75738cc6d526433e8663b460ea6/cryptography-45.0.6-cp311-abi3-macosx_10_9_universal2.whl", hash = "sha256:048e7ad9e08cf4c0ab07ff7f36cc3115924e22e2266e034450a890d9e312dd74", size = 7042702, upload-time = "2025-08-05T23:58:23.464Z" },
    { url = "https://files.pythonhosted.org/packages/b3/b6/cabd07410f222f32c8d55486c464f432808abaa1f12af9afcbe8f2f19030/cryptography-45.0.6-cp311-abi3-manylinux2014_aarch64.manylinux_2_17_aarch64.whl", hash = "sha256:44647c5d796f5fc042bbc6d61307d04bf29bccb74d188f18051b635f20a9c75f", size = 4206483, upload-time = "2025-08-05T23:58:27.132Z" },
    { url = "https://files.pythonhosted.org/packages/8b/9e/f9c7d36a38b1cfeb1cc74849aabe9bf817990f7603ff6eb485e0d70e0b27/cryptography-45.0.6-cp311-abi3-manylinux2014_x86_64.manylinux_2_17_x86_64.whl", hash = "sha256:e40b80ecf35ec265c452eea0ba94c9587ca763e739b8e559c128d23bff7ebbbf", size = 4429679, upload-time = "2025-08-05T23:58:29.152Z" },
    { url = "https://files.pythonhosted.org/packages/9c/2a/4434c17eb32ef30b254b9e8b9830cee4e516f08b47fdd291c5b1255b8101/cryptography-45.0.6-cp311-abi3-manylinux_2_28_aarch64.whl", hash = "sha256:00e8724bdad672d75e6f069b27970883179bd472cd24a63f6e620ca7e41cc0c5", size = 4210553, upload-time = "2025-08-05T23:58:30.596Z" },
    { url = "https://files.pythonhosted.org/packages/ef/1d/09a5df8e0c4b7970f5d1f3aff1b640df6d4be28a64cae970d56c6cf1c772/cryptography-45.0.6-cp311-abi3-manylinux_2_28_armv7l.manylinux_2_31_armv7l.whl", hash = "sha256:7a3085d1b319d35296176af31c90338eeb2ddac8104661df79f80e1d9787b8b2", size = 3894499, upload-time = "2025-08-05T23:58:32.03Z" },
    { url = "https://files.pythonhosted.org/packages/79/62/120842ab20d9150a9d3a6bdc07fe2870384e82f5266d41c53b08a3a96b34/cryptography-45.0.6-cp311-abi3-manylinux_2_28_x86_64.whl", hash = "sha256:1b7fa6a1c1188c7ee32e47590d16a5a0646270921f8020efc9a511648e1b2e08", size = 4458484, upload-time = "2025-08-05T23:58:33.526Z" },
    { url = "https://files.pythonhosted.org/packages/fd/80/1bc3634d45ddfed0871bfba52cf8f1ad724761662a0c792b97a951fb1b30/cryptography-45.0.6-cp311-abi3-manylinux_2_34_aarch64.whl", hash = "sha256:275ba5cc0d9e320cd70f8e7b96d9e59903c815ca579ab96c1e37278d231fc402", size = 4210281, upload-time = "2025-08-05T23:58:35.445Z" },
    { url = "https://files.pythonhosted.org/packages/7d/fe/ffb12c2d83d0ee625f124880a1f023b5878f79da92e64c37962bbbe35f3f/cryptography-45.0.6-cp311-abi3-manylinux_2_34_x86_64.whl", hash = "sha256:f4028f29a9f38a2025abedb2e409973709c660d44319c61762202206ed577c42", size = 4456890, upload-time = "2025-08-05T23:58:36.923Z" },
    { url = "https://files.pythonhosted.org/packages/8c/8e/b3f3fe0dc82c77a0deb5f493b23311e09193f2268b77196ec0f7a36e3f3e/cryptography-45.0.6-cp311-abi3-musllinux_1_2_aarch64.whl", hash = "sha256:ee411a1b977f40bd075392c80c10b58025ee5c6b47a822a33c1198598a7a5f05", size = 4333247, upload-time = "2025-08-05T23:58:38.781Z" },
    { url = "https://files.pythonhosted.org/packages/b3/a6/c3ef2ab9e334da27a1d7b56af4a2417d77e7806b2e0f90d6267ce120d2e4/cryptography-45.0.6-cp311-abi3-musllinux_1_2_x86_64.whl", hash = "sha256:e2a21a8eda2d86bb604934b6b37691585bd095c1f788530c1fcefc53a82b3453", size = 4565045, upload-time = "2025-08-05T23:58:40.415Z" },
    { url = "https://files.pythonhosted.org/packages/31/c3/77722446b13fa71dddd820a5faab4ce6db49e7e0bf8312ef4192a3f78e2f/cryptography-45.0.6-cp311-abi3-win32.whl", hash = "sha256:d063341378d7ee9c91f9d23b431a3502fc8bfacd54ef0a27baa72a0843b29159", size = 2928923, upload-time = "2025-08-05T23:58:41.919Z" },
    { url = "https://files.pythonhosted.org/packages/38/63/a025c3225188a811b82932a4dcc8457a26c3729d81578ccecbcce2cb784e/cryptography-45.0.6-cp311-abi3-win_amd64.whl", hash = "sha256:833dc32dfc1e39b7376a87b9a6a4288a10aae234631268486558920029b086ec", size = 3403805, upload-time = "2025-08-05T23:58:43.792Z" },
    { url = "https://files.pythonhosted.org/packages/5b/af/bcfbea93a30809f126d51c074ee0fac5bd9d57d068edf56c2a73abedbea4/cryptography-45.0.6-cp37-abi3-macosx_10_9_universal2.whl", hash = "sha256:3436128a60a5e5490603ab2adbabc8763613f638513ffa7d311c900a8349a2a0", size = 7020111, upload-time = "2025-08-05T23:58:45.316Z" },
    { url = "https://files.pythonhosted.org/packages/98/c6/ea5173689e014f1a8470899cd5beeb358e22bb3cf5a876060f9d1ca78af4/cryptography-45.0.6-cp37-abi3-manylinux2014_aarch64.manylinux_2_17_aarch64.whl", hash = "sha256:0d9ef57b6768d9fa58e92f4947cea96ade1233c0e236db22ba44748ffedca394", size = 4198169, upload-time = "2025-08-05T23:58:47.121Z" },
    { url = "https://files.pythonhosted.org/packages/ba/73/b12995edc0c7e2311ffb57ebd3b351f6b268fed37d93bfc6f9856e01c473/cryptography-45.0.6-cp37-abi3-manylinux2014_x86_64.manylinux_2_17_x86_64.whl", hash = "sha256:ea3c42f2016a5bbf71825537c2ad753f2870191134933196bee408aac397b3d9", size = 4421273, upload-time = "2025-08-05T23:58:48.557Z" },
    { url = "https://files.pythonhosted.org/packages/f7/6e/286894f6f71926bc0da67408c853dd9ba953f662dcb70993a59fd499f111/cryptography-45.0.6-cp37-abi3-manylinux_2_28_aarch64.whl", hash = "sha256:20ae4906a13716139d6d762ceb3e0e7e110f7955f3bc3876e3a07f5daadec5f3", size = 4199211, upload-time = "2025-08-05T23:58:50.139Z" },
    { url = "https://files.pythonhosted.org/packages/de/34/a7f55e39b9623c5cb571d77a6a90387fe557908ffc44f6872f26ca8ae270/cryptography-45.0.6-cp37-abi3-manylinux_2_28_armv7l.manylinux_2_31_armv7l.whl", hash = "sha256:2dac5ec199038b8e131365e2324c03d20e97fe214af051d20c49db129844e8b3", size = 3883732, upload-time = "2025-08-05T23:58:52.253Z" },
    { url = "https://files.pythonhosted.org/packages/f9/b9/c6d32edbcba0cd9f5df90f29ed46a65c4631c4fbe11187feb9169c6ff506/cryptography-45.0.6-cp37-abi3-manylinux_2_28_x86_64.whl", hash = "sha256:18f878a34b90d688982e43f4b700408b478102dd58b3e39de21b5ebf6509c301", size = 4450655, upload-time = "2025-08-05T23:58:53.848Z" },
    { url = "https://files.pythonhosted.org/packages/77/2d/09b097adfdee0227cfd4c699b3375a842080f065bab9014248933497c3f9/cryptography-45.0.6-cp37-abi3-manylinux_2_34_aarch64.whl", hash = "sha256:5bd6020c80c5b2b2242d6c48487d7b85700f5e0038e67b29d706f98440d66eb5", size = 4198956, upload-time = "2025-08-05T23:58:55.209Z" },
    { url = "https://files.pythonhosted.org/packages/55/66/061ec6689207d54effdff535bbdf85cc380d32dd5377173085812565cf38/cryptography-45.0.6-cp37-abi3-manylinux_2_34_x86_64.whl", hash = "sha256:eccddbd986e43014263eda489abbddfbc287af5cddfd690477993dbb31e31016", size = 4449859, upload-time = "2025-08-05T23:58:56.639Z" },
    { url = "https://files.pythonhosted.org/packages/41/ff/e7d5a2ad2d035e5a2af116e1a3adb4d8fcd0be92a18032917a089c6e5028/cryptography-45.0.6-cp37-abi3-musllinux_1_2_aarch64.whl", hash = "sha256:550ae02148206beb722cfe4ef0933f9352bab26b087af00e48fdfb9ade35c5b3", size = 4320254, upload-time = "2025-08-05T23:58:58.833Z" },
    { url = "https://files.pythonhosted.org/packages/82/27/092d311af22095d288f4db89fcaebadfb2f28944f3d790a4cf51fe5ddaeb/cryptography-45.0.6-cp37-abi3-musllinux_1_2_x86_64.whl", hash = "sha256:5b64e668fc3528e77efa51ca70fadcd6610e8ab231e3e06ae2bab3b31c2b8ed9", size = 4554815, upload-time = "2025-08-05T23:59:00.283Z" },
    { url = "https://files.pythonhosted.org/packages/7e/01/aa2f4940262d588a8fdf4edabe4cda45854d00ebc6eaac12568b3a491a16/cryptography-45.0.6-cp37-abi3-win32.whl", hash = "sha256:780c40fb751c7d2b0c6786ceee6b6f871e86e8718a8ff4bc35073ac353c7cd02", size = 2912147, upload-time = "2025-08-05T23:59:01.716Z" },
    { url = "https://files.pythonhosted.org/packages/0a/bc/16e0276078c2de3ceef6b5a34b965f4436215efac45313df90d55f0ba2d2/cryptography-45.0.6-cp37-abi3-win_amd64.whl", hash = "sha256:20d15aed3ee522faac1a39fbfdfee25d17b1284bafd808e1640a74846d7c4d1b", size = 3390459, upload-time = "2025-08-05T23:59:03.358Z" },
    { url = "https://files.pythonhosted.org/packages/56/d2/4482d97c948c029be08cb29854a91bd2ae8da7eb9c4152461f1244dcea70/cryptography-45.0.6-pp310-pypy310_pp73-macosx_10_9_x86_64.whl", hash = "sha256:705bb7c7ecc3d79a50f236adda12ca331c8e7ecfbea51edd931ce5a7a7c4f012", size = 3576812, upload-time = "2025-08-05T23:59:04.833Z" },
    { url = "https://files.pythonhosted.org/packages/ec/24/55fc238fcaa122855442604b8badb2d442367dfbd5a7ca4bb0bd346e263a/cryptography-45.0.6-pp310-pypy310_pp73-manylinux_2_28_aarch64.whl", hash = "sha256:826b46dae41a1155a0c0e66fafba43d0ede1dc16570b95e40c4d83bfcf0a451d", size = 4141694, upload-time = "2025-08-05T23:59:06.66Z" },
    { url = "https://files.pythonhosted.org/packages/f9/7e/3ea4fa6fbe51baf3903806a0241c666b04c73d2358a3ecce09ebee8b9622/cryptography-45.0.6-pp310-pypy310_pp73-manylinux_2_28_x86_64.whl", hash = "sha256:cc4d66f5dc4dc37b89cfef1bd5044387f7a1f6f0abb490815628501909332d5d", size = 4375010, upload-time = "2025-08-05T23:59:08.14Z" },
    { url = "https://files.pythonhosted.org/packages/50/42/ec5a892d82d2a2c29f80fc19ced4ba669bca29f032faf6989609cff1f8dc/cryptography-45.0.6-pp310-pypy310_pp73-manylinux_2_34_aarch64.whl", hash = "sha256:f68f833a9d445cc49f01097d95c83a850795921b3f7cc6488731e69bde3288da", size = 4141377, upload-time = "2025-08-05T23:59:09.584Z" },
    { url = "https://files.pythonhosted.org/packages/e7/d7/246c4c973a22b9c2931999da953a2c19cae7c66b9154c2d62ffed811225e/cryptography-45.0.6-pp310-pypy310_pp73-manylinux_2_34_x86_64.whl", hash = "sha256:3b5bf5267e98661b9b888a9250d05b063220dfa917a8203744454573c7eb79db", size = 4374609, upload-time = "2025-08-05T23:59:11.923Z" },
    { url = "https://files.pythonhosted.org/packages/78/6d/c49ccf243f0a1b0781c2a8de8123ee552f0c8a417c6367a24d2ecb7c11b3/cryptography-45.0.6-pp310-pypy310_pp73-win_amd64.whl", hash = "sha256:2384f2ab18d9be88a6e4f8972923405e2dbb8d3e16c6b43f15ca491d7831bd18", size = 3322156, upload-time = "2025-08-05T23:59:13.597Z" },
    { url = "https://files.pythonhosted.org/packages/61/69/c252de4ec047ba2f567ecb53149410219577d408c2aea9c989acae7eafce/cryptography-45.0.6-pp311-pypy311_pp73-macosx_10_9_x86_64.whl", hash = "sha256:fc022c1fa5acff6def2fc6d7819bbbd31ccddfe67d075331a65d9cfb28a20983", size = 3584669, upload-time = "2025-08-05T23:59:15.431Z" },
    { url = "https://files.pythonhosted.org/packages/e3/fe/deea71e9f310a31fe0a6bfee670955152128d309ea2d1c79e2a5ae0f0401/cryptography-45.0.6-pp311-pypy311_pp73-manylinux_2_28_aarch64.whl", hash = "sha256:3de77e4df42ac8d4e4d6cdb342d989803ad37707cf8f3fbf7b088c9cbdd46427", size = 4153022, upload-time = "2025-08-05T23:59:16.954Z" },
    { url = "https://files.pythonhosted.org/packages/60/45/a77452f5e49cb580feedba6606d66ae7b82c128947aa754533b3d1bd44b0/cryptography-45.0.6-pp311-pypy311_pp73-manylinux_2_28_x86_64.whl", hash = "sha256:599c8d7df950aa68baa7e98f7b73f4f414c9f02d0e8104a30c0182a07732638b", size = 4386802, upload-time = "2025-08-05T23:59:18.55Z" },
    { url = "https://files.pythonhosted.org/packages/a3/b9/a2f747d2acd5e3075fdf5c145c7c3568895daaa38b3b0c960ef830db6cdc/cryptography-45.0.6-pp311-pypy311_pp73-manylinux_2_34_aarch64.whl", hash = "sha256:31a2b9a10530a1cb04ffd6aa1cd4d3be9ed49f7d77a4dafe198f3b382f41545c", size = 4152706, upload-time = "2025-08-05T23:59:20.044Z" },
    { url = "https://files.pythonhosted.org/packages/81/ec/381b3e8d0685a3f3f304a382aa3dfce36af2d76467da0fd4bb21ddccc7b2/cryptography-45.0.6-pp311-pypy311_pp73-manylinux_2_34_x86_64.whl", hash = "sha256:e5b3dda1b00fb41da3af4c5ef3f922a200e33ee5ba0f0bc9ecf0b0c173958385", size = 4386740, upload-time = "2025-08-05T23:59:21.525Z" },
    { url = "https://files.pythonhosted.org/packages/0a/76/cf8d69da8d0b5ecb0db406f24a63a3f69ba5e791a11b782aeeefef27ccbb/cryptography-45.0.6-pp311-pypy311_pp73-win_amd64.whl", hash = "sha256:629127cfdcdc6806dfe234734d7cb8ac54edaf572148274fa377a7d3405b0043", size = 3331874, upload-time = "2025-08-05T23:59:23.017Z" },
]

[[package]]
name = "distlib"
version = "0.4.0"
source = { registry = "https://pypi.org/simple" }
sdist = { url = "https://files.pythonhosted.org/packages/96/8e/709914eb2b5749865801041647dc7f4e6d00b549cfe88b65ca192995f07c/distlib-0.4.0.tar.gz", hash = "sha256:feec40075be03a04501a973d81f633735b4b69f98b05450592310c0f401a4e0d", size = 614605, upload-time = "2025-07-17T16:52:00.465Z" }
wheels = [
    { url = "https://files.pythonhosted.org/packages/33/6b/e0547afaf41bf2c42e52430072fa5658766e3d65bd4b03a563d1b6336f57/distlib-0.4.0-py2.py3-none-any.whl", hash = "sha256:9659f7d87e46584a30b5780e43ac7a2143098441670ff0a49d5f9034c54a6c16", size = 469047, upload-time = "2025-07-17T16:51:58.613Z" },
]

[[package]]
name = "docutils"
version = "0.21.2"
source = { registry = "https://pypi.org/simple" }
sdist = { url = "https://files.pythonhosted.org/packages/ae/ed/aefcc8cd0ba62a0560c3c18c33925362d46c6075480bfa4df87b28e169a9/docutils-0.21.2.tar.gz", hash = "sha256:3a6b18732edf182daa3cd12775bbb338cf5691468f91eeeb109deff6ebfa986f", size = 2204444, upload-time = "2024-04-23T18:57:18.24Z" }
wheels = [
    { url = "https://files.pythonhosted.org/packages/8f/d7/9322c609343d929e75e7e5e6255e614fcc67572cfd083959cdef3b7aad79/docutils-0.21.2-py3-none-any.whl", hash = "sha256:dafca5b9e384f0e419294eb4d2ff9fa826435bf15f15b7bd45723e8ad76811b2", size = 587408, upload-time = "2024-04-23T18:57:14.835Z" },
]

[[package]]
name = "dparse"
version = "0.6.4"
source = { registry = "https://pypi.org/simple" }
dependencies = [
    { name = "packaging" },
    { name = "tomli", marker = "python_full_version < '3.11'" },
]
sdist = { url = "https://files.pythonhosted.org/packages/29/ee/96c65e17222b973f0d3d0aa9bad6a59104ca1b0eb5b659c25c2900fccd85/dparse-0.6.4.tar.gz", hash = "sha256:90b29c39e3edc36c6284c82c4132648eaf28a01863eb3c231c2512196132201a", size = 27912, upload-time = "2024-11-08T16:52:06.444Z" }
wheels = [
    { url = "https://files.pythonhosted.org/packages/56/26/035d1c308882514a1e6ddca27f9d3e570d67a0e293e7b4d910a70c8fe32b/dparse-0.6.4-py3-none-any.whl", hash = "sha256:fbab4d50d54d0e739fbb4dedfc3d92771003a5b9aa8545ca7a7045e3b174af57", size = 11925, upload-time = "2024-11-08T16:52:03.844Z" },
]

[[package]]
name = "esbonio"
version = "0.16.5"
source = { registry = "https://pypi.org/simple" }
dependencies = [
    { name = "platformdirs" },
    { name = "pygls" },
    { name = "pyspellchecker" },
    { name = "sphinx" },
]
sdist = { url = "https://files.pythonhosted.org/packages/67/c5/0c89af3da1f3133b53f3ba8ae677ed4d4ddff33eec50dbf32c95e01ed2d2/esbonio-0.16.5.tar.gz", hash = "sha256:acab2e16c6cf8f7232fb04e0d48514ce50566516b1f6fcf669ccf2f247e8b10f", size = 145347, upload-time = "2024-09-23T18:57:57.823Z" }
wheels = [
    { url = "https://files.pythonhosted.org/packages/d8/ca/a0296fca375d4324f471bb34d2ce8a585b48fb9eae21cf9abe00913eb899/esbonio-0.16.5-py3-none-any.whl", hash = "sha256:04ba926e3603f7b1fde1abc690b47afd60749b64b1029b6bce8e1de0bb284921", size = 170830, upload-time = "2024-09-23T18:57:56.568Z" },
]

[[package]]
name = "exceptiongroup"
version = "1.3.0"
source = { registry = "https://pypi.org/simple" }
dependencies = [
    { name = "typing-extensions", marker = "python_full_version < '3.11'" },
]
sdist = { url = "https://files.pythonhosted.org/packages/0b/9f/a65090624ecf468cdca03533906e7c69ed7588582240cfe7cc9e770b50eb/exceptiongroup-1.3.0.tar.gz", hash = "sha256:b241f5885f560bc56a59ee63ca4c6a8bfa46ae4ad651af316d4e81817bb9fd88", size = 29749, upload-time = "2025-05-10T17:42:51.123Z" }
wheels = [
    { url = "https://files.pythonhosted.org/packages/36/f4/c6e662dade71f56cd2f3735141b265c3c79293c109549c1e6933b0651ffc/exceptiongroup-1.3.0-py3-none-any.whl", hash = "sha256:4d111e6e0c13d0644cad6ddaa7ed0261a0b36971f6d23e7ec9b4b9097da78a10", size = 16674, upload-time = "2025-05-10T17:42:49.33Z" },
]

[[package]]
name = "filelock"
version = "3.16.1"
source = { registry = "https://pypi.org/simple" }
sdist = { url = "https://files.pythonhosted.org/packages/9d/db/3ef5bb276dae18d6ec2124224403d1d67bccdbefc17af4cc8f553e341ab1/filelock-3.16.1.tar.gz", hash = "sha256:c249fbfcd5db47e5e2d6d62198e565475ee65e4831e2561c8e313fa7eb961435", size = 18037, upload-time = "2024-09-17T19:02:01.779Z" }
wheels = [
    { url = "https://files.pythonhosted.org/packages/b9/f8/feced7779d755758a52d1f6635d990b8d98dc0a29fa568bbe0625f18fdf3/filelock-3.16.1-py3-none-any.whl", hash = "sha256:2082e5703d51fbf98ea75855d9d5527e33d8ff23099bec374a134febee6946b0", size = 16163, upload-time = "2024-09-17T19:02:00.268Z" },
]

[[package]]
name = "furo"
version = "2025.7.19"
source = { registry = "https://pypi.org/simple" }
dependencies = [
    { name = "accessible-pygments" },
    { name = "beautifulsoup4" },
    { name = "pygments" },
    { name = "sphinx" },
    { name = "sphinx-basic-ng" },
]
sdist = { url = "https://files.pythonhosted.org/packages/d0/69/312cd100fa45ddaea5a588334d2defa331ff427bcb61f5fe2ae61bdc3762/furo-2025.7.19.tar.gz", hash = "sha256:4164b2cafcf4023a59bb3c594e935e2516f6b9d35e9a5ea83d8f6b43808fe91f", size = 1662054, upload-time = "2025-07-19T10:52:09.754Z" }
wheels = [
    { url = "https://files.pythonhosted.org/packages/3a/34/2b07b72bee02a63241d654f5d8af87a2de977c59638eec41ca356ab915cd/furo-2025.7.19-py3-none-any.whl", hash = "sha256:bdea869822dfd2b494ea84c0973937e35d1575af088b6721a29c7f7878adc9e3", size = 342175, upload-time = "2025-07-19T10:52:02.399Z" },
]

[[package]]
name = "h11"
version = "0.16.0"
source = { registry = "https://pypi.org/simple" }
sdist = { url = "https://files.pythonhosted.org/packages/01/ee/02a2c011bdab74c6fb3c75474d40b3052059d95df7e73351460c8588d963/h11-0.16.0.tar.gz", hash = "sha256:4e35b956cf45792e4caa5885e69fba00bdbc6ffafbfa020300e549b208ee5ff1", size = 101250, upload-time = "2025-04-24T03:35:25.427Z" }
wheels = [
    { url = "https://files.pythonhosted.org/packages/04/4b/29cac41a4d98d144bf5f6d33995617b185d14b22401f75ca86f384e87ff1/h11-0.16.0-py3-none-any.whl", hash = "sha256:63cf8bbe7522de3bf65932fda1d9c2772064ffb3dae62d55932da54b31cb6c86", size = 37515, upload-time = "2025-04-24T03:35:24.344Z" },
]

[[package]]
name = "hirundo"
version = "0.1.21"
source = { editable = "." }
dependencies = [
    { name = "h11" },
    { name = "httpx" },
    { name = "httpx-sse" },
    { name = "pydantic" },
    { name = "python-dotenv" },
    { name = "pyyaml" },
    { name = "requests" },
    { name = "setuptools" },
    { name = "stamina" },
    { name = "tqdm" },
    { name = "twine" },
    { name = "typer" },
    { name = "types-pyyaml" },
    { name = "types-requests" },
    { name = "urllib3" },
]

[package.optional-dependencies]
dev = [
    { name = "bumpver" },
    { name = "cryptography" },
    { name = "httpx" },
    { name = "httpx-sse" },
    { name = "jinja2" },
    { name = "platformdirs" },
    { name = "pre-commit" },
    { name = "pydantic" },
    { name = "pytest" },
    { name = "pytest-asyncio" },
    { name = "python-dotenv" },
    { name = "pyyaml" },
    { name = "ruff" },
    { name = "safety" },
    { name = "stamina" },
    { name = "twine" },
    { name = "typer" },
    { name = "types-pyyaml" },
    { name = "types-requests" },
    { name = "types-setuptools" },
    { name = "uv" },
    { name = "virtualenv" },
]
docs = [
    { name = "autodoc-pydantic" },
    { name = "esbonio" },
    { name = "furo" },
    { name = "jinja2" },
    { name = "markupsafe" },
    { name = "sphinx" },
    { name = "sphinx-autobuild" },
    { name = "sphinx-click" },
    { name = "sphinx-multiversion" },
    { name = "starlette" },
]
pandas = [
    { name = "pandas" },
]
polars = [
    { name = "polars" },
]

[package.metadata]
requires-dist = [
    { name = "autodoc-pydantic", marker = "extra == 'docs'", specifier = ">=2.2.0" },
    { name = "bumpver", marker = "extra == 'dev'" },
    { name = "cryptography", marker = "extra == 'dev'", specifier = ">=44.0.1" },
    { name = "esbonio", marker = "extra == 'docs'" },
    { name = "furo", marker = "extra == 'docs'" },
    { name = "h11", specifier = ">=0.16.0" },
    { name = "httpx", specifier = ">=0.27.0" },
    { name = "httpx", marker = "extra == 'dev'", specifier = ">=0.27.0" },
    { name = "httpx-sse", specifier = ">=0.4.0" },
    { name = "httpx-sse", marker = "extra == 'dev'", specifier = ">=0.4.0" },
    { name = "jinja2", marker = "extra == 'dev'", specifier = ">=3.1.6" },
    { name = "jinja2", marker = "extra == 'docs'", specifier = ">=3.1.6" },
    { name = "markupsafe", marker = "extra == 'docs'", specifier = ">=3.0.2" },
    { name = "pandas", marker = "extra == 'pandas'", specifier = ">=2.2.3" },
    { name = "platformdirs", marker = "extra == 'dev'", specifier = ">=4.3.6" },
    { name = "polars", marker = "extra == 'polars'", specifier = ">=1.0.0" },
    { name = "pre-commit", marker = "extra == 'dev'", specifier = ">=3.7.1" },
    { name = "pydantic", specifier = ">=2.7.1" },
    { name = "pydantic", marker = "extra == 'dev'", specifier = ">=2.7.1" },
    { name = "pytest", marker = "extra == 'dev'", specifier = ">=8.2.0" },
    { name = "pytest-asyncio", marker = "extra == 'dev'", specifier = ">=0.23.6" },
    { name = "python-dotenv", specifier = ">=1.0.1" },
    { name = "python-dotenv", marker = "extra == 'dev'", specifier = ">=1.0.1" },
    { name = "pyyaml", specifier = ">=6.0.1" },
    { name = "pyyaml", marker = "extra == 'dev'", specifier = ">=6.0.1" },
    { name = "requests", specifier = ">=2.32.4" },
    { name = "ruff", marker = "extra == 'dev'", specifier = ">=0.12.0" },
    { name = "safety", marker = "extra == 'dev'", specifier = ">=3.2.13" },
    { name = "setuptools", specifier = ">=78.1.1" },
    { name = "sphinx", marker = "extra == 'docs'", specifier = ">=7.4.7" },
    { name = "sphinx-autobuild", marker = "extra == 'docs'", specifier = ">=2024.9.3" },
    { name = "sphinx-click", marker = "extra == 'docs'", specifier = ">=5.0.1" },
    { name = "sphinx-multiversion", marker = "extra == 'docs'" },
    { name = "stamina", specifier = ">=24.2.0" },
    { name = "stamina", marker = "extra == 'dev'", specifier = ">=24.2.0" },
    { name = "starlette", marker = "extra == 'docs'", specifier = ">=0.47.2" },
    { name = "tqdm", specifier = ">=4.66.5" },
    { name = "twine", specifier = ">=5.0.0" },
    { name = "twine", marker = "extra == 'dev'", specifier = ">=5.0.0" },
    { name = "typer", specifier = ">=0.12.3" },
    { name = "typer", marker = "extra == 'dev'", specifier = ">=0.12.3" },
    { name = "types-pyyaml", specifier = ">=6.0.12" },
    { name = "types-pyyaml", marker = "extra == 'dev'", specifier = ">=6.0.12" },
    { name = "types-requests", specifier = ">=2.31.0" },
    { name = "types-requests", marker = "extra == 'dev'", specifier = ">=2.31.0" },
    { name = "types-setuptools", marker = "extra == 'dev'", specifier = ">=69.5.0" },
    { name = "urllib3", specifier = ">=2.5.0" },
    { name = "uv", marker = "extra == 'dev'", specifier = ">=0.8.6" },
    { name = "virtualenv", marker = "extra == 'dev'", specifier = ">=20.6.6" },
]
provides-extras = ["dev", "docs", "pandas", "polars"]

[[package]]
name = "httpcore"
version = "1.0.9"
source = { registry = "https://pypi.org/simple" }
dependencies = [
    { name = "certifi" },
    { name = "h11" },
]
sdist = { url = "https://files.pythonhosted.org/packages/06/94/82699a10bca87a5556c9c59b5963f2d039dbd239f25bc2a63907a05a14cb/httpcore-1.0.9.tar.gz", hash = "sha256:6e34463af53fd2ab5d807f399a9b45ea31c3dfa2276f15a2c3f00afff6e176e8", size = 85484, upload-time = "2025-04-24T22:06:22.219Z" }
wheels = [
    { url = "https://files.pythonhosted.org/packages/7e/f5/f66802a942d491edb555dd61e3a9961140fd64c90bce1eafd741609d334d/httpcore-1.0.9-py3-none-any.whl", hash = "sha256:2d400746a40668fc9dec9810239072b40b4484b640a8c38fd654a024c7a1bf55", size = 78784, upload-time = "2025-04-24T22:06:20.566Z" },
]

[[package]]
name = "httpx"
version = "0.28.1"
source = { registry = "https://pypi.org/simple" }
dependencies = [
    { name = "anyio" },
    { name = "certifi" },
    { name = "httpcore" },
    { name = "idna" },
]
sdist = { url = "https://files.pythonhosted.org/packages/b1/df/48c586a5fe32a0f01324ee087459e112ebb7224f646c0b5023f5e79e9956/httpx-0.28.1.tar.gz", hash = "sha256:75e98c5f16b0f35b567856f597f06ff2270a374470a5c2392242528e3e3e42fc", size = 141406, upload-time = "2024-12-06T15:37:23.222Z" }
wheels = [
    { url = "https://files.pythonhosted.org/packages/2a/39/e50c7c3a983047577ee07d2a9e53faf5a69493943ec3f6a384bdc792deb2/httpx-0.28.1-py3-none-any.whl", hash = "sha256:d909fcccc110f8c7faf814ca82a9a4d816bc5a6dbfea25d6591d6985b8ba59ad", size = 73517, upload-time = "2024-12-06T15:37:21.509Z" },
]

[[package]]
name = "httpx-sse"
version = "0.4.1"
source = { registry = "https://pypi.org/simple" }
sdist = { url = "https://files.pythonhosted.org/packages/6e/fa/66bd985dd0b7c109a3bcb89272ee0bfb7e2b4d06309ad7b38ff866734b2a/httpx_sse-0.4.1.tar.gz", hash = "sha256:8f44d34414bc7b21bf3602713005c5df4917884f76072479b21f68befa4ea26e", size = 12998, upload-time = "2025-06-24T13:21:05.71Z" }
wheels = [
    { url = "https://files.pythonhosted.org/packages/25/0a/6269e3473b09aed2dab8aa1a600c70f31f00ae1349bee30658f7e358a159/httpx_sse-0.4.1-py3-none-any.whl", hash = "sha256:cba42174344c3a5b06f255ce65b350880f962d99ead85e776f23c6618a377a37", size = 8054, upload-time = "2025-06-24T13:21:04.772Z" },
]

[[package]]
name = "id"
version = "1.5.0"
source = { registry = "https://pypi.org/simple" }
dependencies = [
    { name = "requests" },
]
sdist = { url = "https://files.pythonhosted.org/packages/22/11/102da08f88412d875fa2f1a9a469ff7ad4c874b0ca6fed0048fe385bdb3d/id-1.5.0.tar.gz", hash = "sha256:292cb8a49eacbbdbce97244f47a97b4c62540169c976552e497fd57df0734c1d", size = 15237, upload-time = "2024-12-04T19:53:05.575Z" }
wheels = [
    { url = "https://files.pythonhosted.org/packages/9f/cb/18326d2d89ad3b0dd143da971e77afd1e6ca6674f1b1c3df4b6bec6279fc/id-1.5.0-py3-none-any.whl", hash = "sha256:f1434e1cef91f2cbb8a4ec64663d5a23b9ed43ef44c4c957d02583d61714c658", size = 13611, upload-time = "2024-12-04T19:53:03.02Z" },
]

[[package]]
name = "identify"
version = "2.6.13"
source = { registry = "https://pypi.org/simple" }
sdist = { url = "https://files.pythonhosted.org/packages/82/ca/ffbabe3635bb839aa36b3a893c91a9b0d368cb4d8073e03a12896970af82/identify-2.6.13.tar.gz", hash = "sha256:da8d6c828e773620e13bfa86ea601c5a5310ba4bcd65edf378198b56a1f9fb32", size = 99243, upload-time = "2025-08-09T19:35:00.6Z" }
wheels = [
    { url = "https://files.pythonhosted.org/packages/e7/ce/461b60a3ee109518c055953729bf9ed089a04db895d47e95444071dcdef2/identify-2.6.13-py2.py3-none-any.whl", hash = "sha256:60381139b3ae39447482ecc406944190f690d4a2997f2584062089848361b33b", size = 99153, upload-time = "2025-08-09T19:34:59.1Z" },
]

[[package]]
name = "idna"
version = "3.10"
source = { registry = "https://pypi.org/simple" }
sdist = { url = "https://files.pythonhosted.org/packages/f1/70/7703c29685631f5a7590aa73f1f1d3fa9a380e654b86af429e0934a32f7d/idna-3.10.tar.gz", hash = "sha256:12f65c9b470abda6dc35cf8e63cc574b1c52b11df2c86030af0ac09b01b13ea9", size = 190490, upload-time = "2024-09-15T18:07:39.745Z" }
wheels = [
    { url = "https://files.pythonhosted.org/packages/76/c6/c88e154df9c4e1a2a66ccf0005a88dfb2650c1dffb6f5ce603dfbd452ce3/idna-3.10-py3-none-any.whl", hash = "sha256:946d195a0d259cbba61165e88e65941f16e9b36ea6ddb97f00452bae8b1287d3", size = 70442, upload-time = "2024-09-15T18:07:37.964Z" },
]

[[package]]
name = "imagesize"
version = "1.4.1"
source = { registry = "https://pypi.org/simple" }
sdist = { url = "https://files.pythonhosted.org/packages/a7/84/62473fb57d61e31fef6e36d64a179c8781605429fd927b5dd608c997be31/imagesize-1.4.1.tar.gz", hash = "sha256:69150444affb9cb0d5cc5a92b3676f0b2fb7cd9ae39e947a5e11a36b4497cd4a", size = 1280026, upload-time = "2022-07-01T12:21:05.687Z" }
wheels = [
    { url = "https://files.pythonhosted.org/packages/ff/62/85c4c919272577931d407be5ba5d71c20f0b616d31a0befe0ae45bb79abd/imagesize-1.4.1-py2.py3-none-any.whl", hash = "sha256:0d8d18d08f840c19d0ee7ca1fd82490fdc3729b7ac93f49870406ddde8ef8d8b", size = 8769, upload-time = "2022-07-01T12:21:02.467Z" },
]

[[package]]
name = "importlib-metadata"
version = "8.7.0"
source = { registry = "https://pypi.org/simple" }
dependencies = [
    { name = "zipp", marker = "python_full_version < '3.12'" },
]
sdist = { url = "https://files.pythonhosted.org/packages/76/66/650a33bd90f786193e4de4b3ad86ea60b53c89b669a5c7be931fac31cdb0/importlib_metadata-8.7.0.tar.gz", hash = "sha256:d13b81ad223b890aa16c5471f2ac3056cf76c5f10f82d6f9292f0b415f389000", size = 56641, upload-time = "2025-04-27T15:29:01.736Z" }
wheels = [
    { url = "https://files.pythonhosted.org/packages/20/b0/36bd937216ec521246249be3bf9855081de4c5e06a0c9b4219dbeda50373/importlib_metadata-8.7.0-py3-none-any.whl", hash = "sha256:e5dd1551894c77868a30651cef00984d50e1002d06942a7101d34870c5f02afd", size = 27656, upload-time = "2025-04-27T15:29:00.214Z" },
]

[[package]]
name = "iniconfig"
version = "2.1.0"
source = { registry = "https://pypi.org/simple" }
sdist = { url = "https://files.pythonhosted.org/packages/f2/97/ebf4da567aa6827c909642694d71c9fcf53e5b504f2d96afea02718862f3/iniconfig-2.1.0.tar.gz", hash = "sha256:3abbd2e30b36733fee78f9c7f7308f2d0050e88f0087fd25c2645f63c773e1c7", size = 4793, upload-time = "2025-03-19T20:09:59.721Z" }
wheels = [
    { url = "https://files.pythonhosted.org/packages/2c/e1/e6716421ea10d38022b952c159d5161ca1193197fb744506875fbb87ea7b/iniconfig-2.1.0-py3-none-any.whl", hash = "sha256:9deba5723312380e77435581c6bf4935c94cbfab9b1ed33ef8d238ea168eb760", size = 6050, upload-time = "2025-03-19T20:10:01.071Z" },
]

[[package]]
name = "jaraco-classes"
version = "3.4.0"
source = { registry = "https://pypi.org/simple" }
dependencies = [
    { name = "more-itertools" },
]
sdist = { url = "https://files.pythonhosted.org/packages/06/c0/ed4a27bc5571b99e3cff68f8a9fa5b56ff7df1c2251cc715a652ddd26402/jaraco.classes-3.4.0.tar.gz", hash = "sha256:47a024b51d0239c0dd8c8540c6c7f484be3b8fcf0b2d85c13825780d3b3f3acd", size = 11780, upload-time = "2024-03-31T07:27:36.643Z" }
wheels = [
    { url = "https://files.pythonhosted.org/packages/7f/66/b15ce62552d84bbfcec9a4873ab79d993a1dd4edb922cbfccae192bd5b5f/jaraco.classes-3.4.0-py3-none-any.whl", hash = "sha256:f662826b6bed8cace05e7ff873ce0f9283b5c924470fe664fff1c2f00f581790", size = 6777, upload-time = "2024-03-31T07:27:34.792Z" },
]

[[package]]
name = "jaraco-context"
version = "6.0.1"
source = { registry = "https://pypi.org/simple" }
dependencies = [
    { name = "backports-tarfile", marker = "python_full_version < '3.12'" },
]
sdist = { url = "https://files.pythonhosted.org/packages/df/ad/f3777b81bf0b6e7bc7514a1656d3e637b2e8e15fab2ce3235730b3e7a4e6/jaraco_context-6.0.1.tar.gz", hash = "sha256:9bae4ea555cf0b14938dc0aee7c9f32ed303aa20a3b73e7dc80111628792d1b3", size = 13912, upload-time = "2024-08-20T03:39:27.358Z" }
wheels = [
    { url = "https://files.pythonhosted.org/packages/ff/db/0c52c4cf5e4bd9f5d7135ec7669a3a767af21b3a308e1ed3674881e52b62/jaraco.context-6.0.1-py3-none-any.whl", hash = "sha256:f797fc481b490edb305122c9181830a3a5b76d84ef6d1aef2fb9b47ab956f9e4", size = 6825, upload-time = "2024-08-20T03:39:25.966Z" },
]

[[package]]
name = "jaraco-functools"
version = "4.2.1"
source = { registry = "https://pypi.org/simple" }
dependencies = [
    { name = "more-itertools" },
]
sdist = { url = "https://files.pythonhosted.org/packages/49/1c/831faaaa0f090b711c355c6d8b2abf277c72133aab472b6932b03322294c/jaraco_functools-4.2.1.tar.gz", hash = "sha256:be634abfccabce56fa3053f8c7ebe37b682683a4ee7793670ced17bab0087353", size = 19661, upload-time = "2025-06-21T19:22:03.201Z" }
wheels = [
    { url = "https://files.pythonhosted.org/packages/f3/fd/179a20f832824514df39a90bb0e5372b314fea99f217f5ab942b10a8a4e8/jaraco_functools-4.2.1-py3-none-any.whl", hash = "sha256:590486285803805f4b1f99c60ca9e94ed348d4added84b74c7a12885561e524e", size = 10349, upload-time = "2025-06-21T19:22:02.039Z" },
]

[[package]]
name = "jeepney"
version = "0.9.0"
source = { registry = "https://pypi.org/simple" }
sdist = { url = "https://files.pythonhosted.org/packages/7b/6f/357efd7602486741aa73ffc0617fb310a29b588ed0fd69c2399acbb85b0c/jeepney-0.9.0.tar.gz", hash = "sha256:cf0e9e845622b81e4a28df94c40345400256ec608d0e55bb8a3feaa9163f5732", size = 106758, upload-time = "2025-02-27T18:51:01.684Z" }
wheels = [
    { url = "https://files.pythonhosted.org/packages/b2/a3/e137168c9c44d18eff0376253da9f1e9234d0239e0ee230d2fee6cea8e55/jeepney-0.9.0-py3-none-any.whl", hash = "sha256:97e5714520c16fc0a45695e5365a2e11b81ea79bba796e26f9f1d178cb182683", size = 49010, upload-time = "2025-02-27T18:51:00.104Z" },
]

[[package]]
name = "jinja2"
version = "3.1.6"
source = { registry = "https://pypi.org/simple" }
dependencies = [
    { name = "markupsafe" },
]
sdist = { url = "https://files.pythonhosted.org/packages/df/bf/f7da0350254c0ed7c72f3e33cef02e048281fec7ecec5f032d4aac52226b/jinja2-3.1.6.tar.gz", hash = "sha256:0137fb05990d35f1275a587e9aee6d56da821fc83491a0fb838183be43f66d6d", size = 245115, upload-time = "2025-03-05T20:05:02.478Z" }
wheels = [
    { url = "https://files.pythonhosted.org/packages/62/a1/3d680cbfd5f4b8f15abc1d571870c5fc3e594bb582bc3b64ea099db13e56/jinja2-3.1.6-py3-none-any.whl", hash = "sha256:85ece4451f492d0c13c5dd7c13a64681a86afae63a5f347908daf103ce6d2f67", size = 134899, upload-time = "2025-03-05T20:05:00.369Z" },
]

[[package]]
name = "joblib"
version = "1.5.1"
source = { registry = "https://pypi.org/simple" }
sdist = { url = "https://files.pythonhosted.org/packages/dc/fe/0f5a938c54105553436dbff7a61dc4fed4b1b2c98852f8833beaf4d5968f/joblib-1.5.1.tar.gz", hash = "sha256:f4f86e351f39fe3d0d32a9f2c3d8af1ee4cec285aafcb27003dda5205576b444", size = 330475, upload-time = "2025-05-23T12:04:37.097Z" }
wheels = [
    { url = "https://files.pythonhosted.org/packages/7d/4f/1195bbac8e0c2acc5f740661631d8d750dc38d4a32b23ee5df3cde6f4e0d/joblib-1.5.1-py3-none-any.whl", hash = "sha256:4719a31f054c7d766948dcd83e9613686b27114f190f717cec7eaa2084f8a74a", size = 307746, upload-time = "2025-05-23T12:04:35.124Z" },
]

[[package]]
name = "keyring"
version = "25.6.0"
source = { registry = "https://pypi.org/simple" }
dependencies = [
    { name = "importlib-metadata", marker = "python_full_version < '3.12'" },
    { name = "jaraco-classes" },
    { name = "jaraco-context" },
    { name = "jaraco-functools" },
    { name = "jeepney", marker = "sys_platform == 'linux'" },
    { name = "pywin32-ctypes", marker = "sys_platform == 'win32'" },
    { name = "secretstorage", marker = "sys_platform == 'linux'" },
]
sdist = { url = "https://files.pythonhosted.org/packages/70/09/d904a6e96f76ff214be59e7aa6ef7190008f52a0ab6689760a98de0bf37d/keyring-25.6.0.tar.gz", hash = "sha256:0b39998aa941431eb3d9b0d4b2460bc773b9df6fed7621c2dfb291a7e0187a66", size = 62750, upload-time = "2024-12-25T15:26:45.782Z" }
wheels = [
    { url = "https://files.pythonhosted.org/packages/d3/32/da7f44bcb1105d3e88a0b74ebdca50c59121d2ddf71c9e34ba47df7f3a56/keyring-25.6.0-py3-none-any.whl", hash = "sha256:552a3f7af126ece7ed5c89753650eec89c7eaae8617d0aa4d9ad2b75111266bd", size = 39085, upload-time = "2024-12-25T15:26:44.377Z" },
]

[[package]]
name = "lexid"
version = "2021.1006"
source = { registry = "https://pypi.org/simple" }
sdist = { url = "https://files.pythonhosted.org/packages/60/0b/28a3f9abc75abbf1fa996eb2dd77e1e33a5d1aac62566e3f60a8ec8b8a22/lexid-2021.1006.tar.gz", hash = "sha256:509a3a4cc926d3dbf22b203b18a4c66c25e6473fb7c0e0d30374533ac28bafe5", size = 11525, upload-time = "2021-04-02T20:18:34.668Z" }
wheels = [
    { url = "https://files.pythonhosted.org/packages/cf/e3/35764404a4b7e2021be1f88f42264c2e92e0c4720273559a62461ce64a47/lexid-2021.1006-py2.py3-none-any.whl", hash = "sha256:5526bb5606fd74c7add23320da5f02805bddd7c77916f2dc1943e6bada8605ed", size = 7587, upload-time = "2021-04-02T20:18:33.129Z" },
]

[[package]]
name = "lsprotocol"
version = "2023.0.1"
source = { registry = "https://pypi.org/simple" }
dependencies = [
    { name = "attrs" },
    { name = "cattrs" },
]
sdist = { url = "https://files.pythonhosted.org/packages/9d/f6/6e80484ec078d0b50699ceb1833597b792a6c695f90c645fbaf54b947e6f/lsprotocol-2023.0.1.tar.gz", hash = "sha256:cc5c15130d2403c18b734304339e51242d3018a05c4f7d0f198ad6e0cd21861d", size = 69434, upload-time = "2024-01-09T17:21:12.625Z" }
wheels = [
    { url = "https://files.pythonhosted.org/packages/8d/37/2351e48cb3309673492d3a8c59d407b75fb6630e560eb27ecd4da03adc9a/lsprotocol-2023.0.1-py3-none-any.whl", hash = "sha256:c75223c9e4af2f24272b14c6375787438279369236cd568f596d4951052a60f2", size = 70826, upload-time = "2024-01-09T17:21:14.491Z" },
]

[[package]]
name = "markdown-it-py"
version = "3.0.0"
source = { registry = "https://pypi.org/simple" }
dependencies = [
    { name = "mdurl" },
]
sdist = { url = "https://files.pythonhosted.org/packages/38/71/3b932df36c1a044d397a1f92d1cf91ee0a503d91e470cbd670aa66b07ed0/markdown-it-py-3.0.0.tar.gz", hash = "sha256:e3f60a94fa066dc52ec76661e37c851cb232d92f9886b15cb560aaada2df8feb", size = 74596, upload-time = "2023-06-03T06:41:14.443Z" }
wheels = [
    { url = "https://files.pythonhosted.org/packages/42/d7/1ec15b46af6af88f19b8e5ffea08fa375d433c998b8a7639e76935c14f1f/markdown_it_py-3.0.0-py3-none-any.whl", hash = "sha256:355216845c60bd96232cd8d8c40e8f9765cc86f46880e43a8fd22dc1a1a8cab1", size = 87528, upload-time = "2023-06-03T06:41:11.019Z" },
]

[[package]]
name = "markupsafe"
version = "3.0.2"
source = { registry = "https://pypi.org/simple" }
sdist = { url = "https://files.pythonhosted.org/packages/b2/97/5d42485e71dfc078108a86d6de8fa46db44a1a9295e89c5d6d4a06e23a62/markupsafe-3.0.2.tar.gz", hash = "sha256:ee55d3edf80167e48ea11a923c7386f4669df67d7994554387f84e7d8b0a2bf0", size = 20537, upload-time = "2024-10-18T15:21:54.129Z" }
wheels = [
    { url = "https://files.pythonhosted.org/packages/04/90/d08277ce111dd22f77149fd1a5d4653eeb3b3eaacbdfcbae5afb2600eebd/MarkupSafe-3.0.2-cp310-cp310-macosx_10_9_universal2.whl", hash = "sha256:7e94c425039cde14257288fd61dcfb01963e658efbc0ff54f5306b06054700f8", size = 14357, upload-time = "2024-10-18T15:20:51.44Z" },
    { url = "https://files.pythonhosted.org/packages/04/e1/6e2194baeae0bca1fae6629dc0cbbb968d4d941469cbab11a3872edff374/MarkupSafe-3.0.2-cp310-cp310-macosx_11_0_arm64.whl", hash = "sha256:9e2d922824181480953426608b81967de705c3cef4d1af983af849d7bd619158", size = 12393, upload-time = "2024-10-18T15:20:52.426Z" },
    { url = "https://files.pythonhosted.org/packages/1d/69/35fa85a8ece0a437493dc61ce0bb6d459dcba482c34197e3efc829aa357f/MarkupSafe-3.0.2-cp310-cp310-manylinux_2_17_aarch64.manylinux2014_aarch64.whl", hash = "sha256:38a9ef736c01fccdd6600705b09dc574584b89bea478200c5fbf112a6b0d5579", size = 21732, upload-time = "2024-10-18T15:20:53.578Z" },
    { url = "https://files.pythonhosted.org/packages/22/35/137da042dfb4720b638d2937c38a9c2df83fe32d20e8c8f3185dbfef05f7/MarkupSafe-3.0.2-cp310-cp310-manylinux_2_17_x86_64.manylinux2014_x86_64.whl", hash = "sha256:bbcb445fa71794da8f178f0f6d66789a28d7319071af7a496d4d507ed566270d", size = 20866, upload-time = "2024-10-18T15:20:55.06Z" },
    { url = "https://files.pythonhosted.org/packages/29/28/6d029a903727a1b62edb51863232152fd335d602def598dade38996887f0/MarkupSafe-3.0.2-cp310-cp310-manylinux_2_5_i686.manylinux1_i686.manylinux_2_17_i686.manylinux2014_i686.whl", hash = "sha256:57cb5a3cf367aeb1d316576250f65edec5bb3be939e9247ae594b4bcbc317dfb", size = 20964, upload-time = "2024-10-18T15:20:55.906Z" },
    { url = "https://files.pythonhosted.org/packages/cc/cd/07438f95f83e8bc028279909d9c9bd39e24149b0d60053a97b2bc4f8aa51/MarkupSafe-3.0.2-cp310-cp310-musllinux_1_2_aarch64.whl", hash = "sha256:3809ede931876f5b2ec92eef964286840ed3540dadf803dd570c3b7e13141a3b", size = 21977, upload-time = "2024-10-18T15:20:57.189Z" },
    { url = "https://files.pythonhosted.org/packages/29/01/84b57395b4cc062f9c4c55ce0df7d3108ca32397299d9df00fedd9117d3d/MarkupSafe-3.0.2-cp310-cp310-musllinux_1_2_i686.whl", hash = "sha256:e07c3764494e3776c602c1e78e298937c3315ccc9043ead7e685b7f2b8d47b3c", size = 21366, upload-time = "2024-10-18T15:20:58.235Z" },
    { url = "https://files.pythonhosted.org/packages/bd/6e/61ebf08d8940553afff20d1fb1ba7294b6f8d279df9fd0c0db911b4bbcfd/MarkupSafe-3.0.2-cp310-cp310-musllinux_1_2_x86_64.whl", hash = "sha256:b424c77b206d63d500bcb69fa55ed8d0e6a3774056bdc4839fc9298a7edca171", size = 21091, upload-time = "2024-10-18T15:20:59.235Z" },
    { url = "https://files.pythonhosted.org/packages/11/23/ffbf53694e8c94ebd1e7e491de185124277964344733c45481f32ede2499/MarkupSafe-3.0.2-cp310-cp310-win32.whl", hash = "sha256:fcabf5ff6eea076f859677f5f0b6b5c1a51e70a376b0579e0eadef8db48c6b50", size = 15065, upload-time = "2024-10-18T15:21:00.307Z" },
    { url = "https://files.pythonhosted.org/packages/44/06/e7175d06dd6e9172d4a69a72592cb3f7a996a9c396eee29082826449bbc3/MarkupSafe-3.0.2-cp310-cp310-win_amd64.whl", hash = "sha256:6af100e168aa82a50e186c82875a5893c5597a0c1ccdb0d8b40240b1f28b969a", size = 15514, upload-time = "2024-10-18T15:21:01.122Z" },
    { url = "https://files.pythonhosted.org/packages/6b/28/bbf83e3f76936960b850435576dd5e67034e200469571be53f69174a2dfd/MarkupSafe-3.0.2-cp311-cp311-macosx_10_9_universal2.whl", hash = "sha256:9025b4018f3a1314059769c7bf15441064b2207cb3f065e6ea1e7359cb46db9d", size = 14353, upload-time = "2024-10-18T15:21:02.187Z" },
    { url = "https://files.pythonhosted.org/packages/6c/30/316d194b093cde57d448a4c3209f22e3046c5bb2fb0820b118292b334be7/MarkupSafe-3.0.2-cp311-cp311-macosx_11_0_arm64.whl", hash = "sha256:93335ca3812df2f366e80509ae119189886b0f3c2b81325d39efdb84a1e2ae93", size = 12392, upload-time = "2024-10-18T15:21:02.941Z" },
    { url = "https://files.pythonhosted.org/packages/f2/96/9cdafba8445d3a53cae530aaf83c38ec64c4d5427d975c974084af5bc5d2/MarkupSafe-3.0.2-cp311-cp311-manylinux_2_17_aarch64.manylinux2014_aarch64.whl", hash = "sha256:2cb8438c3cbb25e220c2ab33bb226559e7afb3baec11c4f218ffa7308603c832", size = 23984, upload-time = "2024-10-18T15:21:03.953Z" },
    { url = "https://files.pythonhosted.org/packages/f1/a4/aefb044a2cd8d7334c8a47d3fb2c9f328ac48cb349468cc31c20b539305f/MarkupSafe-3.0.2-cp311-cp311-manylinux_2_17_x86_64.manylinux2014_x86_64.whl", hash = "sha256:a123e330ef0853c6e822384873bef7507557d8e4a082961e1defa947aa59ba84", size = 23120, upload-time = "2024-10-18T15:21:06.495Z" },
    { url = "https://files.pythonhosted.org/packages/8d/21/5e4851379f88f3fad1de30361db501300d4f07bcad047d3cb0449fc51f8c/MarkupSafe-3.0.2-cp311-cp311-manylinux_2_5_i686.manylinux1_i686.manylinux_2_17_i686.manylinux2014_i686.whl", hash = "sha256:1e084f686b92e5b83186b07e8a17fc09e38fff551f3602b249881fec658d3eca", size = 23032, upload-time = "2024-10-18T15:21:07.295Z" },
    { url = "https://files.pythonhosted.org/packages/00/7b/e92c64e079b2d0d7ddf69899c98842f3f9a60a1ae72657c89ce2655c999d/MarkupSafe-3.0.2-cp311-cp311-musllinux_1_2_aarch64.whl", hash = "sha256:d8213e09c917a951de9d09ecee036d5c7d36cb6cb7dbaece4c71a60d79fb9798", size = 24057, upload-time = "2024-10-18T15:21:08.073Z" },
    { url = "https://files.pythonhosted.org/packages/f9/ac/46f960ca323037caa0a10662ef97d0a4728e890334fc156b9f9e52bcc4ca/MarkupSafe-3.0.2-cp311-cp311-musllinux_1_2_i686.whl", hash = "sha256:5b02fb34468b6aaa40dfc198d813a641e3a63b98c2b05a16b9f80b7ec314185e", size = 23359, upload-time = "2024-10-18T15:21:09.318Z" },
    { url = "https://files.pythonhosted.org/packages/69/84/83439e16197337b8b14b6a5b9c2105fff81d42c2a7c5b58ac7b62ee2c3b1/MarkupSafe-3.0.2-cp311-cp311-musllinux_1_2_x86_64.whl", hash = "sha256:0bff5e0ae4ef2e1ae4fdf2dfd5b76c75e5c2fa4132d05fc1b0dabcd20c7e28c4", size = 23306, upload-time = "2024-10-18T15:21:10.185Z" },
    { url = "https://files.pythonhosted.org/packages/9a/34/a15aa69f01e2181ed8d2b685c0d2f6655d5cca2c4db0ddea775e631918cd/MarkupSafe-3.0.2-cp311-cp311-win32.whl", hash = "sha256:6c89876f41da747c8d3677a2b540fb32ef5715f97b66eeb0c6b66f5e3ef6f59d", size = 15094, upload-time = "2024-10-18T15:21:11.005Z" },
    { url = "https://files.pythonhosted.org/packages/da/b8/3a3bd761922d416f3dc5d00bfbed11f66b1ab89a0c2b6e887240a30b0f6b/MarkupSafe-3.0.2-cp311-cp311-win_amd64.whl", hash = "sha256:70a87b411535ccad5ef2f1df5136506a10775d267e197e4cf531ced10537bd6b", size = 15521, upload-time = "2024-10-18T15:21:12.911Z" },
    { url = "https://files.pythonhosted.org/packages/22/09/d1f21434c97fc42f09d290cbb6350d44eb12f09cc62c9476effdb33a18aa/MarkupSafe-3.0.2-cp312-cp312-macosx_10_13_universal2.whl", hash = "sha256:9778bd8ab0a994ebf6f84c2b949e65736d5575320a17ae8984a77fab08db94cf", size = 14274, upload-time = "2024-10-18T15:21:13.777Z" },
    { url = "https://files.pythonhosted.org/packages/6b/b0/18f76bba336fa5aecf79d45dcd6c806c280ec44538b3c13671d49099fdd0/MarkupSafe-3.0.2-cp312-cp312-macosx_11_0_arm64.whl", hash = "sha256:846ade7b71e3536c4e56b386c2a47adf5741d2d8b94ec9dc3e92e5e1ee1e2225", size = 12348, upload-time = "2024-10-18T15:21:14.822Z" },
    { url = "https://files.pythonhosted.org/packages/e0/25/dd5c0f6ac1311e9b40f4af06c78efde0f3b5cbf02502f8ef9501294c425b/MarkupSafe-3.0.2-cp312-cp312-manylinux_2_17_aarch64.manylinux2014_aarch64.whl", hash = "sha256:1c99d261bd2d5f6b59325c92c73df481e05e57f19837bdca8413b9eac4bd8028", size = 24149, upload-time = "2024-10-18T15:21:15.642Z" },
    { url = "https://files.pythonhosted.org/packages/f3/f0/89e7aadfb3749d0f52234a0c8c7867877876e0a20b60e2188e9850794c17/MarkupSafe-3.0.2-cp312-cp312-manylinux_2_17_x86_64.manylinux2014_x86_64.whl", hash = "sha256:e17c96c14e19278594aa4841ec148115f9c7615a47382ecb6b82bd8fea3ab0c8", size = 23118, upload-time = "2024-10-18T15:21:17.133Z" },
    { url = "https://files.pythonhosted.org/packages/d5/da/f2eeb64c723f5e3777bc081da884b414671982008c47dcc1873d81f625b6/MarkupSafe-3.0.2-cp312-cp312-manylinux_2_5_i686.manylinux1_i686.manylinux_2_17_i686.manylinux2014_i686.whl", hash = "sha256:88416bd1e65dcea10bc7569faacb2c20ce071dd1f87539ca2ab364bf6231393c", size = 22993, upload-time = "2024-10-18T15:21:18.064Z" },
    { url = "https://files.pythonhosted.org/packages/da/0e/1f32af846df486dce7c227fe0f2398dc7e2e51d4a370508281f3c1c5cddc/MarkupSafe-3.0.2-cp312-cp312-musllinux_1_2_aarch64.whl", hash = "sha256:2181e67807fc2fa785d0592dc2d6206c019b9502410671cc905d132a92866557", size = 24178, upload-time = "2024-10-18T15:21:18.859Z" },
    { url = "https://files.pythonhosted.org/packages/c4/f6/bb3ca0532de8086cbff5f06d137064c8410d10779c4c127e0e47d17c0b71/MarkupSafe-3.0.2-cp312-cp312-musllinux_1_2_i686.whl", hash = "sha256:52305740fe773d09cffb16f8ed0427942901f00adedac82ec8b67752f58a1b22", size = 23319, upload-time = "2024-10-18T15:21:19.671Z" },
    { url = "https://files.pythonhosted.org/packages/a2/82/8be4c96ffee03c5b4a034e60a31294daf481e12c7c43ab8e34a1453ee48b/MarkupSafe-3.0.2-cp312-cp312-musllinux_1_2_x86_64.whl", hash = "sha256:ad10d3ded218f1039f11a75f8091880239651b52e9bb592ca27de44eed242a48", size = 23352, upload-time = "2024-10-18T15:21:20.971Z" },
    { url = "https://files.pythonhosted.org/packages/51/ae/97827349d3fcffee7e184bdf7f41cd6b88d9919c80f0263ba7acd1bbcb18/MarkupSafe-3.0.2-cp312-cp312-win32.whl", hash = "sha256:0f4ca02bea9a23221c0182836703cbf8930c5e9454bacce27e767509fa286a30", size = 15097, upload-time = "2024-10-18T15:21:22.646Z" },
    { url = "https://files.pythonhosted.org/packages/c1/80/a61f99dc3a936413c3ee4e1eecac96c0da5ed07ad56fd975f1a9da5bc630/MarkupSafe-3.0.2-cp312-cp312-win_amd64.whl", hash = "sha256:8e06879fc22a25ca47312fbe7c8264eb0b662f6db27cb2d3bbbc74b1df4b9b87", size = 15601, upload-time = "2024-10-18T15:21:23.499Z" },
    { url = "https://files.pythonhosted.org/packages/83/0e/67eb10a7ecc77a0c2bbe2b0235765b98d164d81600746914bebada795e97/MarkupSafe-3.0.2-cp313-cp313-macosx_10_13_universal2.whl", hash = "sha256:ba9527cdd4c926ed0760bc301f6728ef34d841f405abf9d4f959c478421e4efd", size = 14274, upload-time = "2024-10-18T15:21:24.577Z" },
    { url = "https://files.pythonhosted.org/packages/2b/6d/9409f3684d3335375d04e5f05744dfe7e9f120062c9857df4ab490a1031a/MarkupSafe-3.0.2-cp313-cp313-macosx_11_0_arm64.whl", hash = "sha256:f8b3d067f2e40fe93e1ccdd6b2e1d16c43140e76f02fb1319a05cf2b79d99430", size = 12352, upload-time = "2024-10-18T15:21:25.382Z" },
    { url = "https://files.pythonhosted.org/packages/d2/f5/6eadfcd3885ea85fe2a7c128315cc1bb7241e1987443d78c8fe712d03091/MarkupSafe-3.0.2-cp313-cp313-manylinux_2_17_aarch64.manylinux2014_aarch64.whl", hash = "sha256:569511d3b58c8791ab4c2e1285575265991e6d8f8700c7be0e88f86cb0672094", size = 24122, upload-time = "2024-10-18T15:21:26.199Z" },
    { url = "https://files.pythonhosted.org/packages/0c/91/96cf928db8236f1bfab6ce15ad070dfdd02ed88261c2afafd4b43575e9e9/MarkupSafe-3.0.2-cp313-cp313-manylinux_2_17_x86_64.manylinux2014_x86_64.whl", hash = "sha256:15ab75ef81add55874e7ab7055e9c397312385bd9ced94920f2802310c930396", size = 23085, upload-time = "2024-10-18T15:21:27.029Z" },
    { url = "https://files.pythonhosted.org/packages/c2/cf/c9d56af24d56ea04daae7ac0940232d31d5a8354f2b457c6d856b2057d69/MarkupSafe-3.0.2-cp313-cp313-manylinux_2_5_i686.manylinux1_i686.manylinux_2_17_i686.manylinux2014_i686.whl", hash = "sha256:f3818cb119498c0678015754eba762e0d61e5b52d34c8b13d770f0719f7b1d79", size = 22978, upload-time = "2024-10-18T15:21:27.846Z" },
    { url = "https://files.pythonhosted.org/packages/2a/9f/8619835cd6a711d6272d62abb78c033bda638fdc54c4e7f4272cf1c0962b/MarkupSafe-3.0.2-cp313-cp313-musllinux_1_2_aarch64.whl", hash = "sha256:cdb82a876c47801bb54a690c5ae105a46b392ac6099881cdfb9f6e95e4014c6a", size = 24208, upload-time = "2024-10-18T15:21:28.744Z" },
    { url = "https://files.pythonhosted.org/packages/f9/bf/176950a1792b2cd2102b8ffeb5133e1ed984547b75db47c25a67d3359f77/MarkupSafe-3.0.2-cp313-cp313-musllinux_1_2_i686.whl", hash = "sha256:cabc348d87e913db6ab4aa100f01b08f481097838bdddf7c7a84b7575b7309ca", size = 23357, upload-time = "2024-10-18T15:21:29.545Z" },
    { url = "https://files.pythonhosted.org/packages/ce/4f/9a02c1d335caabe5c4efb90e1b6e8ee944aa245c1aaaab8e8a618987d816/MarkupSafe-3.0.2-cp313-cp313-musllinux_1_2_x86_64.whl", hash = "sha256:444dcda765c8a838eaae23112db52f1efaf750daddb2d9ca300bcae1039adc5c", size = 23344, upload-time = "2024-10-18T15:21:30.366Z" },
    { url = "https://files.pythonhosted.org/packages/ee/55/c271b57db36f748f0e04a759ace9f8f759ccf22b4960c270c78a394f58be/MarkupSafe-3.0.2-cp313-cp313-win32.whl", hash = "sha256:bcf3e58998965654fdaff38e58584d8937aa3096ab5354d493c77d1fdd66d7a1", size = 15101, upload-time = "2024-10-18T15:21:31.207Z" },
    { url = "https://files.pythonhosted.org/packages/29/88/07df22d2dd4df40aba9f3e402e6dc1b8ee86297dddbad4872bd5e7b0094f/MarkupSafe-3.0.2-cp313-cp313-win_amd64.whl", hash = "sha256:e6a2a455bd412959b57a172ce6328d2dd1f01cb2135efda2e4576e8a23fa3b0f", size = 15603, upload-time = "2024-10-18T15:21:32.032Z" },
    { url = "https://files.pythonhosted.org/packages/62/6a/8b89d24db2d32d433dffcd6a8779159da109842434f1dd2f6e71f32f738c/MarkupSafe-3.0.2-cp313-cp313t-macosx_10_13_universal2.whl", hash = "sha256:b5a6b3ada725cea8a5e634536b1b01c30bcdcd7f9c6fff4151548d5bf6b3a36c", size = 14510, upload-time = "2024-10-18T15:21:33.625Z" },
    { url = "https://files.pythonhosted.org/packages/7a/06/a10f955f70a2e5a9bf78d11a161029d278eeacbd35ef806c3fd17b13060d/MarkupSafe-3.0.2-cp313-cp313t-macosx_11_0_arm64.whl", hash = "sha256:a904af0a6162c73e3edcb969eeeb53a63ceeb5d8cf642fade7d39e7963a22ddb", size = 12486, upload-time = "2024-10-18T15:21:34.611Z" },
    { url = "https://files.pythonhosted.org/packages/34/cf/65d4a571869a1a9078198ca28f39fba5fbb910f952f9dbc5220afff9f5e6/MarkupSafe-3.0.2-cp313-cp313t-manylinux_2_17_aarch64.manylinux2014_aarch64.whl", hash = "sha256:4aa4e5faecf353ed117801a068ebab7b7e09ffb6e1d5e412dc852e0da018126c", size = 25480, upload-time = "2024-10-18T15:21:35.398Z" },
    { url = "https://files.pythonhosted.org/packages/0c/e3/90e9651924c430b885468b56b3d597cabf6d72be4b24a0acd1fa0e12af67/MarkupSafe-3.0.2-cp313-cp313t-manylinux_2_17_x86_64.manylinux2014_x86_64.whl", hash = "sha256:c0ef13eaeee5b615fb07c9a7dadb38eac06a0608b41570d8ade51c56539e509d", size = 23914, upload-time = "2024-10-18T15:21:36.231Z" },
    { url = "https://files.pythonhosted.org/packages/66/8c/6c7cf61f95d63bb866db39085150df1f2a5bd3335298f14a66b48e92659c/MarkupSafe-3.0.2-cp313-cp313t-manylinux_2_5_i686.manylinux1_i686.manylinux_2_17_i686.manylinux2014_i686.whl", hash = "sha256:d16a81a06776313e817c951135cf7340a3e91e8c1ff2fac444cfd75fffa04afe", size = 23796, upload-time = "2024-10-18T15:21:37.073Z" },
    { url = "https://files.pythonhosted.org/packages/bb/35/cbe9238ec3f47ac9a7c8b3df7a808e7cb50fe149dc7039f5f454b3fba218/MarkupSafe-3.0.2-cp313-cp313t-musllinux_1_2_aarch64.whl", hash = "sha256:6381026f158fdb7c72a168278597a5e3a5222e83ea18f543112b2662a9b699c5", size = 25473, upload-time = "2024-10-18T15:21:37.932Z" },
    { url = "https://files.pythonhosted.org/packages/e6/32/7621a4382488aa283cc05e8984a9c219abad3bca087be9ec77e89939ded9/MarkupSafe-3.0.2-cp313-cp313t-musllinux_1_2_i686.whl", hash = "sha256:3d79d162e7be8f996986c064d1c7c817f6df3a77fe3d6859f6f9e7be4b8c213a", size = 24114, upload-time = "2024-10-18T15:21:39.799Z" },
    { url = "https://files.pythonhosted.org/packages/0d/80/0985960e4b89922cb5a0bac0ed39c5b96cbc1a536a99f30e8c220a996ed9/MarkupSafe-3.0.2-cp313-cp313t-musllinux_1_2_x86_64.whl", hash = "sha256:131a3c7689c85f5ad20f9f6fb1b866f402c445b220c19fe4308c0b147ccd2ad9", size = 24098, upload-time = "2024-10-18T15:21:40.813Z" },
    { url = "https://files.pythonhosted.org/packages/82/78/fedb03c7d5380df2427038ec8d973587e90561b2d90cd472ce9254cf348b/MarkupSafe-3.0.2-cp313-cp313t-win32.whl", hash = "sha256:ba8062ed2cf21c07a9e295d5b8a2a5ce678b913b45fdf68c32d95d6c1291e0b6", size = 15208, upload-time = "2024-10-18T15:21:41.814Z" },
    { url = "https://files.pythonhosted.org/packages/4f/65/6079a46068dfceaeabb5dcad6d674f5f5c61a6fa5673746f42a9f4c233b3/MarkupSafe-3.0.2-cp313-cp313t-win_amd64.whl", hash = "sha256:e444a31f8db13eb18ada366ab3cf45fd4b31e4db1236a4448f68778c1d1a5a2f", size = 15739, upload-time = "2024-10-18T15:21:42.784Z" },
    { url = "https://files.pythonhosted.org/packages/a7/ea/9b1530c3fdeeca613faeb0fb5cbcf2389d816072fab72a71b45749ef6062/MarkupSafe-3.0.2-cp39-cp39-macosx_10_9_universal2.whl", hash = "sha256:eaa0a10b7f72326f1372a713e73c3f739b524b3af41feb43e4921cb529f5929a", size = 14344, upload-time = "2024-10-18T15:21:43.721Z" },
    { url = "https://files.pythonhosted.org/packages/4b/c2/fbdbfe48848e7112ab05e627e718e854d20192b674952d9042ebd8c9e5de/MarkupSafe-3.0.2-cp39-cp39-macosx_11_0_arm64.whl", hash = "sha256:48032821bbdf20f5799ff537c7ac3d1fba0ba032cfc06194faffa8cda8b560ff", size = 12389, upload-time = "2024-10-18T15:21:44.666Z" },
    { url = "https://files.pythonhosted.org/packages/f0/25/7a7c6e4dbd4f867d95d94ca15449e91e52856f6ed1905d58ef1de5e211d0/MarkupSafe-3.0.2-cp39-cp39-manylinux_2_17_aarch64.manylinux2014_aarch64.whl", hash = "sha256:1a9d3f5f0901fdec14d8d2f66ef7d035f2157240a433441719ac9a3fba440b13", size = 21607, upload-time = "2024-10-18T15:21:45.452Z" },
    { url = "https://files.pythonhosted.org/packages/53/8f/f339c98a178f3c1e545622206b40986a4c3307fe39f70ccd3d9df9a9e425/MarkupSafe-3.0.2-cp39-cp39-manylinux_2_17_x86_64.manylinux2014_x86_64.whl", hash = "sha256:88b49a3b9ff31e19998750c38e030fc7bb937398b1f78cfa599aaef92d693144", size = 20728, upload-time = "2024-10-18T15:21:46.295Z" },
    { url = "https://files.pythonhosted.org/packages/1a/03/8496a1a78308456dbd50b23a385c69b41f2e9661c67ea1329849a598a8f9/MarkupSafe-3.0.2-cp39-cp39-manylinux_2_5_i686.manylinux1_i686.manylinux_2_17_i686.manylinux2014_i686.whl", hash = "sha256:cfad01eed2c2e0c01fd0ecd2ef42c492f7f93902e39a42fc9ee1692961443a29", size = 20826, upload-time = "2024-10-18T15:21:47.134Z" },
    { url = "https://files.pythonhosted.org/packages/e6/cf/0a490a4bd363048c3022f2f475c8c05582179bb179defcee4766fb3dcc18/MarkupSafe-3.0.2-cp39-cp39-musllinux_1_2_aarch64.whl", hash = "sha256:1225beacc926f536dc82e45f8a4d68502949dc67eea90eab715dea3a21c1b5f0", size = 21843, upload-time = "2024-10-18T15:21:48.334Z" },
    { url = "https://files.pythonhosted.org/packages/19/a3/34187a78613920dfd3cdf68ef6ce5e99c4f3417f035694074beb8848cd77/MarkupSafe-3.0.2-cp39-cp39-musllinux_1_2_i686.whl", hash = "sha256:3169b1eefae027567d1ce6ee7cae382c57fe26e82775f460f0b2778beaad66c0", size = 21219, upload-time = "2024-10-18T15:21:49.587Z" },
    { url = "https://files.pythonhosted.org/packages/17/d8/5811082f85bb88410ad7e452263af048d685669bbbfb7b595e8689152498/MarkupSafe-3.0.2-cp39-cp39-musllinux_1_2_x86_64.whl", hash = "sha256:eb7972a85c54febfb25b5c4b4f3af4dcc731994c7da0d8a0b4a6eb0640e1d178", size = 20946, upload-time = "2024-10-18T15:21:50.441Z" },
    { url = "https://files.pythonhosted.org/packages/7c/31/bd635fb5989440d9365c5e3c47556cfea121c7803f5034ac843e8f37c2f2/MarkupSafe-3.0.2-cp39-cp39-win32.whl", hash = "sha256:8c4e8c3ce11e1f92f6536ff07154f9d49677ebaaafc32db9db4620bc11ed480f", size = 15063, upload-time = "2024-10-18T15:21:51.385Z" },
    { url = "https://files.pythonhosted.org/packages/b3/73/085399401383ce949f727afec55ec3abd76648d04b9f22e1c0e99cb4bec3/MarkupSafe-3.0.2-cp39-cp39-win_amd64.whl", hash = "sha256:6e296a513ca3d94054c2c881cc913116e90fd030ad1c656b3869762b754f5f8a", size = 15506, upload-time = "2024-10-18T15:21:52.974Z" },
]

[[package]]
name = "marshmallow"
version = "4.0.0"
source = { registry = "https://pypi.org/simple" }
dependencies = [
    { name = "backports-datetime-fromisoformat", marker = "python_full_version < '3.11'" },
    { name = "typing-extensions", marker = "python_full_version < '3.11'" },
]
sdist = { url = "https://files.pythonhosted.org/packages/1e/ff/26df5a9f5ac57ccf693a5854916ab47243039d2aa9e0fe5f5a0331e7b74b/marshmallow-4.0.0.tar.gz", hash = "sha256:3b6e80aac299a7935cfb97ed01d1854fb90b5079430969af92118ea1b12a8d55", size = 220507, upload-time = "2025-04-17T02:25:54.925Z" }
wheels = [
    { url = "https://files.pythonhosted.org/packages/d6/26/6cc45d156f44dbe1d5696d9e54042e4dcaf7b946c0b86df6a97d29706f32/marshmallow-4.0.0-py3-none-any.whl", hash = "sha256:e7b0528337e9990fd64950f8a6b3a1baabed09ad17a0dfb844d701151f92d203", size = 48420, upload-time = "2025-04-17T02:25:53.375Z" },
]

[[package]]
name = "mdurl"
version = "0.1.2"
source = { registry = "https://pypi.org/simple" }
sdist = { url = "https://files.pythonhosted.org/packages/d6/54/cfe61301667036ec958cb99bd3efefba235e65cdeb9c84d24a8293ba1d90/mdurl-0.1.2.tar.gz", hash = "sha256:bb413d29f5eea38f31dd4754dd7377d4465116fb207585f97bf925588687c1ba", size = 8729, upload-time = "2022-08-14T12:40:10.846Z" }
wheels = [
    { url = "https://files.pythonhosted.org/packages/b3/38/89ba8ad64ae25be8de66a6d463314cf1eb366222074cfda9ee839c56a4b4/mdurl-0.1.2-py3-none-any.whl", hash = "sha256:84008a41e51615a49fc9966191ff91509e3c40b939176e643fd50a5c2196b8f8", size = 9979, upload-time = "2022-08-14T12:40:09.779Z" },
]

[[package]]
name = "more-itertools"
version = "10.7.0"
source = { registry = "https://pypi.org/simple" }
sdist = { url = "https://files.pythonhosted.org/packages/ce/a0/834b0cebabbfc7e311f30b46c8188790a37f89fc8d756660346fe5abfd09/more_itertools-10.7.0.tar.gz", hash = "sha256:9fddd5403be01a94b204faadcff459ec3568cf110265d3c54323e1e866ad29d3", size = 127671, upload-time = "2025-04-22T14:17:41.838Z" }
wheels = [
    { url = "https://files.pythonhosted.org/packages/2b/9f/7ba6f94fc1e9ac3d2b853fdff3035fb2fa5afbed898c4a72b8a020610594/more_itertools-10.7.0-py3-none-any.whl", hash = "sha256:d43980384673cb07d2f7d2d918c616b30c659c089ee23953f601d6609c67510e", size = 65278, upload-time = "2025-04-22T14:17:40.49Z" },
]

[[package]]
name = "nh3"
version = "0.3.0"
source = { registry = "https://pypi.org/simple" }
sdist = { url = "https://files.pythonhosted.org/packages/c3/a4/96cff0977357f60f06ec4368c4c7a7a26cccfe7c9fcd54f5378bf0428fd3/nh3-0.3.0.tar.gz", hash = "sha256:d8ba24cb31525492ea71b6aac11a4adac91d828aadeff7c4586541bf5dc34d2f", size = 19655, upload-time = "2025-07-17T14:43:37.05Z" }
wheels = [
    { url = "https://files.pythonhosted.org/packages/b4/11/340b7a551916a4b2b68c54799d710f86cf3838a4abaad8e74d35360343bb/nh3-0.3.0-cp313-cp313t-macosx_10_12_x86_64.macosx_11_0_arm64.macosx_10_12_universal2.whl", hash = "sha256:a537ece1bf513e5a88d8cff8a872e12fe8d0f42ef71dd15a5e7520fecd191bbb", size = 1427992, upload-time = "2025-07-17T14:43:06.848Z" },
    { url = "https://files.pythonhosted.org/packages/ad/7f/7c6b8358cf1222921747844ab0eef81129e9970b952fcb814df417159fb9/nh3-0.3.0-cp313-cp313t-manylinux_2_17_x86_64.manylinux2014_x86_64.whl", hash = "sha256:7c915060a2c8131bef6a29f78debc29ba40859b6dbe2362ef9e5fd44f11487c2", size = 798194, upload-time = "2025-07-17T14:43:08.263Z" },
    { url = "https://files.pythonhosted.org/packages/63/da/c5fd472b700ba37d2df630a9e0d8cc156033551ceb8b4c49cc8a5f606b68/nh3-0.3.0-cp313-cp313t-manylinux_2_5_i686.manylinux1_i686.whl", hash = "sha256:ba0caa8aa184196daa6e574d997a33867d6d10234018012d35f86d46024a2a95", size = 837884, upload-time = "2025-07-17T14:43:09.233Z" },
    { url = "https://files.pythonhosted.org/packages/4c/3c/cba7b26ccc0ef150c81646478aa32f9c9535234f54845603c838a1dc955c/nh3-0.3.0-cp313-cp313t-musllinux_1_2_aarch64.whl", hash = "sha256:80fe20171c6da69c7978ecba33b638e951b85fb92059259edd285ff108b82a6d", size = 996365, upload-time = "2025-07-17T14:43:10.243Z" },
    { url = "https://files.pythonhosted.org/packages/f3/ba/59e204d90727c25b253856e456ea61265ca810cda8ee802c35f3fadaab00/nh3-0.3.0-cp313-cp313t-musllinux_1_2_armv7l.whl", hash = "sha256:e90883f9f85288f423c77b3f5a6f4486375636f25f793165112679a7b6363b35", size = 1071042, upload-time = "2025-07-17T14:43:11.57Z" },
    { url = "https://files.pythonhosted.org/packages/10/71/2fb1834c10fab6d9291d62c95192ea2f4c7518bd32ad6c46aab5d095cb87/nh3-0.3.0-cp313-cp313t-musllinux_1_2_i686.whl", hash = "sha256:0649464ac8eee018644aacbc103874ccbfac80e3035643c3acaab4287e36e7f5", size = 995737, upload-time = "2025-07-17T14:43:12.659Z" },
    { url = "https://files.pythonhosted.org/packages/33/c1/8f8ccc2492a000b6156dce68a43253fcff8b4ce70ab4216d08f90a2ac998/nh3-0.3.0-cp313-cp313t-musllinux_1_2_x86_64.whl", hash = "sha256:1adeb1062a1c2974bc75b8d1ecb014c5fd4daf2df646bbe2831f7c23659793f9", size = 980552, upload-time = "2025-07-17T14:43:13.763Z" },
    { url = "https://files.pythonhosted.org/packages/2f/d6/f1c6e091cbe8700401c736c2bc3980c46dca770a2cf6a3b48a175114058e/nh3-0.3.0-cp313-cp313t-win32.whl", hash = "sha256:7275fdffaab10cc5801bf026e3c089d8de40a997afc9e41b981f7ac48c5aa7d5", size = 593618, upload-time = "2025-07-17T14:43:15.098Z" },
    { url = "https://files.pythonhosted.org/packages/23/1e/80a8c517655dd40bb13363fc4d9e66b2f13245763faab1a20f1df67165a7/nh3-0.3.0-cp313-cp313t-win_amd64.whl", hash = "sha256:423201bbdf3164a9e09aa01e540adbb94c9962cc177d5b1cbb385f5e1e79216e", size = 598948, upload-time = "2025-07-17T14:43:16.064Z" },
    { url = "https://files.pythonhosted.org/packages/9a/e0/af86d2a974c87a4ba7f19bc3b44a8eaa3da480de264138fec82fe17b340b/nh3-0.3.0-cp313-cp313t-win_arm64.whl", hash = "sha256:16f8670201f7e8e0e05ed1a590eb84bfa51b01a69dd5caf1d3ea57733de6a52f", size = 580479, upload-time = "2025-07-17T14:43:17.038Z" },
    { url = "https://files.pythonhosted.org/packages/0c/e0/cf1543e798ba86d838952e8be4cb8d18e22999be2a24b112a671f1c04fd6/nh3-0.3.0-cp38-abi3-macosx_10_12_x86_64.macosx_11_0_arm64.macosx_10_12_universal2.whl", hash = "sha256:ec6cfdd2e0399cb79ba4dcffb2332b94d9696c52272ff9d48a630c5dca5e325a", size = 1442218, upload-time = "2025-07-17T14:43:18.087Z" },
    { url = "https://files.pythonhosted.org/packages/5c/86/a96b1453c107b815f9ab8fac5412407c33cc5c7580a4daf57aabeb41b774/nh3-0.3.0-cp38-abi3-manylinux_2_17_aarch64.manylinux2014_aarch64.whl", hash = "sha256:ce5e7185599f89b0e391e2f29cc12dc2e206167380cea49b33beda4891be2fe1", size = 823791, upload-time = "2025-07-17T14:43:19.721Z" },
    { url = "https://files.pythonhosted.org/packages/97/33/11e7273b663839626f714cb68f6eb49899da5a0d9b6bc47b41fe870259c2/nh3-0.3.0-cp38-abi3-manylinux_2_17_armv7l.manylinux2014_armv7l.whl", hash = "sha256:389d93d59b8214d51c400fb5b07866c2a4f79e4e14b071ad66c92184fec3a392", size = 811143, upload-time = "2025-07-17T14:43:20.779Z" },
    { url = "https://files.pythonhosted.org/packages/6a/1b/b15bd1ce201a1a610aeb44afd478d55ac018b4475920a3118ffd806e2483/nh3-0.3.0-cp38-abi3-manylinux_2_17_ppc64.manylinux2014_ppc64.whl", hash = "sha256:e9e6a7e4d38f7e8dda9edd1433af5170c597336c1a74b4693c5cb75ab2b30f2a", size = 1064661, upload-time = "2025-07-17T14:43:21.839Z" },
    { url = "https://files.pythonhosted.org/packages/8f/14/079670fb2e848c4ba2476c5a7a2d1319826053f4f0368f61fca9bb4227ae/nh3-0.3.0-cp38-abi3-manylinux_2_17_ppc64le.manylinux2014_ppc64le.whl", hash = "sha256:7852f038a054e0096dac12b8141191e02e93e0b4608c4b993ec7d4ffafea4e49", size = 997061, upload-time = "2025-07-17T14:43:23.179Z" },
    { url = "https://files.pythonhosted.org/packages/a3/e5/ac7fc565f5d8bce7f979d1afd68e8cb415020d62fa6507133281c7d49f91/nh3-0.3.0-cp38-abi3-manylinux_2_17_s390x.manylinux2014_s390x.whl", hash = "sha256:af5aa8127f62bbf03d68f67a956627b1bd0469703a35b3dad28d0c1195e6c7fb", size = 924761, upload-time = "2025-07-17T14:43:24.23Z" },
    { url = "https://files.pythonhosted.org/packages/39/2c/6394301428b2017a9d5644af25f487fa557d06bc8a491769accec7524d9a/nh3-0.3.0-cp38-abi3-manylinux_2_17_x86_64.manylinux2014_x86_64.whl", hash = "sha256:f416c35efee3e6a6c9ab7716d9e57aa0a49981be915963a82697952cba1353e1", size = 803959, upload-time = "2025-07-17T14:43:26.377Z" },
    { url = "https://files.pythonhosted.org/packages/4e/9a/344b9f9c4bd1c2413a397f38ee6a3d5db30f1a507d4976e046226f12b297/nh3-0.3.0-cp38-abi3-manylinux_2_5_i686.manylinux1_i686.whl", hash = "sha256:37d3003d98dedca6cd762bf88f2e70b67f05100f6b949ffe540e189cc06887f9", size = 844073, upload-time = "2025-07-17T14:43:27.375Z" },
    { url = "https://files.pythonhosted.org/packages/66/3f/cd37f76c8ca277b02a84aa20d7bd60fbac85b4e2cbdae77cb759b22de58b/nh3-0.3.0-cp38-abi3-musllinux_1_2_aarch64.whl", hash = "sha256:634e34e6162e0408e14fb61d5e69dbaea32f59e847cfcfa41b66100a6b796f62", size = 1000680, upload-time = "2025-07-17T14:43:28.452Z" },
    { url = "https://files.pythonhosted.org/packages/ee/db/7aa11b44bae4e7474feb1201d8dee04fabe5651c7cb51409ebda94a4ed67/nh3-0.3.0-cp38-abi3-musllinux_1_2_armv7l.whl", hash = "sha256:b0612ccf5de8a480cf08f047b08f9d3fecc12e63d2ee91769cb19d7290614c23", size = 1076613, upload-time = "2025-07-17T14:43:30.031Z" },
    { url = "https://files.pythonhosted.org/packages/97/03/03f79f7e5178eb1ad5083af84faff471e866801beb980cc72943a4397368/nh3-0.3.0-cp38-abi3-musllinux_1_2_i686.whl", hash = "sha256:c7a32a7f0d89f7d30cb8f4a84bdbd56d1eb88b78a2434534f62c71dac538c450", size = 1001418, upload-time = "2025-07-17T14:43:31.429Z" },
    { url = "https://files.pythonhosted.org/packages/ce/55/1974bcc16884a397ee699cebd3914e1f59be64ab305533347ca2d983756f/nh3-0.3.0-cp38-abi3-musllinux_1_2_x86_64.whl", hash = "sha256:3f1b4f8a264a0c86ea01da0d0c390fe295ea0bcacc52c2103aca286f6884f518", size = 986499, upload-time = "2025-07-17T14:43:32.459Z" },
    { url = "https://files.pythonhosted.org/packages/c9/50/76936ec021fe1f3270c03278b8af5f2079038116b5d0bfe8538ffe699d69/nh3-0.3.0-cp38-abi3-win32.whl", hash = "sha256:6d68fa277b4a3cf04e5c4b84dd0c6149ff7d56c12b3e3fab304c525b850f613d", size = 599000, upload-time = "2025-07-17T14:43:33.852Z" },
    { url = "https://files.pythonhosted.org/packages/8c/ae/324b165d904dc1672eee5f5661c0a68d4bab5b59fbb07afb6d8d19a30b45/nh3-0.3.0-cp38-abi3-win_amd64.whl", hash = "sha256:bae63772408fd63ad836ec569a7c8f444dd32863d0c67f6e0b25ebbd606afa95", size = 604530, upload-time = "2025-07-17T14:43:34.95Z" },
    { url = "https://files.pythonhosted.org/packages/5b/76/3165e84e5266d146d967a6cc784ff2fbf6ddd00985a55ec006b72bc39d5d/nh3-0.3.0-cp38-abi3-win_arm64.whl", hash = "sha256:d97d3efd61404af7e5721a0e74d81cdbfc6e5f97e11e731bb6d090e30a7b62b2", size = 585971, upload-time = "2025-07-17T14:43:35.936Z" },
]

[[package]]
name = "nltk"
version = "3.9.1"
source = { registry = "https://pypi.org/simple" }
dependencies = [
    { name = "click" },
    { name = "joblib" },
    { name = "regex" },
    { name = "tqdm" },
]
sdist = { url = "https://files.pythonhosted.org/packages/3c/87/db8be88ad32c2d042420b6fd9ffd4a149f9a0d7f0e86b3f543be2eeeedd2/nltk-3.9.1.tar.gz", hash = "sha256:87d127bd3de4bd89a4f81265e5fa59cb1b199b27440175370f7417d2bc7ae868", size = 2904691, upload-time = "2024-08-18T19:48:37.769Z" }
wheels = [
    { url = "https://files.pythonhosted.org/packages/4d/66/7d9e26593edda06e8cb531874633f7c2372279c3b0f46235539fe546df8b/nltk-3.9.1-py3-none-any.whl", hash = "sha256:4fa26829c5b00715afe3061398a8989dc643b92ce7dd93fb4585a70930d168a1", size = 1505442, upload-time = "2024-08-18T19:48:21.909Z" },
]

[[package]]
name = "nodeenv"
version = "1.9.1"
source = { registry = "https://pypi.org/simple" }
sdist = { url = "https://files.pythonhosted.org/packages/43/16/fc88b08840de0e0a72a2f9d8c6bae36be573e475a6326ae854bcc549fc45/nodeenv-1.9.1.tar.gz", hash = "sha256:6ec12890a2dab7946721edbfbcd91f3319c6ccc9aec47be7c7e6b7011ee6645f", size = 47437, upload-time = "2024-06-04T18:44:11.171Z" }
wheels = [
    { url = "https://files.pythonhosted.org/packages/d2/1d/1b658dbd2b9fa9c4c9f32accbfc0205d532c8c6194dc0f2a4c0428e7128a/nodeenv-1.9.1-py2.py3-none-any.whl", hash = "sha256:ba11c9782d29c27c70ffbdda2d7415098754709be8a7056d79a737cd901155c9", size = 22314, upload-time = "2024-06-04T18:44:08.352Z" },
]

[[package]]
name = "numpy"
version = "2.0.2"
source = { registry = "https://pypi.org/simple" }
sdist = { url = "https://files.pythonhosted.org/packages/a9/75/10dd1f8116a8b796cb2c737b674e02d02e80454bda953fa7e65d8c12b016/numpy-2.0.2.tar.gz", hash = "sha256:883c987dee1880e2a864ab0dc9892292582510604156762362d9326444636e78", size = 18902015, upload-time = "2024-08-26T20:19:40.945Z" }
wheels = [
    { url = "https://files.pythonhosted.org/packages/21/91/3495b3237510f79f5d81f2508f9f13fea78ebfdf07538fc7444badda173d/numpy-2.0.2-cp310-cp310-macosx_10_9_x86_64.whl", hash = "sha256:51129a29dbe56f9ca83438b706e2e69a39892b5eda6cedcb6b0c9fdc9b0d3ece", size = 21165245, upload-time = "2024-08-26T20:04:14.625Z" },
    { url = "https://files.pythonhosted.org/packages/05/33/26178c7d437a87082d11019292dce6d3fe6f0e9026b7b2309cbf3e489b1d/numpy-2.0.2-cp310-cp310-macosx_11_0_arm64.whl", hash = "sha256:f15975dfec0cf2239224d80e32c3170b1d168335eaedee69da84fbe9f1f9cd04", size = 13738540, upload-time = "2024-08-26T20:04:36.784Z" },
    { url = "https://files.pythonhosted.org/packages/ec/31/cc46e13bf07644efc7a4bf68df2df5fb2a1a88d0cd0da9ddc84dc0033e51/numpy-2.0.2-cp310-cp310-macosx_14_0_arm64.whl", hash = "sha256:8c5713284ce4e282544c68d1c3b2c7161d38c256d2eefc93c1d683cf47683e66", size = 5300623, upload-time = "2024-08-26T20:04:46.491Z" },
    { url = "https://files.pythonhosted.org/packages/6e/16/7bfcebf27bb4f9d7ec67332ffebee4d1bf085c84246552d52dbb548600e7/numpy-2.0.2-cp310-cp310-macosx_14_0_x86_64.whl", hash = "sha256:becfae3ddd30736fe1889a37f1f580e245ba79a5855bff5f2a29cb3ccc22dd7b", size = 6901774, upload-time = "2024-08-26T20:04:58.173Z" },
    { url = "https://files.pythonhosted.org/packages/f9/a3/561c531c0e8bf082c5bef509d00d56f82e0ea7e1e3e3a7fc8fa78742a6e5/numpy-2.0.2-cp310-cp310-manylinux_2_17_aarch64.manylinux2014_aarch64.whl", hash = "sha256:2da5960c3cf0df7eafefd806d4e612c5e19358de82cb3c343631188991566ccd", size = 13907081, upload-time = "2024-08-26T20:05:19.098Z" },
    { url = "https://files.pythonhosted.org/packages/fa/66/f7177ab331876200ac7563a580140643d1179c8b4b6a6b0fc9838de2a9b8/numpy-2.0.2-cp310-cp310-manylinux_2_17_x86_64.manylinux2014_x86_64.whl", hash = "sha256:496f71341824ed9f3d2fd36cf3ac57ae2e0165c143b55c3a035ee219413f3318", size = 19523451, upload-time = "2024-08-26T20:05:47.479Z" },
    { url = "https://files.pythonhosted.org/packages/25/7f/0b209498009ad6453e4efc2c65bcdf0ae08a182b2b7877d7ab38a92dc542/numpy-2.0.2-cp310-cp310-musllinux_1_1_x86_64.whl", hash = "sha256:a61ec659f68ae254e4d237816e33171497e978140353c0c2038d46e63282d0c8", size = 19927572, upload-time = "2024-08-26T20:06:17.137Z" },
    { url = "https://files.pythonhosted.org/packages/3e/df/2619393b1e1b565cd2d4c4403bdd979621e2c4dea1f8532754b2598ed63b/numpy-2.0.2-cp310-cp310-musllinux_1_2_aarch64.whl", hash = "sha256:d731a1c6116ba289c1e9ee714b08a8ff882944d4ad631fd411106a30f083c326", size = 14400722, upload-time = "2024-08-26T20:06:39.16Z" },
    { url = "https://files.pythonhosted.org/packages/22/ad/77e921b9f256d5da36424ffb711ae79ca3f451ff8489eeca544d0701d74a/numpy-2.0.2-cp310-cp310-win32.whl", hash = "sha256:984d96121c9f9616cd33fbd0618b7f08e0cfc9600a7ee1d6fd9b239186d19d97", size = 6472170, upload-time = "2024-08-26T20:06:50.361Z" },
    { url = "https://files.pythonhosted.org/packages/10/05/3442317535028bc29cf0c0dd4c191a4481e8376e9f0db6bcf29703cadae6/numpy-2.0.2-cp310-cp310-win_amd64.whl", hash = "sha256:c7b0be4ef08607dd04da4092faee0b86607f111d5ae68036f16cc787e250a131", size = 15905558, upload-time = "2024-08-26T20:07:13.881Z" },
    { url = "https://files.pythonhosted.org/packages/8b/cf/034500fb83041aa0286e0fb16e7c76e5c8b67c0711bb6e9e9737a717d5fe/numpy-2.0.2-cp311-cp311-macosx_10_9_x86_64.whl", hash = "sha256:49ca4decb342d66018b01932139c0961a8f9ddc7589611158cb3c27cbcf76448", size = 21169137, upload-time = "2024-08-26T20:07:45.345Z" },
    { url = "https://files.pythonhosted.org/packages/4a/d9/32de45561811a4b87fbdee23b5797394e3d1504b4a7cf40c10199848893e/numpy-2.0.2-cp311-cp311-macosx_11_0_arm64.whl", hash = "sha256:11a76c372d1d37437857280aa142086476136a8c0f373b2e648ab2c8f18fb195", size = 13703552, upload-time = "2024-08-26T20:08:06.666Z" },
    { url = "https://files.pythonhosted.org/packages/c1/ca/2f384720020c7b244d22508cb7ab23d95f179fcfff33c31a6eeba8d6c512/numpy-2.0.2-cp311-cp311-macosx_14_0_arm64.whl", hash = "sha256:807ec44583fd708a21d4a11d94aedf2f4f3c3719035c76a2bbe1fe8e217bdc57", size = 5298957, upload-time = "2024-08-26T20:08:15.83Z" },
    { url = "https://files.pythonhosted.org/packages/0e/78/a3e4f9fb6aa4e6fdca0c5428e8ba039408514388cf62d89651aade838269/numpy-2.0.2-cp311-cp311-macosx_14_0_x86_64.whl", hash = "sha256:8cafab480740e22f8d833acefed5cc87ce276f4ece12fdaa2e8903db2f82897a", size = 6905573, upload-time = "2024-08-26T20:08:27.185Z" },
    { url = "https://files.pythonhosted.org/packages/a0/72/cfc3a1beb2caf4efc9d0b38a15fe34025230da27e1c08cc2eb9bfb1c7231/numpy-2.0.2-cp311-cp311-manylinux_2_17_aarch64.manylinux2014_aarch64.whl", hash = "sha256:a15f476a45e6e5a3a79d8a14e62161d27ad897381fecfa4a09ed5322f2085669", size = 13914330, upload-time = "2024-08-26T20:08:48.058Z" },
    { url = "https://files.pythonhosted.org/packages/ba/a8/c17acf65a931ce551fee11b72e8de63bf7e8a6f0e21add4c937c83563538/numpy-2.0.2-cp311-cp311-manylinux_2_17_x86_64.manylinux2014_x86_64.whl", hash = "sha256:13e689d772146140a252c3a28501da66dfecd77490b498b168b501835041f951", size = 19534895, upload-time = "2024-08-26T20:09:16.536Z" },
    { url = "https://files.pythonhosted.org/packages/ba/86/8767f3d54f6ae0165749f84648da9dcc8cd78ab65d415494962c86fac80f/numpy-2.0.2-cp311-cp311-musllinux_1_1_x86_64.whl", hash = "sha256:9ea91dfb7c3d1c56a0e55657c0afb38cf1eeae4544c208dc465c3c9f3a7c09f9", size = 19937253, upload-time = "2024-08-26T20:09:46.263Z" },
    { url = "https://files.pythonhosted.org/packages/df/87/f76450e6e1c14e5bb1eae6836478b1028e096fd02e85c1c37674606ab752/numpy-2.0.2-cp311-cp311-musllinux_1_2_aarch64.whl", hash = "sha256:c1c9307701fec8f3f7a1e6711f9089c06e6284b3afbbcd259f7791282d660a15", size = 14414074, upload-time = "2024-08-26T20:10:08.483Z" },
    { url = "https://files.pythonhosted.org/packages/5c/ca/0f0f328e1e59f73754f06e1adfb909de43726d4f24c6a3f8805f34f2b0fa/numpy-2.0.2-cp311-cp311-win32.whl", hash = "sha256:a392a68bd329eafac5817e5aefeb39038c48b671afd242710b451e76090e81f4", size = 6470640, upload-time = "2024-08-26T20:10:19.732Z" },
    { url = "https://files.pythonhosted.org/packages/eb/57/3a3f14d3a759dcf9bf6e9eda905794726b758819df4663f217d658a58695/numpy-2.0.2-cp311-cp311-win_amd64.whl", hash = "sha256:286cd40ce2b7d652a6f22efdfc6d1edf879440e53e76a75955bc0c826c7e64dc", size = 15910230, upload-time = "2024-08-26T20:10:43.413Z" },
    { url = "https://files.pythonhosted.org/packages/45/40/2e117be60ec50d98fa08c2f8c48e09b3edea93cfcabd5a9ff6925d54b1c2/numpy-2.0.2-cp312-cp312-macosx_10_9_x86_64.whl", hash = "sha256:df55d490dea7934f330006d0f81e8551ba6010a5bf035a249ef61a94f21c500b", size = 20895803, upload-time = "2024-08-26T20:11:13.916Z" },
    { url = "https://files.pythonhosted.org/packages/46/92/1b8b8dee833f53cef3e0a3f69b2374467789e0bb7399689582314df02651/numpy-2.0.2-cp312-cp312-macosx_11_0_arm64.whl", hash = "sha256:8df823f570d9adf0978347d1f926b2a867d5608f434a7cff7f7908c6570dcf5e", size = 13471835, upload-time = "2024-08-26T20:11:34.779Z" },
    { url = "https://files.pythonhosted.org/packages/7f/19/e2793bde475f1edaea6945be141aef6c8b4c669b90c90a300a8954d08f0a/numpy-2.0.2-cp312-cp312-macosx_14_0_arm64.whl", hash = "sha256:9a92ae5c14811e390f3767053ff54eaee3bf84576d99a2456391401323f4ec2c", size = 5038499, upload-time = "2024-08-26T20:11:43.902Z" },
    { url = "https://files.pythonhosted.org/packages/e3/ff/ddf6dac2ff0dd50a7327bcdba45cb0264d0e96bb44d33324853f781a8f3c/numpy-2.0.2-cp312-cp312-macosx_14_0_x86_64.whl", hash = "sha256:a842d573724391493a97a62ebbb8e731f8a5dcc5d285dfc99141ca15a3302d0c", size = 6633497, upload-time = "2024-08-26T20:11:55.09Z" },
    { url = "https://files.pythonhosted.org/packages/72/21/67f36eac8e2d2cd652a2e69595a54128297cdcb1ff3931cfc87838874bd4/numpy-2.0.2-cp312-cp312-manylinux_2_17_aarch64.manylinux2014_aarch64.whl", hash = "sha256:c05e238064fc0610c840d1cf6a13bf63d7e391717d247f1bf0318172e759e692", size = 13621158, upload-time = "2024-08-26T20:12:14.95Z" },
    { url = "https://files.pythonhosted.org/packages/39/68/e9f1126d757653496dbc096cb429014347a36b228f5a991dae2c6b6cfd40/numpy-2.0.2-cp312-cp312-manylinux_2_17_x86_64.manylinux2014_x86_64.whl", hash = "sha256:0123ffdaa88fa4ab64835dcbde75dcdf89c453c922f18dced6e27c90d1d0ec5a", size = 19236173, upload-time = "2024-08-26T20:12:44.049Z" },
    { url = "https://files.pythonhosted.org/packages/d1/e9/1f5333281e4ebf483ba1c888b1d61ba7e78d7e910fdd8e6499667041cc35/numpy-2.0.2-cp312-cp312-musllinux_1_1_x86_64.whl", hash = "sha256:96a55f64139912d61de9137f11bf39a55ec8faec288c75a54f93dfd39f7eb40c", size = 19634174, upload-time = "2024-08-26T20:13:13.634Z" },
    { url = "https://files.pythonhosted.org/packages/71/af/a469674070c8d8408384e3012e064299f7a2de540738a8e414dcfd639996/numpy-2.0.2-cp312-cp312-musllinux_1_2_aarch64.whl", hash = "sha256:ec9852fb39354b5a45a80bdab5ac02dd02b15f44b3804e9f00c556bf24b4bded", size = 14099701, upload-time = "2024-08-26T20:13:34.851Z" },
    { url = "https://files.pythonhosted.org/packages/d0/3d/08ea9f239d0e0e939b6ca52ad403c84a2bce1bde301a8eb4888c1c1543f1/numpy-2.0.2-cp312-cp312-win32.whl", hash = "sha256:671bec6496f83202ed2d3c8fdc486a8fc86942f2e69ff0e986140339a63bcbe5", size = 6174313, upload-time = "2024-08-26T20:13:45.653Z" },
    { url = "https://files.pythonhosted.org/packages/b2/b5/4ac39baebf1fdb2e72585c8352c56d063b6126be9fc95bd2bb5ef5770c20/numpy-2.0.2-cp312-cp312-win_amd64.whl", hash = "sha256:cfd41e13fdc257aa5778496b8caa5e856dc4896d4ccf01841daee1d96465467a", size = 15606179, upload-time = "2024-08-26T20:14:08.786Z" },
    { url = "https://files.pythonhosted.org/packages/43/c1/41c8f6df3162b0c6ffd4437d729115704bd43363de0090c7f913cfbc2d89/numpy-2.0.2-cp39-cp39-macosx_10_9_x86_64.whl", hash = "sha256:9059e10581ce4093f735ed23f3b9d283b9d517ff46009ddd485f1747eb22653c", size = 21169942, upload-time = "2024-08-26T20:14:40.108Z" },
    { url = "https://files.pythonhosted.org/packages/39/bc/fd298f308dcd232b56a4031fd6ddf11c43f9917fbc937e53762f7b5a3bb1/numpy-2.0.2-cp39-cp39-macosx_11_0_arm64.whl", hash = "sha256:423e89b23490805d2a5a96fe40ec507407b8ee786d66f7328be214f9679df6dd", size = 13711512, upload-time = "2024-08-26T20:15:00.985Z" },
    { url = "https://files.pythonhosted.org/packages/96/ff/06d1aa3eeb1c614eda245c1ba4fb88c483bee6520d361641331872ac4b82/numpy-2.0.2-cp39-cp39-macosx_14_0_arm64.whl", hash = "sha256:2b2955fa6f11907cf7a70dab0d0755159bca87755e831e47932367fc8f2f2d0b", size = 5306976, upload-time = "2024-08-26T20:15:10.876Z" },
    { url = "https://files.pythonhosted.org/packages/2d/98/121996dcfb10a6087a05e54453e28e58694a7db62c5a5a29cee14c6e047b/numpy-2.0.2-cp39-cp39-macosx_14_0_x86_64.whl", hash = "sha256:97032a27bd9d8988b9a97a8c4d2c9f2c15a81f61e2f21404d7e8ef00cb5be729", size = 6906494, upload-time = "2024-08-26T20:15:22.055Z" },
    { url = "https://files.pythonhosted.org/packages/15/31/9dffc70da6b9bbf7968f6551967fc21156207366272c2a40b4ed6008dc9b/numpy-2.0.2-cp39-cp39-manylinux_2_17_aarch64.manylinux2014_aarch64.whl", hash = "sha256:1e795a8be3ddbac43274f18588329c72939870a16cae810c2b73461c40718ab1", size = 13912596, upload-time = "2024-08-26T20:15:42.452Z" },
    { url = "https://files.pythonhosted.org/packages/b9/14/78635daab4b07c0930c919d451b8bf8c164774e6a3413aed04a6d95758ce/numpy-2.0.2-cp39-cp39-manylinux_2_17_x86_64.manylinux2014_x86_64.whl", hash = "sha256:f26b258c385842546006213344c50655ff1555a9338e2e5e02a0756dc3e803dd", size = 19526099, upload-time = "2024-08-26T20:16:11.048Z" },
    { url = "https://files.pythonhosted.org/packages/26/4c/0eeca4614003077f68bfe7aac8b7496f04221865b3a5e7cb230c9d055afd/numpy-2.0.2-cp39-cp39-musllinux_1_1_x86_64.whl", hash = "sha256:5fec9451a7789926bcf7c2b8d187292c9f93ea30284802a0ab3f5be8ab36865d", size = 19932823, upload-time = "2024-08-26T20:16:40.171Z" },
    { url = "https://files.pythonhosted.org/packages/f1/46/ea25b98b13dccaebddf1a803f8c748680d972e00507cd9bc6dcdb5aa2ac1/numpy-2.0.2-cp39-cp39-musllinux_1_2_aarch64.whl", hash = "sha256:9189427407d88ff25ecf8f12469d4d39d35bee1db5d39fc5c168c6f088a6956d", size = 14404424, upload-time = "2024-08-26T20:17:02.604Z" },
    { url = "https://files.pythonhosted.org/packages/c8/a6/177dd88d95ecf07e722d21008b1b40e681a929eb9e329684d449c36586b2/numpy-2.0.2-cp39-cp39-win32.whl", hash = "sha256:905d16e0c60200656500c95b6b8dca5d109e23cb24abc701d41c02d74c6b3afa", size = 6476809, upload-time = "2024-08-26T20:17:13.553Z" },
    { url = "https://files.pythonhosted.org/packages/ea/2b/7fc9f4e7ae5b507c1a3a21f0f15ed03e794c1242ea8a242ac158beb56034/numpy-2.0.2-cp39-cp39-win_amd64.whl", hash = "sha256:a3f4ab0caa7f053f6797fcd4e1e25caee367db3112ef2b6ef82d749530768c73", size = 15911314, upload-time = "2024-08-26T20:17:36.72Z" },
    { url = "https://files.pythonhosted.org/packages/8f/3b/df5a870ac6a3be3a86856ce195ef42eec7ae50d2a202be1f5a4b3b340e14/numpy-2.0.2-pp39-pypy39_pp73-macosx_10_9_x86_64.whl", hash = "sha256:7f0a0c6f12e07fa94133c8a67404322845220c06a9e80e85999afe727f7438b8", size = 21025288, upload-time = "2024-08-26T20:18:07.732Z" },
    { url = "https://files.pythonhosted.org/packages/2c/97/51af92f18d6f6f2d9ad8b482a99fb74e142d71372da5d834b3a2747a446e/numpy-2.0.2-pp39-pypy39_pp73-macosx_14_0_x86_64.whl", hash = "sha256:312950fdd060354350ed123c0e25a71327d3711584beaef30cdaa93320c392d4", size = 6762793, upload-time = "2024-08-26T20:18:19.125Z" },
    { url = "https://files.pythonhosted.org/packages/12/46/de1fbd0c1b5ccaa7f9a005b66761533e2f6a3e560096682683a223631fe9/numpy-2.0.2-pp39-pypy39_pp73-manylinux_2_17_x86_64.manylinux2014_x86_64.whl", hash = "sha256:26df23238872200f63518dd2aa984cfca675d82469535dc7162dc2ee52d9dd5c", size = 19334885, upload-time = "2024-08-26T20:18:47.237Z" },
    { url = "https://files.pythonhosted.org/packages/cc/dc/d330a6faefd92b446ec0f0dfea4c3207bb1fef3c4771d19cf4543efd2c78/numpy-2.0.2-pp39-pypy39_pp73-win_amd64.whl", hash = "sha256:a46288ec55ebbd58947d31d72be2c63cbf839f0a63b49cb755022310792a3385", size = 15828784, upload-time = "2024-08-26T20:19:11.19Z" },
]

[[package]]
name = "packaging"
version = "25.0"
source = { registry = "https://pypi.org/simple" }
sdist = { url = "https://files.pythonhosted.org/packages/a1/d4/1fc4078c65507b51b96ca8f8c3ba19e6a61c8253c72794544580a7b6c24d/packaging-25.0.tar.gz", hash = "sha256:d443872c98d677bf60f6a1f2f8c1cb748e8fe762d2bf9d3148b5599295b0fc4f", size = 165727, upload-time = "2025-04-19T11:48:59.673Z" }
wheels = [
    { url = "https://files.pythonhosted.org/packages/20/12/38679034af332785aac8774540895e234f4d07f7545804097de4b666afd8/packaging-25.0-py3-none-any.whl", hash = "sha256:29572ef2b1f17581046b3a2227d5c611fb25ec70ca1ba8554b24b0e69331a484", size = 66469, upload-time = "2025-04-19T11:48:57.875Z" },
]

[[package]]
name = "pandas"
version = "2.3.1"
source = { registry = "https://pypi.org/simple" }
dependencies = [
    { name = "numpy" },
    { name = "python-dateutil" },
    { name = "pytz" },
    { name = "tzdata" },
]
sdist = { url = "https://files.pythonhosted.org/packages/d1/6f/75aa71f8a14267117adeeed5d21b204770189c0a0025acbdc03c337b28fc/pandas-2.3.1.tar.gz", hash = "sha256:0a95b9ac964fe83ce317827f80304d37388ea77616b1425f0ae41c9d2d0d7bb2", size = 4487493, upload-time = "2025-07-07T19:20:04.079Z" }
wheels = [
    { url = "https://files.pythonhosted.org/packages/c4/ca/aa97b47287221fa37a49634532e520300088e290b20d690b21ce3e448143/pandas-2.3.1-cp310-cp310-macosx_10_9_x86_64.whl", hash = "sha256:22c2e866f7209ebc3a8f08d75766566aae02bcc91d196935a1d9e59c7b990ac9", size = 11542731, upload-time = "2025-07-07T19:18:12.619Z" },
    { url = "https://files.pythonhosted.org/packages/80/bf/7938dddc5f01e18e573dcfb0f1b8c9357d9b5fa6ffdee6e605b92efbdff2/pandas-2.3.1-cp310-cp310-macosx_11_0_arm64.whl", hash = "sha256:3583d348546201aff730c8c47e49bc159833f971c2899d6097bce68b9112a4f1", size = 10790031, upload-time = "2025-07-07T19:18:16.611Z" },
    { url = "https://files.pythonhosted.org/packages/ee/2f/9af748366763b2a494fed477f88051dbf06f56053d5c00eba652697e3f94/pandas-2.3.1-cp310-cp310-manylinux_2_17_aarch64.manylinux2014_aarch64.whl", hash = "sha256:0f951fbb702dacd390561e0ea45cdd8ecfa7fb56935eb3dd78e306c19104b9b0", size = 11724083, upload-time = "2025-07-07T19:18:20.512Z" },
    { url = "https://files.pythonhosted.org/packages/2c/95/79ab37aa4c25d1e7df953dde407bb9c3e4ae47d154bc0dd1692f3a6dcf8c/pandas-2.3.1-cp310-cp310-manylinux_2_17_x86_64.manylinux2014_x86_64.whl", hash = "sha256:cd05b72ec02ebfb993569b4931b2e16fbb4d6ad6ce80224a3ee838387d83a191", size = 12342360, upload-time = "2025-07-07T19:18:23.194Z" },
    { url = "https://files.pythonhosted.org/packages/75/a7/d65e5d8665c12c3c6ff5edd9709d5836ec9b6f80071b7f4a718c6106e86e/pandas-2.3.1-cp310-cp310-musllinux_1_2_aarch64.whl", hash = "sha256:1b916a627919a247d865aed068eb65eb91a344b13f5b57ab9f610b7716c92de1", size = 13202098, upload-time = "2025-07-07T19:18:25.558Z" },
    { url = "https://files.pythonhosted.org/packages/65/f3/4c1dbd754dbaa79dbf8b537800cb2fa1a6e534764fef50ab1f7533226c5c/pandas-2.3.1-cp310-cp310-musllinux_1_2_x86_64.whl", hash = "sha256:fe67dc676818c186d5a3d5425250e40f179c2a89145df477dd82945eaea89e97", size = 13837228, upload-time = "2025-07-07T19:18:28.344Z" },
    { url = "https://files.pythonhosted.org/packages/3f/d6/d7f5777162aa9b48ec3910bca5a58c9b5927cfd9cfde3aa64322f5ba4b9f/pandas-2.3.1-cp310-cp310-win_amd64.whl", hash = "sha256:2eb789ae0274672acbd3c575b0598d213345660120a257b47b5dafdc618aec83", size = 11336561, upload-time = "2025-07-07T19:18:31.211Z" },
    { url = "https://files.pythonhosted.org/packages/76/1c/ccf70029e927e473a4476c00e0d5b32e623bff27f0402d0a92b7fc29bb9f/pandas-2.3.1-cp311-cp311-macosx_10_9_x86_64.whl", hash = "sha256:2b0540963d83431f5ce8870ea02a7430adca100cec8a050f0811f8e31035541b", size = 11566608, upload-time = "2025-07-07T19:18:33.86Z" },
    { url = "https://files.pythonhosted.org/packages/ec/d3/3c37cb724d76a841f14b8f5fe57e5e3645207cc67370e4f84717e8bb7657/pandas-2.3.1-cp311-cp311-macosx_11_0_arm64.whl", hash = "sha256:fe7317f578c6a153912bd2292f02e40c1d8f253e93c599e82620c7f69755c74f", size = 10823181, upload-time = "2025-07-07T19:18:36.151Z" },
    { url = "https://files.pythonhosted.org/packages/8a/4c/367c98854a1251940edf54a4df0826dcacfb987f9068abf3e3064081a382/pandas-2.3.1-cp311-cp311-manylinux_2_17_aarch64.manylinux2014_aarch64.whl", hash = "sha256:e6723a27ad7b244c0c79d8e7007092d7c8f0f11305770e2f4cd778b3ad5f9f85", size = 11793570, upload-time = "2025-07-07T19:18:38.385Z" },
    { url = "https://files.pythonhosted.org/packages/07/5f/63760ff107bcf5146eee41b38b3985f9055e710a72fdd637b791dea3495c/pandas-2.3.1-cp311-cp311-manylinux_2_17_x86_64.manylinux2014_x86_64.whl", hash = "sha256:3462c3735fe19f2638f2c3a40bd94ec2dc5ba13abbb032dd2fa1f540a075509d", size = 12378887, upload-time = "2025-07-07T19:18:41.284Z" },
    { url = "https://files.pythonhosted.org/packages/15/53/f31a9b4dfe73fe4711c3a609bd8e60238022f48eacedc257cd13ae9327a7/pandas-2.3.1-cp311-cp311-musllinux_1_2_aarch64.whl", hash = "sha256:98bcc8b5bf7afed22cc753a28bc4d9e26e078e777066bc53fac7904ddef9a678", size = 13230957, upload-time = "2025-07-07T19:18:44.187Z" },
    { url = "https://files.pythonhosted.org/packages/e0/94/6fce6bf85b5056d065e0a7933cba2616dcb48596f7ba3c6341ec4bcc529d/pandas-2.3.1-cp311-cp311-musllinux_1_2_x86_64.whl", hash = "sha256:4d544806b485ddf29e52d75b1f559142514e60ef58a832f74fb38e48d757b299", size = 13883883, upload-time = "2025-07-07T19:18:46.498Z" },
    { url = "https://files.pythonhosted.org/packages/c8/7b/bdcb1ed8fccb63d04bdb7635161d0ec26596d92c9d7a6cce964e7876b6c1/pandas-2.3.1-cp311-cp311-win_amd64.whl", hash = "sha256:b3cd4273d3cb3707b6fffd217204c52ed92859533e31dc03b7c5008aa933aaab", size = 11340212, upload-time = "2025-07-07T19:18:49.293Z" },
    { url = "https://files.pythonhosted.org/packages/46/de/b8445e0f5d217a99fe0eeb2f4988070908979bec3587c0633e5428ab596c/pandas-2.3.1-cp312-cp312-macosx_10_13_x86_64.whl", hash = "sha256:689968e841136f9e542020698ee1c4fbe9caa2ed2213ae2388dc7b81721510d3", size = 11588172, upload-time = "2025-07-07T19:18:52.054Z" },
    { url = "https://files.pythonhosted.org/packages/1e/e0/801cdb3564e65a5ac041ab99ea6f1d802a6c325bb6e58c79c06a3f1cd010/pandas-2.3.1-cp312-cp312-macosx_11_0_arm64.whl", hash = "sha256:025e92411c16cbe5bb2a4abc99732a6b132f439b8aab23a59fa593eb00704232", size = 10717365, upload-time = "2025-07-07T19:18:54.785Z" },
    { url = "https://files.pythonhosted.org/packages/51/a5/c76a8311833c24ae61a376dbf360eb1b1c9247a5d9c1e8b356563b31b80c/pandas-2.3.1-cp312-cp312-manylinux_2_17_aarch64.manylinux2014_aarch64.whl", hash = "sha256:9b7ff55f31c4fcb3e316e8f7fa194566b286d6ac430afec0d461163312c5841e", size = 11280411, upload-time = "2025-07-07T19:18:57.045Z" },
    { url = "https://files.pythonhosted.org/packages/da/01/e383018feba0a1ead6cf5fe8728e5d767fee02f06a3d800e82c489e5daaf/pandas-2.3.1-cp312-cp312-manylinux_2_17_x86_64.manylinux2014_x86_64.whl", hash = "sha256:7dcb79bf373a47d2a40cf7232928eb7540155abbc460925c2c96d2d30b006eb4", size = 11988013, upload-time = "2025-07-07T19:18:59.771Z" },
    { url = "https://files.pythonhosted.org/packages/5b/14/cec7760d7c9507f11c97d64f29022e12a6cc4fc03ac694535e89f88ad2ec/pandas-2.3.1-cp312-cp312-musllinux_1_2_aarch64.whl", hash = "sha256:56a342b231e8862c96bdb6ab97170e203ce511f4d0429589c8ede1ee8ece48b8", size = 12767210, upload-time = "2025-07-07T19:19:02.944Z" },
    { url = "https://files.pythonhosted.org/packages/50/b9/6e2d2c6728ed29fb3d4d4d302504fb66f1a543e37eb2e43f352a86365cdf/pandas-2.3.1-cp312-cp312-musllinux_1_2_x86_64.whl", hash = "sha256:ca7ed14832bce68baef331f4d7f294411bed8efd032f8109d690df45e00c4679", size = 13440571, upload-time = "2025-07-07T19:19:06.82Z" },
    { url = "https://files.pythonhosted.org/packages/80/a5/3a92893e7399a691bad7664d977cb5e7c81cf666c81f89ea76ba2bff483d/pandas-2.3.1-cp312-cp312-win_amd64.whl", hash = "sha256:ac942bfd0aca577bef61f2bc8da8147c4ef6879965ef883d8e8d5d2dc3e744b8", size = 10987601, upload-time = "2025-07-07T19:19:09.589Z" },
    { url = "https://files.pythonhosted.org/packages/32/ed/ff0a67a2c5505e1854e6715586ac6693dd860fbf52ef9f81edee200266e7/pandas-2.3.1-cp313-cp313-macosx_10_13_x86_64.whl", hash = "sha256:9026bd4a80108fac2239294a15ef9003c4ee191a0f64b90f170b40cfb7cf2d22", size = 11531393, upload-time = "2025-07-07T19:19:12.245Z" },
    { url = "https://files.pythonhosted.org/packages/c7/db/d8f24a7cc9fb0972adab0cc80b6817e8bef888cfd0024eeb5a21c0bb5c4a/pandas-2.3.1-cp313-cp313-macosx_11_0_arm64.whl", hash = "sha256:6de8547d4fdb12421e2d047a2c446c623ff4c11f47fddb6b9169eb98ffba485a", size = 10668750, upload-time = "2025-07-07T19:19:14.612Z" },
    { url = "https://files.pythonhosted.org/packages/0f/b0/80f6ec783313f1e2356b28b4fd8d2148c378370045da918c73145e6aab50/pandas-2.3.1-cp313-cp313-manylinux_2_17_aarch64.manylinux2014_aarch64.whl", hash = "sha256:782647ddc63c83133b2506912cc6b108140a38a37292102aaa19c81c83db2928", size = 11342004, upload-time = "2025-07-07T19:19:16.857Z" },
    { url = "https://files.pythonhosted.org/packages/e9/e2/20a317688435470872885e7fc8f95109ae9683dec7c50be29b56911515a5/pandas-2.3.1-cp313-cp313-manylinux_2_17_x86_64.manylinux2014_x86_64.whl", hash = "sha256:2ba6aff74075311fc88504b1db890187a3cd0f887a5b10f5525f8e2ef55bfdb9", size = 12050869, upload-time = "2025-07-07T19:19:19.265Z" },
    { url = "https://files.pythonhosted.org/packages/55/79/20d746b0a96c67203a5bee5fb4e00ac49c3e8009a39e1f78de264ecc5729/pandas-2.3.1-cp313-cp313-musllinux_1_2_aarch64.whl", hash = "sha256:e5635178b387bd2ba4ac040f82bc2ef6e6b500483975c4ebacd34bec945fda12", size = 12750218, upload-time = "2025-07-07T19:19:21.547Z" },
    { url = "https://files.pythonhosted.org/packages/7c/0f/145c8b41e48dbf03dd18fdd7f24f8ba95b8254a97a3379048378f33e7838/pandas-2.3.1-cp313-cp313-musllinux_1_2_x86_64.whl", hash = "sha256:6f3bf5ec947526106399a9e1d26d40ee2b259c66422efdf4de63c848492d91bb", size = 13416763, upload-time = "2025-07-07T19:19:23.939Z" },
    { url = "https://files.pythonhosted.org/packages/b2/c0/54415af59db5cdd86a3d3bf79863e8cc3fa9ed265f0745254061ac09d5f2/pandas-2.3.1-cp313-cp313-win_amd64.whl", hash = "sha256:1c78cf43c8fde236342a1cb2c34bcff89564a7bfed7e474ed2fffa6aed03a956", size = 10987482, upload-time = "2025-07-07T19:19:42.699Z" },
    { url = "https://files.pythonhosted.org/packages/48/64/2fd2e400073a1230e13b8cd604c9bc95d9e3b962e5d44088ead2e8f0cfec/pandas-2.3.1-cp313-cp313t-macosx_10_13_x86_64.whl", hash = "sha256:8dfc17328e8da77be3cf9f47509e5637ba8f137148ed0e9b5241e1baf526e20a", size = 12029159, upload-time = "2025-07-07T19:19:26.362Z" },
    { url = "https://files.pythonhosted.org/packages/d8/0a/d84fd79b0293b7ef88c760d7dca69828d867c89b6d9bc52d6a27e4d87316/pandas-2.3.1-cp313-cp313t-macosx_11_0_arm64.whl", hash = "sha256:ec6c851509364c59a5344458ab935e6451b31b818be467eb24b0fe89bd05b6b9", size = 11393287, upload-time = "2025-07-07T19:19:29.157Z" },
    { url = "https://files.pythonhosted.org/packages/50/ae/ff885d2b6e88f3c7520bb74ba319268b42f05d7e583b5dded9837da2723f/pandas-2.3.1-cp313-cp313t-manylinux_2_17_aarch64.manylinux2014_aarch64.whl", hash = "sha256:911580460fc4884d9b05254b38a6bfadddfcc6aaef856fb5859e7ca202e45275", size = 11309381, upload-time = "2025-07-07T19:19:31.436Z" },
    { url = "https://files.pythonhosted.org/packages/85/86/1fa345fc17caf5d7780d2699985c03dbe186c68fee00b526813939062bb0/pandas-2.3.1-cp313-cp313t-manylinux_2_17_x86_64.manylinux2014_x86_64.whl", hash = "sha256:2f4d6feeba91744872a600e6edbbd5b033005b431d5ae8379abee5bcfa479fab", size = 11883998, upload-time = "2025-07-07T19:19:34.267Z" },
    { url = "https://files.pythonhosted.org/packages/81/aa/e58541a49b5e6310d89474333e994ee57fea97c8aaa8fc7f00b873059bbf/pandas-2.3.1-cp313-cp313t-musllinux_1_2_aarch64.whl", hash = "sha256:fe37e757f462d31a9cd7580236a82f353f5713a80e059a29753cf938c6775d96", size = 12704705, upload-time = "2025-07-07T19:19:36.856Z" },
    { url = "https://files.pythonhosted.org/packages/d5/f9/07086f5b0f2a19872554abeea7658200824f5835c58a106fa8f2ae96a46c/pandas-2.3.1-cp313-cp313t-musllinux_1_2_x86_64.whl", hash = "sha256:5db9637dbc24b631ff3707269ae4559bce4b7fd75c1c4d7e13f40edc42df4444", size = 13189044, upload-time = "2025-07-07T19:19:39.999Z" },
    { url = "https://files.pythonhosted.org/packages/6e/21/ecf2df680982616459409b09962a8c2065330c7151dc6538069f3b634acf/pandas-2.3.1-cp39-cp39-macosx_10_9_x86_64.whl", hash = "sha256:4645f770f98d656f11c69e81aeb21c6fca076a44bed3dcbb9396a4311bc7f6d8", size = 11567275, upload-time = "2025-07-07T19:19:45.152Z" },
    { url = "https://files.pythonhosted.org/packages/1e/1a/dcb50e44b75419e96b276c9fb023b0f147b3c411be1cd517492aa2a184d4/pandas-2.3.1-cp39-cp39-macosx_11_0_arm64.whl", hash = "sha256:342e59589cc454aaff7484d75b816a433350b3d7964d7847327edda4d532a2e3", size = 10811488, upload-time = "2025-07-07T19:19:47.797Z" },
    { url = "https://files.pythonhosted.org/packages/2d/55/66cd2b679f6a27398380eac7574bc24746128f74626a3c02b978ea00e5ce/pandas-2.3.1-cp39-cp39-manylinux_2_17_aarch64.manylinux2014_aarch64.whl", hash = "sha256:1d12f618d80379fde6af007f65f0c25bd3e40251dbd1636480dfffce2cf1e6da", size = 11763000, upload-time = "2025-07-07T19:19:50.83Z" },
    { url = "https://files.pythonhosted.org/packages/ae/1c/5b9b263c80fd5e231b77df6f78cd7426d1d4ad3a4e858e85b7b3d93d0e9c/pandas-2.3.1-cp39-cp39-manylinux_2_17_x86_64.manylinux2014_x86_64.whl", hash = "sha256:dd71c47a911da120d72ef173aeac0bf5241423f9bfea57320110a978457e069e", size = 12361395, upload-time = "2025-07-07T19:19:53.714Z" },
    { url = "https://files.pythonhosted.org/packages/f7/74/7e817b31413fbb96366ea327d43d1926a9c48c58074e27e094e2839a0e36/pandas-2.3.1-cp39-cp39-musllinux_1_2_aarch64.whl", hash = "sha256:09e3b1587f0f3b0913e21e8b32c3119174551deb4a4eba4a89bc7377947977e7", size = 13225086, upload-time = "2025-07-07T19:19:56.378Z" },
    { url = "https://files.pythonhosted.org/packages/1f/0f/bc0a44b47eba2f22ae4235719a573d552ef7ad76ed3ea39ae62d554e040b/pandas-2.3.1-cp39-cp39-musllinux_1_2_x86_64.whl", hash = "sha256:2323294c73ed50f612f67e2bf3ae45aea04dce5690778e08a09391897f35ff88", size = 13871698, upload-time = "2025-07-07T19:19:58.854Z" },
    { url = "https://files.pythonhosted.org/packages/fa/cb/6c32f8fadefa4314b740fbe8f74f6a02423bd1549e7c930826df35ac3c1b/pandas-2.3.1-cp39-cp39-win_amd64.whl", hash = "sha256:b4b0de34dc8499c2db34000ef8baad684cfa4cbd836ecee05f323ebfba348c7d", size = 11357186, upload-time = "2025-07-07T19:20:01.475Z" },
]

[[package]]
name = "platformdirs"
version = "4.3.8"
source = { registry = "https://pypi.org/simple" }
sdist = { url = "https://files.pythonhosted.org/packages/fe/8b/3c73abc9c759ecd3f1f7ceff6685840859e8070c4d947c93fae71f6a0bf2/platformdirs-4.3.8.tar.gz", hash = "sha256:3d512d96e16bcb959a814c9f348431070822a6496326a4be0911c40b5a74c2bc", size = 21362, upload-time = "2025-05-07T22:47:42.121Z" }
wheels = [
    { url = "https://files.pythonhosted.org/packages/fe/39/979e8e21520d4e47a0bbe349e2713c0aac6f3d853d0e5b34d76206c439aa/platformdirs-4.3.8-py3-none-any.whl", hash = "sha256:ff7059bb7eb1179e2685604f4aaf157cfd9535242bd23742eadc3c13542139b4", size = 18567, upload-time = "2025-05-07T22:47:40.376Z" },
]

[[package]]
name = "pluggy"
version = "1.6.0"
source = { registry = "https://pypi.org/simple" }
sdist = { url = "https://files.pythonhosted.org/packages/f9/e2/3e91f31a7d2b083fe6ef3fa267035b518369d9511ffab804f839851d2779/pluggy-1.6.0.tar.gz", hash = "sha256:7dcc130b76258d33b90f61b658791dede3486c3e6bfb003ee5c9bfb396dd22f3", size = 69412, upload-time = "2025-05-15T12:30:07.975Z" }
wheels = [
    { url = "https://files.pythonhosted.org/packages/54/20/4d324d65cc6d9205fabedc306948156824eb9f0ee1633355a8f7ec5c66bf/pluggy-1.6.0-py3-none-any.whl", hash = "sha256:e920276dd6813095e9377c0bc5566d94c932c33b27a3e3945d8389c374dd4746", size = 20538, upload-time = "2025-05-15T12:30:06.134Z" },
]

[[package]]
name = "polars"
version = "1.32.2"
source = { registry = "https://pypi.org/simple" }
sdist = { url = "https://files.pythonhosted.org/packages/8a/07/7864688644139b1bc198c36e34e81581ec76c8d20ae57c4879914786b2a1/polars-1.32.2.tar.gz", hash = "sha256:b4c5cefc7cf7a2461f8800cf2c09976c47cb1fd959c6ef3024d5618b497f05d3", size = 4788876, upload-time = "2025-08-07T10:51:16.587Z" }
wheels = [
    { url = "https://files.pythonhosted.org/packages/f5/61/b251ce6755d0d3c6f4c8cb245941b80901624fce7efeb95b37c170da2565/polars-1.32.2-cp39-abi3-macosx_10_12_x86_64.whl", hash = "sha256:f21da6a5210898ec800b7e9e667fb53eb9161b7ceb812ee6555ff5661a00e517", size = 37770199, upload-time = "2025-08-07T10:50:05.627Z" },
    { url = "https://files.pythonhosted.org/packages/22/74/ea073a88073cd6025b12850484f51d30dad695b51432a3f0a0439e2f8094/polars-1.32.2-cp39-abi3-macosx_11_0_arm64.whl", hash = "sha256:d3f4e061312ef6c2a907378ce407a6132734fe1a13f261a1984a1a9ca2f6febc", size = 34461798, upload-time = "2025-08-07T10:50:10.452Z" },
    { url = "https://files.pythonhosted.org/packages/ec/14/ee34ebe3eb842c83ca1d2d3af6ee02b08377e056ffad156c9a2b15a6d05c/polars-1.32.2-cp39-abi3-manylinux_2_17_x86_64.manylinux2014_x86_64.whl", hash = "sha256:a711a750cfc19f1f883d2b46895dd698abf4d446ca41c3bf510ced0ff1178057", size = 38280883, upload-time = "2025-08-07T10:50:14.168Z" },
    { url = "https://files.pythonhosted.org/packages/af/ed/0f5ab777b0dc95936074266bc6fd9cf117886ebdd6685589437edfdbb186/polars-1.32.2-cp39-abi3-manylinux_2_24_aarch64.whl", hash = "sha256:d1c53a828eedc215fb0dabc7cef02c6f4ad042157512ddb99840fd42b8da1e8a", size = 35490843, upload-time = "2025-08-07T10:50:18.325Z" },
    { url = "https://files.pythonhosted.org/packages/91/58/d2840554ef1c69e06a28ee928bdaa0d6a61af12205ff24c096628f217f99/polars-1.32.2-cp39-abi3-win_amd64.whl", hash = "sha256:5e1660a584e89e1d60cd89984feca38a695e491a966581fefe8be99c230ea154", size = 37897347, upload-time = "2025-08-07T10:50:22.247Z" },
    { url = "https://files.pythonhosted.org/packages/b8/53/4eaaa4f219add46594db21a05a9a5629ec6af20bd859a90668d5a1448abc/polars-1.32.2-cp39-abi3-win_arm64.whl", hash = "sha256:cd390364f6f3927474bd0aed255103195b9d2b3eef0f0c5bb429db5e6311615e", size = 34059100, upload-time = "2025-08-07T10:50:26.445Z" },
]

[[package]]
name = "pre-commit"
version = "4.3.0"
source = { registry = "https://pypi.org/simple" }
dependencies = [
    { name = "cfgv" },
    { name = "identify" },
    { name = "nodeenv" },
    { name = "pyyaml" },
    { name = "virtualenv" },
]
sdist = { url = "https://files.pythonhosted.org/packages/ff/29/7cf5bbc236333876e4b41f56e06857a87937ce4bf91e117a6991a2dbb02a/pre_commit-4.3.0.tar.gz", hash = "sha256:499fe450cc9d42e9d58e606262795ecb64dd05438943c62b66f6a8673da30b16", size = 193792, upload-time = "2025-08-09T18:56:14.651Z" }
wheels = [
    { url = "https://files.pythonhosted.org/packages/5b/a5/987a405322d78a73b66e39e4a90e4ef156fd7141bf71df987e50717c321b/pre_commit-4.3.0-py2.py3-none-any.whl", hash = "sha256:2b0747ad7e6e967169136edffee14c16e148a778a54e4f967921aa1ebf2308d8", size = 220965, upload-time = "2025-08-09T18:56:13.192Z" },
]

[[package]]
name = "psutil"
version = "6.1.1"
source = { registry = "https://pypi.org/simple" }
sdist = { url = "https://files.pythonhosted.org/packages/1f/5a/07871137bb752428aa4b659f910b399ba6f291156bdea939be3e96cae7cb/psutil-6.1.1.tar.gz", hash = "sha256:cf8496728c18f2d0b45198f06895be52f36611711746b7f30c464b422b50e2f5", size = 508502, upload-time = "2024-12-19T18:21:20.568Z" }
wheels = [
    { url = "https://files.pythonhosted.org/packages/61/99/ca79d302be46f7bdd8321089762dd4476ee725fce16fc2b2e1dbba8cac17/psutil-6.1.1-cp36-abi3-macosx_10_9_x86_64.whl", hash = "sha256:fc0ed7fe2231a444fc219b9c42d0376e0a9a1a72f16c5cfa0f68d19f1a0663e8", size = 247511, upload-time = "2024-12-19T18:21:45.163Z" },
    { url = "https://files.pythonhosted.org/packages/0b/6b/73dbde0dd38f3782905d4587049b9be64d76671042fdcaf60e2430c6796d/psutil-6.1.1-cp36-abi3-macosx_11_0_arm64.whl", hash = "sha256:0bdd4eab935276290ad3cb718e9809412895ca6b5b334f5a9111ee6d9aff9377", size = 248985, upload-time = "2024-12-19T18:21:49.254Z" },
    { url = "https://files.pythonhosted.org/packages/17/38/c319d31a1d3f88c5b79c68b3116c129e5133f1822157dd6da34043e32ed6/psutil-6.1.1-cp36-abi3-manylinux_2_12_i686.manylinux2010_i686.manylinux_2_17_i686.manylinux2014_i686.whl", hash = "sha256:b6e06c20c05fe95a3d7302d74e7097756d4ba1247975ad6905441ae1b5b66003", size = 284488, upload-time = "2024-12-19T18:21:51.638Z" },
    { url = "https://files.pythonhosted.org/packages/9c/39/0f88a830a1c8a3aba27fededc642da37613c57cbff143412e3536f89784f/psutil-6.1.1-cp36-abi3-manylinux_2_12_x86_64.manylinux2010_x86_64.manylinux_2_17_x86_64.manylinux2014_x86_64.whl", hash = "sha256:97f7cb9921fbec4904f522d972f0c0e1f4fabbdd4e0287813b21215074a0f160", size = 287477, upload-time = "2024-12-19T18:21:55.306Z" },
    { url = "https://files.pythonhosted.org/packages/47/da/99f4345d4ddf2845cb5b5bd0d93d554e84542d116934fde07a0c50bd4e9f/psutil-6.1.1-cp36-abi3-manylinux_2_17_aarch64.manylinux2014_aarch64.whl", hash = "sha256:33431e84fee02bc84ea36d9e2c4a6d395d479c9dd9bba2376c1f6ee8f3a4e0b3", size = 289017, upload-time = "2024-12-19T18:21:57.875Z" },
    { url = "https://files.pythonhosted.org/packages/38/53/bd755c2896f4461fd4f36fa6a6dcb66a88a9e4b9fd4e5b66a77cf9d4a584/psutil-6.1.1-cp37-abi3-win32.whl", hash = "sha256:eaa912e0b11848c4d9279a93d7e2783df352b082f40111e078388701fd479e53", size = 250602, upload-time = "2024-12-19T18:22:08.808Z" },
    { url = "https://files.pythonhosted.org/packages/7b/d7/7831438e6c3ebbfa6e01a927127a6cb42ad3ab844247f3c5b96bea25d73d/psutil-6.1.1-cp37-abi3-win_amd64.whl", hash = "sha256:f35cfccb065fff93529d2afb4a2e89e363fe63ca1e4a5da22b603a85833c2649", size = 254444, upload-time = "2024-12-19T18:22:11.335Z" },
]

[[package]]
name = "pycparser"
version = "2.22"
source = { registry = "https://pypi.org/simple" }
sdist = { url = "https://files.pythonhosted.org/packages/1d/b2/31537cf4b1ca988837256c910a668b553fceb8f069bedc4b1c826024b52c/pycparser-2.22.tar.gz", hash = "sha256:491c8be9c040f5390f5bf44a5b07752bd07f56edf992381b05c701439eec10f6", size = 172736, upload-time = "2024-03-30T13:22:22.564Z" }
wheels = [
    { url = "https://files.pythonhosted.org/packages/13/a3/a812df4e2dd5696d1f351d58b8fe16a405b234ad2886a0dab9183fb78109/pycparser-2.22-py3-none-any.whl", hash = "sha256:c3702b6d3dd8c7abc1afa565d7e63d53a1d0bd86cdc24edd75470f4de499cfcc", size = 117552, upload-time = "2024-03-30T13:22:20.476Z" },
]

[[package]]
name = "pydantic"
version = "2.9.2"
source = { registry = "https://pypi.org/simple" }
dependencies = [
    { name = "annotated-types" },
    { name = "pydantic-core" },
    { name = "typing-extensions" },
]
sdist = { url = "https://files.pythonhosted.org/packages/a9/b7/d9e3f12af310e1120c21603644a1cd86f59060e040ec5c3a80b8f05fae30/pydantic-2.9.2.tar.gz", hash = "sha256:d155cef71265d1e9807ed1c32b4c8deec042a44a50a4188b25ac67ecd81a9c0f", size = 769917, upload-time = "2024-09-17T15:59:54.273Z" }
wheels = [
    { url = "https://files.pythonhosted.org/packages/df/e4/ba44652d562cbf0bf320e0f3810206149c8a4e99cdbf66da82e97ab53a15/pydantic-2.9.2-py3-none-any.whl", hash = "sha256:f048cec7b26778210e28a0459867920654d48e5e62db0958433636cde4254f12", size = 434928, upload-time = "2024-09-17T15:59:51.827Z" },
]

[[package]]
name = "pydantic-core"
version = "2.23.4"
source = { registry = "https://pypi.org/simple" }
dependencies = [
    { name = "typing-extensions" },
]
sdist = { url = "https://files.pythonhosted.org/packages/e2/aa/6b6a9b9f8537b872f552ddd46dd3da230367754b6f707b8e1e963f515ea3/pydantic_core-2.23.4.tar.gz", hash = "sha256:2584f7cf844ac4d970fba483a717dbe10c1c1c96a969bf65d61ffe94df1b2863", size = 402156, upload-time = "2024-09-16T16:06:44.786Z" }
wheels = [
    { url = "https://files.pythonhosted.org/packages/5c/8b/d3ae387f66277bd8104096d6ec0a145f4baa2966ebb2cad746c0920c9526/pydantic_core-2.23.4-cp310-cp310-macosx_10_12_x86_64.whl", hash = "sha256:b10bd51f823d891193d4717448fab065733958bdb6a6b351967bd349d48d5c9b", size = 1867835, upload-time = "2024-09-16T16:03:57.223Z" },
    { url = "https://files.pythonhosted.org/packages/46/76/f68272e4c3a7df8777798282c5e47d508274917f29992d84e1898f8908c7/pydantic_core-2.23.4-cp310-cp310-macosx_11_0_arm64.whl", hash = "sha256:4fc714bdbfb534f94034efaa6eadd74e5b93c8fa6315565a222f7b6f42ca1166", size = 1776689, upload-time = "2024-09-16T16:03:59.266Z" },
    { url = "https://files.pythonhosted.org/packages/cc/69/5f945b4416f42ea3f3bc9d2aaec66c76084a6ff4ff27555bf9415ab43189/pydantic_core-2.23.4-cp310-cp310-manylinux_2_17_aarch64.manylinux2014_aarch64.whl", hash = "sha256:63e46b3169866bd62849936de036f901a9356e36376079b05efa83caeaa02ceb", size = 1800748, upload-time = "2024-09-16T16:04:01.011Z" },
    { url = "https://files.pythonhosted.org/packages/50/ab/891a7b0054bcc297fb02d44d05c50e68154e31788f2d9d41d0b72c89fdf7/pydantic_core-2.23.4-cp310-cp310-manylinux_2_17_armv7l.manylinux2014_armv7l.whl", hash = "sha256:ed1a53de42fbe34853ba90513cea21673481cd81ed1be739f7f2efb931b24916", size = 1806469, upload-time = "2024-09-16T16:04:02.323Z" },
    { url = "https://files.pythonhosted.org/packages/31/7c/6e3fa122075d78f277a8431c4c608f061881b76c2b7faca01d317ee39b5d/pydantic_core-2.23.4-cp310-cp310-manylinux_2_17_ppc64le.manylinux2014_ppc64le.whl", hash = "sha256:cfdd16ab5e59fc31b5e906d1a3f666571abc367598e3e02c83403acabc092e07", size = 2002246, upload-time = "2024-09-16T16:04:03.688Z" },
    { url = "https://files.pythonhosted.org/packages/ad/6f/22d5692b7ab63fc4acbc74de6ff61d185804a83160adba5e6cc6068e1128/pydantic_core-2.23.4-cp310-cp310-manylinux_2_17_s390x.manylinux2014_s390x.whl", hash = "sha256:255a8ef062cbf6674450e668482456abac99a5583bbafb73f9ad469540a3a232", size = 2659404, upload-time = "2024-09-16T16:04:05.299Z" },
    { url = "https://files.pythonhosted.org/packages/11/ac/1e647dc1121c028b691028fa61a4e7477e6aeb5132628fde41dd34c1671f/pydantic_core-2.23.4-cp310-cp310-manylinux_2_17_x86_64.manylinux2014_x86_64.whl", hash = "sha256:4a7cd62e831afe623fbb7aabbb4fe583212115b3ef38a9f6b71869ba644624a2", size = 2053940, upload-time = "2024-09-16T16:04:06.604Z" },
    { url = "https://files.pythonhosted.org/packages/91/75/984740c17f12c3ce18b5a2fcc4bdceb785cce7df1511a4ce89bca17c7e2d/pydantic_core-2.23.4-cp310-cp310-manylinux_2_5_i686.manylinux1_i686.whl", hash = "sha256:f09e2ff1f17c2b51f2bc76d1cc33da96298f0a036a137f5440ab3ec5360b624f", size = 1921437, upload-time = "2024-09-16T16:04:08.071Z" },
    { url = "https://files.pythonhosted.org/packages/a0/74/13c5f606b64d93f0721e7768cd3e8b2102164866c207b8cd6f90bb15d24f/pydantic_core-2.23.4-cp310-cp310-musllinux_1_1_aarch64.whl", hash = "sha256:e38e63e6f3d1cec5a27e0afe90a085af8b6806ee208b33030e65b6516353f1a3", size = 1966129, upload-time = "2024-09-16T16:04:10.363Z" },
    { url = "https://files.pythonhosted.org/packages/18/03/9c4aa5919457c7b57a016c1ab513b1a926ed9b2bb7915bf8e506bf65c34b/pydantic_core-2.23.4-cp310-cp310-musllinux_1_1_x86_64.whl", hash = "sha256:0dbd8dbed2085ed23b5c04afa29d8fd2771674223135dc9bc937f3c09284d071", size = 2110908, upload-time = "2024-09-16T16:04:12.412Z" },
    { url = "https://files.pythonhosted.org/packages/92/2c/053d33f029c5dc65e5cf44ff03ceeefb7cce908f8f3cca9265e7f9b540c8/pydantic_core-2.23.4-cp310-none-win32.whl", hash = "sha256:6531b7ca5f951d663c339002e91aaebda765ec7d61b7d1e3991051906ddde119", size = 1735278, upload-time = "2024-09-16T16:04:13.732Z" },
    { url = "https://files.pythonhosted.org/packages/de/81/7dfe464eca78d76d31dd661b04b5f2036ec72ea8848dd87ab7375e185c23/pydantic_core-2.23.4-cp310-none-win_amd64.whl", hash = "sha256:7c9129eb40958b3d4500fa2467e6a83356b3b61bfff1b414c7361d9220f9ae8f", size = 1917453, upload-time = "2024-09-16T16:04:15.996Z" },
    { url = "https://files.pythonhosted.org/packages/5d/30/890a583cd3f2be27ecf32b479d5d615710bb926d92da03e3f7838ff3e58b/pydantic_core-2.23.4-cp311-cp311-macosx_10_12_x86_64.whl", hash = "sha256:77733e3892bb0a7fa797826361ce8a9184d25c8dffaec60b7ffe928153680ba8", size = 1865160, upload-time = "2024-09-16T16:04:18.628Z" },
    { url = "https://files.pythonhosted.org/packages/1d/9a/b634442e1253bc6889c87afe8bb59447f106ee042140bd57680b3b113ec7/pydantic_core-2.23.4-cp311-cp311-macosx_11_0_arm64.whl", hash = "sha256:1b84d168f6c48fabd1f2027a3d1bdfe62f92cade1fb273a5d68e621da0e44e6d", size = 1776777, upload-time = "2024-09-16T16:04:20.038Z" },
    { url = "https://files.pythonhosted.org/packages/75/9a/7816295124a6b08c24c96f9ce73085032d8bcbaf7e5a781cd41aa910c891/pydantic_core-2.23.4-cp311-cp311-manylinux_2_17_aarch64.manylinux2014_aarch64.whl", hash = "sha256:df49e7a0861a8c36d089c1ed57d308623d60416dab2647a4a17fe050ba85de0e", size = 1799244, upload-time = "2024-09-16T16:04:21.799Z" },
    { url = "https://files.pythonhosted.org/packages/a9/8f/89c1405176903e567c5f99ec53387449e62f1121894aa9fc2c4fdc51a59b/pydantic_core-2.23.4-cp311-cp311-manylinux_2_17_armv7l.manylinux2014_armv7l.whl", hash = "sha256:ff02b6d461a6de369f07ec15e465a88895f3223eb75073ffea56b84d9331f607", size = 1805307, upload-time = "2024-09-16T16:04:23.324Z" },
    { url = "https://files.pythonhosted.org/packages/d5/a5/1a194447d0da1ef492e3470680c66048fef56fc1f1a25cafbea4bc1d1c48/pydantic_core-2.23.4-cp311-cp311-manylinux_2_17_ppc64le.manylinux2014_ppc64le.whl", hash = "sha256:996a38a83508c54c78a5f41456b0103c30508fed9abcad0a59b876d7398f25fd", size = 2000663, upload-time = "2024-09-16T16:04:25.203Z" },
    { url = "https://files.pythonhosted.org/packages/13/a5/1df8541651de4455e7d587cf556201b4f7997191e110bca3b589218745a5/pydantic_core-2.23.4-cp311-cp311-manylinux_2_17_s390x.manylinux2014_s390x.whl", hash = "sha256:d97683ddee4723ae8c95d1eddac7c192e8c552da0c73a925a89fa8649bf13eea", size = 2655941, upload-time = "2024-09-16T16:04:27.211Z" },
    { url = "https://files.pythonhosted.org/packages/44/31/a3899b5ce02c4316865e390107f145089876dff7e1dfc770a231d836aed8/pydantic_core-2.23.4-cp311-cp311-manylinux_2_17_x86_64.manylinux2014_x86_64.whl", hash = "sha256:216f9b2d7713eb98cb83c80b9c794de1f6b7e3145eef40400c62e86cee5f4e1e", size = 2052105, upload-time = "2024-09-16T16:04:28.611Z" },
    { url = "https://files.pythonhosted.org/packages/1b/aa/98e190f8745d5ec831f6d5449344c48c0627ac5fed4e5340a44b74878f8e/pydantic_core-2.23.4-cp311-cp311-manylinux_2_5_i686.manylinux1_i686.whl", hash = "sha256:6f783e0ec4803c787bcea93e13e9932edab72068f68ecffdf86a99fd5918878b", size = 1919967, upload-time = "2024-09-16T16:04:30.045Z" },
    { url = "https://files.pythonhosted.org/packages/ae/35/b6e00b6abb2acfee3e8f85558c02a0822e9a8b2f2d812ea8b9079b118ba0/pydantic_core-2.23.4-cp311-cp311-musllinux_1_1_aarch64.whl", hash = "sha256:d0776dea117cf5272382634bd2a5c1b6eb16767c223c6a5317cd3e2a757c61a0", size = 1964291, upload-time = "2024-09-16T16:04:32.376Z" },
    { url = "https://files.pythonhosted.org/packages/13/46/7bee6d32b69191cd649bbbd2361af79c472d72cb29bb2024f0b6e350ba06/pydantic_core-2.23.4-cp311-cp311-musllinux_1_1_x86_64.whl", hash = "sha256:d5f7a395a8cf1621939692dba2a6b6a830efa6b3cee787d82c7de1ad2930de64", size = 2109666, upload-time = "2024-09-16T16:04:33.923Z" },
    { url = "https://files.pythonhosted.org/packages/39/ef/7b34f1b122a81b68ed0a7d0e564da9ccdc9a2924c8d6c6b5b11fa3a56970/pydantic_core-2.23.4-cp311-none-win32.whl", hash = "sha256:74b9127ffea03643e998e0c5ad9bd3811d3dac8c676e47db17b0ee7c3c3bf35f", size = 1732940, upload-time = "2024-09-16T16:04:35.467Z" },
    { url = "https://files.pythonhosted.org/packages/2f/76/37b7e76c645843ff46c1d73e046207311ef298d3f7b2f7d8f6ac60113071/pydantic_core-2.23.4-cp311-none-win_amd64.whl", hash = "sha256:98d134c954828488b153d88ba1f34e14259284f256180ce659e8d83e9c05eaa3", size = 1916804, upload-time = "2024-09-16T16:04:37.06Z" },
    { url = "https://files.pythonhosted.org/packages/74/7b/8e315f80666194b354966ec84b7d567da77ad927ed6323db4006cf915f3f/pydantic_core-2.23.4-cp312-cp312-macosx_10_12_x86_64.whl", hash = "sha256:f3e0da4ebaef65158d4dfd7d3678aad692f7666877df0002b8a522cdf088f231", size = 1856459, upload-time = "2024-09-16T16:04:38.438Z" },
    { url = "https://files.pythonhosted.org/packages/14/de/866bdce10ed808323d437612aca1ec9971b981e1c52e5e42ad9b8e17a6f6/pydantic_core-2.23.4-cp312-cp312-macosx_11_0_arm64.whl", hash = "sha256:f69a8e0b033b747bb3e36a44e7732f0c99f7edd5cea723d45bc0d6e95377ffee", size = 1770007, upload-time = "2024-09-16T16:04:40.229Z" },
    { url = "https://files.pythonhosted.org/packages/dc/69/8edd5c3cd48bb833a3f7ef9b81d7666ccddd3c9a635225214e044b6e8281/pydantic_core-2.23.4-cp312-cp312-manylinux_2_17_aarch64.manylinux2014_aarch64.whl", hash = "sha256:723314c1d51722ab28bfcd5240d858512ffd3116449c557a1336cbe3919beb87", size = 1790245, upload-time = "2024-09-16T16:04:41.794Z" },
    { url = "https://files.pythonhosted.org/packages/80/33/9c24334e3af796ce80d2274940aae38dd4e5676298b4398eff103a79e02d/pydantic_core-2.23.4-cp312-cp312-manylinux_2_17_armv7l.manylinux2014_armv7l.whl", hash = "sha256:bb2802e667b7051a1bebbfe93684841cc9351004e2badbd6411bf357ab8d5ac8", size = 1801260, upload-time = "2024-09-16T16:04:43.991Z" },
    { url = "https://files.pythonhosted.org/packages/a5/6f/e9567fd90104b79b101ca9d120219644d3314962caa7948dd8b965e9f83e/pydantic_core-2.23.4-cp312-cp312-manylinux_2_17_ppc64le.manylinux2014_ppc64le.whl", hash = "sha256:d18ca8148bebe1b0a382a27a8ee60350091a6ddaf475fa05ef50dc35b5df6327", size = 1996872, upload-time = "2024-09-16T16:04:45.593Z" },
    { url = "https://files.pythonhosted.org/packages/2d/ad/b5f0fe9e6cfee915dd144edbd10b6e9c9c9c9d7a56b69256d124b8ac682e/pydantic_core-2.23.4-cp312-cp312-manylinux_2_17_s390x.manylinux2014_s390x.whl", hash = "sha256:33e3d65a85a2a4a0dc3b092b938a4062b1a05f3a9abde65ea93b233bca0e03f2", size = 2661617, upload-time = "2024-09-16T16:04:47.3Z" },
    { url = "https://files.pythonhosted.org/packages/06/c8/7d4b708f8d05a5cbfda3243aad468052c6e99de7d0937c9146c24d9f12e9/pydantic_core-2.23.4-cp312-cp312-manylinux_2_17_x86_64.manylinux2014_x86_64.whl", hash = "sha256:128585782e5bfa515c590ccee4b727fb76925dd04a98864182b22e89a4e6ed36", size = 2071831, upload-time = "2024-09-16T16:04:48.893Z" },
    { url = "https://files.pythonhosted.org/packages/89/4d/3079d00c47f22c9a9a8220db088b309ad6e600a73d7a69473e3a8e5e3ea3/pydantic_core-2.23.4-cp312-cp312-manylinux_2_5_i686.manylinux1_i686.whl", hash = "sha256:68665f4c17edcceecc112dfed5dbe6f92261fb9d6054b47d01bf6371a6196126", size = 1917453, upload-time = "2024-09-16T16:04:51.099Z" },
    { url = "https://files.pythonhosted.org/packages/e9/88/9df5b7ce880a4703fcc2d76c8c2d8eb9f861f79d0c56f4b8f5f2607ccec8/pydantic_core-2.23.4-cp312-cp312-musllinux_1_1_aarch64.whl", hash = "sha256:20152074317d9bed6b7a95ade3b7d6054845d70584216160860425f4fbd5ee9e", size = 1968793, upload-time = "2024-09-16T16:04:52.604Z" },
    { url = "https://files.pythonhosted.org/packages/e3/b9/41f7efe80f6ce2ed3ee3c2dcfe10ab7adc1172f778cc9659509a79518c43/pydantic_core-2.23.4-cp312-cp312-musllinux_1_1_x86_64.whl", hash = "sha256:9261d3ce84fa1d38ed649c3638feefeae23d32ba9182963e465d58d62203bd24", size = 2116872, upload-time = "2024-09-16T16:04:54.41Z" },
    { url = "https://files.pythonhosted.org/packages/63/08/b59b7a92e03dd25554b0436554bf23e7c29abae7cce4b1c459cd92746811/pydantic_core-2.23.4-cp312-none-win32.whl", hash = "sha256:4ba762ed58e8d68657fc1281e9bb72e1c3e79cc5d464be146e260c541ec12d84", size = 1738535, upload-time = "2024-09-16T16:04:55.828Z" },
    { url = "https://files.pythonhosted.org/packages/88/8d/479293e4d39ab409747926eec4329de5b7129beaedc3786eca070605d07f/pydantic_core-2.23.4-cp312-none-win_amd64.whl", hash = "sha256:97df63000f4fea395b2824da80e169731088656d1818a11b95f3b173747b6cd9", size = 1917992, upload-time = "2024-09-16T16:04:57.395Z" },
    { url = "https://files.pythonhosted.org/packages/ad/ef/16ee2df472bf0e419b6bc68c05bf0145c49247a1095e85cee1463c6a44a1/pydantic_core-2.23.4-cp313-cp313-macosx_10_12_x86_64.whl", hash = "sha256:7530e201d10d7d14abce4fb54cfe5b94a0aefc87da539d0346a484ead376c3cc", size = 1856143, upload-time = "2024-09-16T16:04:59.062Z" },
    { url = "https://files.pythonhosted.org/packages/da/fa/bc3dbb83605669a34a93308e297ab22be82dfb9dcf88c6cf4b4f264e0a42/pydantic_core-2.23.4-cp313-cp313-macosx_11_0_arm64.whl", hash = "sha256:df933278128ea1cd77772673c73954e53a1c95a4fdf41eef97c2b779271bd0bd", size = 1770063, upload-time = "2024-09-16T16:05:00.522Z" },
    { url = "https://files.pythonhosted.org/packages/4e/48/e813f3bbd257a712303ebdf55c8dc46f9589ec74b384c9f652597df3288d/pydantic_core-2.23.4-cp313-cp313-manylinux_2_17_aarch64.manylinux2014_aarch64.whl", hash = "sha256:0cb3da3fd1b6a5d0279a01877713dbda118a2a4fc6f0d821a57da2e464793f05", size = 1790013, upload-time = "2024-09-16T16:05:02.619Z" },
    { url = "https://files.pythonhosted.org/packages/b4/e0/56eda3a37929a1d297fcab1966db8c339023bcca0b64c5a84896db3fcc5c/pydantic_core-2.23.4-cp313-cp313-manylinux_2_17_armv7l.manylinux2014_armv7l.whl", hash = "sha256:42c6dcb030aefb668a2b7009c85b27f90e51e6a3b4d5c9bc4c57631292015b0d", size = 1801077, upload-time = "2024-09-16T16:05:04.154Z" },
    { url = "https://files.pythonhosted.org/packages/04/be/5e49376769bfbf82486da6c5c1683b891809365c20d7c7e52792ce4c71f3/pydantic_core-2.23.4-cp313-cp313-manylinux_2_17_ppc64le.manylinux2014_ppc64le.whl", hash = "sha256:696dd8d674d6ce621ab9d45b205df149399e4bb9aa34102c970b721554828510", size = 1996782, upload-time = "2024-09-16T16:05:06.931Z" },
    { url = "https://files.pythonhosted.org/packages/bc/24/e3ee6c04f1d58cc15f37bcc62f32c7478ff55142b7b3e6d42ea374ea427c/pydantic_core-2.23.4-cp313-cp313-manylinux_2_17_s390x.manylinux2014_s390x.whl", hash = "sha256:2971bb5ffe72cc0f555c13e19b23c85b654dd2a8f7ab493c262071377bfce9f6", size = 2661375, upload-time = "2024-09-16T16:05:08.773Z" },
    { url = "https://files.pythonhosted.org/packages/c1/f8/11a9006de4e89d016b8de74ebb1db727dc100608bb1e6bbe9d56a3cbbcce/pydantic_core-2.23.4-cp313-cp313-manylinux_2_17_x86_64.manylinux2014_x86_64.whl", hash = "sha256:8394d940e5d400d04cad4f75c0598665cbb81aecefaca82ca85bd28264af7f9b", size = 2071635, upload-time = "2024-09-16T16:05:10.456Z" },
    { url = "https://files.pythonhosted.org/packages/7c/45/bdce5779b59f468bdf262a5bc9eecbae87f271c51aef628d8c073b4b4b4c/pydantic_core-2.23.4-cp313-cp313-manylinux_2_5_i686.manylinux1_i686.whl", hash = "sha256:0dff76e0602ca7d4cdaacc1ac4c005e0ce0dcfe095d5b5259163a80d3a10d327", size = 1916994, upload-time = "2024-09-16T16:05:12.051Z" },
    { url = "https://files.pythonhosted.org/packages/d8/fa/c648308fe711ee1f88192cad6026ab4f925396d1293e8356de7e55be89b5/pydantic_core-2.23.4-cp313-cp313-musllinux_1_1_aarch64.whl", hash = "sha256:7d32706badfe136888bdea71c0def994644e09fff0bfe47441deaed8e96fdbc6", size = 1968877, upload-time = "2024-09-16T16:05:14.021Z" },
    { url = "https://files.pythonhosted.org/packages/16/16/b805c74b35607d24d37103007f899abc4880923b04929547ae68d478b7f4/pydantic_core-2.23.4-cp313-cp313-musllinux_1_1_x86_64.whl", hash = "sha256:ed541d70698978a20eb63d8c5d72f2cc6d7079d9d90f6b50bad07826f1320f5f", size = 2116814, upload-time = "2024-09-16T16:05:15.684Z" },
    { url = "https://files.pythonhosted.org/packages/d1/58/5305e723d9fcdf1c5a655e6a4cc2a07128bf644ff4b1d98daf7a9dbf57da/pydantic_core-2.23.4-cp313-none-win32.whl", hash = "sha256:3d5639516376dce1940ea36edf408c554475369f5da2abd45d44621cb616f769", size = 1738360, upload-time = "2024-09-16T16:05:17.258Z" },
    { url = "https://files.pythonhosted.org/packages/a5/ae/e14b0ff8b3f48e02394d8acd911376b7b66e164535687ef7dc24ea03072f/pydantic_core-2.23.4-cp313-none-win_amd64.whl", hash = "sha256:5a1504ad17ba4210df3a045132a7baeeba5a200e930f57512ee02909fc5c4cb5", size = 1919411, upload-time = "2024-09-16T16:05:18.934Z" },
    { url = "https://files.pythonhosted.org/packages/7a/04/2580b2deaae37b3e30fc30c54298be938b973990b23612d6b61c7bdd01c7/pydantic_core-2.23.4-cp39-cp39-macosx_10_12_x86_64.whl", hash = "sha256:a4fa4fc04dff799089689f4fd502ce7d59de529fc2f40a2c8836886c03e0175a", size = 1868200, upload-time = "2024-09-16T16:05:48.043Z" },
    { url = "https://files.pythonhosted.org/packages/39/6e/e311bd0751505350f0cdcee3077841eb1f9253c5a1ddbad048cd9fbf7c6e/pydantic_core-2.23.4-cp39-cp39-macosx_11_0_arm64.whl", hash = "sha256:0a7df63886be5e270da67e0966cf4afbae86069501d35c8c1b3b6c168f42cb36", size = 1749316, upload-time = "2024-09-16T16:05:50.176Z" },
    { url = "https://files.pythonhosted.org/packages/d0/b4/95b5eb47c6dc8692508c3ca04a1f8d6f0884c9dacb34cf3357595cbe73be/pydantic_core-2.23.4-cp39-cp39-manylinux_2_17_aarch64.manylinux2014_aarch64.whl", hash = "sha256:dcedcd19a557e182628afa1d553c3895a9f825b936415d0dbd3cd0bbcfd29b4b", size = 1800880, upload-time = "2024-09-16T16:05:52.58Z" },
    { url = "https://files.pythonhosted.org/packages/da/79/41c4f817acd7f42d94cd1e16526c062a7b089f66faed4bd30852314d9a66/pydantic_core-2.23.4-cp39-cp39-manylinux_2_17_armv7l.manylinux2014_armv7l.whl", hash = "sha256:5f54b118ce5de9ac21c363d9b3caa6c800341e8c47a508787e5868c6b79c9323", size = 1807077, upload-time = "2024-09-16T16:05:54.313Z" },
    { url = "https://files.pythonhosted.org/packages/fb/53/d13d1eb0a97d5c06cf7a225935d471e9c241afd389a333f40c703f214973/pydantic_core-2.23.4-cp39-cp39-manylinux_2_17_ppc64le.manylinux2014_ppc64le.whl", hash = "sha256:86d2f57d3e1379a9525c5ab067b27dbb8a0642fb5d454e17a9ac434f9ce523e3", size = 2002859, upload-time = "2024-09-16T16:05:56.051Z" },
    { url = "https://files.pythonhosted.org/packages/53/7d/6b8a1eff453774b46cac8c849e99455b27167971a003212f668e94bc4c9c/pydantic_core-2.23.4-cp39-cp39-manylinux_2_17_s390x.manylinux2014_s390x.whl", hash = "sha256:de6d1d1b9e5101508cb37ab0d972357cac5235f5c6533d1071964c47139257df", size = 2661437, upload-time = "2024-09-16T16:05:57.96Z" },
    { url = "https://files.pythonhosted.org/packages/6c/ea/8820f57f0b46e6148ee42d8216b15e8fe3b360944284bbc705bf34fac888/pydantic_core-2.23.4-cp39-cp39-manylinux_2_17_x86_64.manylinux2014_x86_64.whl", hash = "sha256:1278e0d324f6908e872730c9102b0112477a7f7cf88b308e4fc36ce1bdb6d58c", size = 2054404, upload-time = "2024-09-16T16:05:59.63Z" },
    { url = "https://files.pythonhosted.org/packages/0f/36/d4ae869e473c3c7868e1cd1e2a1b9e13bce5cd1a7d287f6ac755a0b1575e/pydantic_core-2.23.4-cp39-cp39-manylinux_2_5_i686.manylinux1_i686.whl", hash = "sha256:9a6b5099eeec78827553827f4c6b8615978bb4b6a88e5d9b93eddf8bb6790f55", size = 1921680, upload-time = "2024-09-16T16:06:01.554Z" },
    { url = "https://files.pythonhosted.org/packages/0d/f8/eed5c65b80c4ac4494117e2101973b45fc655774ef647d17dde40a70f7d2/pydantic_core-2.23.4-cp39-cp39-musllinux_1_1_aarch64.whl", hash = "sha256:e55541f756f9b3ee346b840103f32779c695a19826a4c442b7954550a0972040", size = 1966093, upload-time = "2024-09-16T16:06:03.259Z" },
    { url = "https://files.pythonhosted.org/packages/e8/c8/1d42ce51d65e571ab53d466cae83434325a126811df7ce4861d9d97bee4b/pydantic_core-2.23.4-cp39-cp39-musllinux_1_1_x86_64.whl", hash = "sha256:a5c7ba8ffb6d6f8f2ab08743be203654bb1aaa8c9dcb09f82ddd34eadb695605", size = 2111437, upload-time = "2024-09-16T16:06:05.016Z" },
    { url = "https://files.pythonhosted.org/packages/aa/c9/7fea9d13383c2ec6865919e09cffe44ab77e911eb281b53a4deaafd4c8e8/pydantic_core-2.23.4-cp39-none-win32.whl", hash = "sha256:37b0fe330e4a58d3c58b24d91d1eb102aeec675a3db4c292ec3928ecd892a9a6", size = 1735049, upload-time = "2024-09-16T16:06:06.709Z" },
    { url = "https://files.pythonhosted.org/packages/98/95/dd7045c4caa2b73d0bf3b989d66b23cfbb7a0ef14ce99db15677a000a953/pydantic_core-2.23.4-cp39-none-win_amd64.whl", hash = "sha256:1498bec4c05c9c787bde9125cfdcc63a41004ff167f495063191b863399b1a29", size = 1920180, upload-time = "2024-09-16T16:06:08.528Z" },
    { url = "https://files.pythonhosted.org/packages/13/a9/5d582eb3204464284611f636b55c0a7410d748ff338756323cb1ce721b96/pydantic_core-2.23.4-pp310-pypy310_pp73-macosx_10_12_x86_64.whl", hash = "sha256:f455ee30a9d61d3e1a15abd5068827773d6e4dc513e795f380cdd59932c782d5", size = 1857135, upload-time = "2024-09-16T16:06:10.45Z" },
    { url = "https://files.pythonhosted.org/packages/2c/57/faf36290933fe16717f97829eabfb1868182ac495f99cf0eda9f59687c9d/pydantic_core-2.23.4-pp310-pypy310_pp73-macosx_11_0_arm64.whl", hash = "sha256:1e90d2e3bd2c3863d48525d297cd143fe541be8bbf6f579504b9712cb6b643ec", size = 1740583, upload-time = "2024-09-16T16:06:12.298Z" },
    { url = "https://files.pythonhosted.org/packages/91/7c/d99e3513dc191c4fec363aef1bf4c8af9125d8fa53af7cb97e8babef4e40/pydantic_core-2.23.4-pp310-pypy310_pp73-manylinux_2_17_aarch64.manylinux2014_aarch64.whl", hash = "sha256:2e203fdf807ac7e12ab59ca2bfcabb38c7cf0b33c41efeb00f8e5da1d86af480", size = 1793637, upload-time = "2024-09-16T16:06:14.092Z" },
    { url = "https://files.pythonhosted.org/packages/29/18/812222b6d18c2d13eebbb0f7cdc170a408d9ced65794fdb86147c77e1982/pydantic_core-2.23.4-pp310-pypy310_pp73-manylinux_2_17_x86_64.manylinux2014_x86_64.whl", hash = "sha256:e08277a400de01bc72436a0ccd02bdf596631411f592ad985dcee21445bd0068", size = 1941963, upload-time = "2024-09-16T16:06:16.757Z" },
    { url = "https://files.pythonhosted.org/packages/0f/36/c1f3642ac3f05e6bb4aec3ffc399fa3f84895d259cf5f0ce3054b7735c29/pydantic_core-2.23.4-pp310-pypy310_pp73-manylinux_2_5_i686.manylinux1_i686.whl", hash = "sha256:f220b0eea5965dec25480b6333c788fb72ce5f9129e8759ef876a1d805d00801", size = 1915332, upload-time = "2024-09-16T16:06:18.677Z" },
    { url = "https://files.pythonhosted.org/packages/f7/ca/9c0854829311fb446020ebb540ee22509731abad886d2859c855dd29b904/pydantic_core-2.23.4-pp310-pypy310_pp73-musllinux_1_1_aarch64.whl", hash = "sha256:d06b0c8da4f16d1d1e352134427cb194a0a6e19ad5db9161bf32b2113409e728", size = 1957926, upload-time = "2024-09-16T16:06:20.591Z" },
    { url = "https://files.pythonhosted.org/packages/c0/1c/7836b67c42d0cd4441fcd9fafbf6a027ad4b79b6559f80cf11f89fd83648/pydantic_core-2.23.4-pp310-pypy310_pp73-musllinux_1_1_x86_64.whl", hash = "sha256:ba1a0996f6c2773bd83e63f18914c1de3c9dd26d55f4ac302a7efe93fb8e7433", size = 2100342, upload-time = "2024-09-16T16:06:22.888Z" },
    { url = "https://files.pythonhosted.org/packages/a9/f9/b6bcaf874f410564a78908739c80861a171788ef4d4f76f5009656672dfe/pydantic_core-2.23.4-pp310-pypy310_pp73-win_amd64.whl", hash = "sha256:9a5bce9d23aac8f0cf0836ecfc033896aa8443b501c58d0602dbfd5bd5b37753", size = 1920344, upload-time = "2024-09-16T16:06:24.849Z" },
    { url = "https://files.pythonhosted.org/packages/32/fd/ac9cdfaaa7cf2d32590b807d900612b39acb25e5527c3c7e482f0553025b/pydantic_core-2.23.4-pp39-pypy39_pp73-macosx_10_12_x86_64.whl", hash = "sha256:78ddaaa81421a29574a682b3179d4cf9e6d405a09b99d93ddcf7e5239c742e21", size = 1857850, upload-time = "2024-09-16T16:06:26.828Z" },
    { url = "https://files.pythonhosted.org/packages/08/fe/038f4b2bcae325ea643c8ad353191187a4c92a9c3b913b139289a6f2ef04/pydantic_core-2.23.4-pp39-pypy39_pp73-macosx_11_0_arm64.whl", hash = "sha256:883a91b5dd7d26492ff2f04f40fbb652de40fcc0afe07e8129e8ae779c2110eb", size = 1740265, upload-time = "2024-09-16T16:06:28.872Z" },
    { url = "https://files.pythonhosted.org/packages/51/14/b215c9c3cbd1edaaea23014d4b3304260823f712d3fdee52549b19b25d62/pydantic_core-2.23.4-pp39-pypy39_pp73-manylinux_2_17_aarch64.manylinux2014_aarch64.whl", hash = "sha256:88ad334a15b32a791ea935af224b9de1bf99bcd62fabf745d5f3442199d86d59", size = 1793912, upload-time = "2024-09-16T16:06:30.925Z" },
    { url = "https://files.pythonhosted.org/packages/62/de/2c3ad79b63ba564878cbce325be725929ba50089cd5156f89ea5155cb9b3/pydantic_core-2.23.4-pp39-pypy39_pp73-manylinux_2_17_x86_64.manylinux2014_x86_64.whl", hash = "sha256:233710f069d251feb12a56da21e14cca67994eab08362207785cf8c598e74577", size = 1942870, upload-time = "2024-09-16T16:06:33.298Z" },
    { url = "https://files.pythonhosted.org/packages/cb/55/c222af19e4644c741b3f3fe4fd8bbb6b4cdca87d8a49258b61cf7826b19e/pydantic_core-2.23.4-pp39-pypy39_pp73-manylinux_2_5_i686.manylinux1_i686.whl", hash = "sha256:19442362866a753485ba5e4be408964644dd6a09123d9416c54cd49171f50744", size = 1915610, upload-time = "2024-09-16T16:06:35.5Z" },
    { url = "https://files.pythonhosted.org/packages/c4/7a/9a8760692a6f76bb54bcd43f245ff3d8b603db695899bbc624099c00af80/pydantic_core-2.23.4-pp39-pypy39_pp73-musllinux_1_1_aarch64.whl", hash = "sha256:624e278a7d29b6445e4e813af92af37820fafb6dcc55c012c834f9e26f9aaaef", size = 1958403, upload-time = "2024-09-16T16:06:37.722Z" },
    { url = "https://files.pythonhosted.org/packages/4c/91/9b03166feb914bb5698e2f6499e07c2617e2eebf69f9374d0358d7eb2009/pydantic_core-2.23.4-pp39-pypy39_pp73-musllinux_1_1_x86_64.whl", hash = "sha256:f5ef8f42bec47f21d07668a043f077d507e5bf4e668d5c6dfe6aaba89de1a5b8", size = 2101154, upload-time = "2024-09-16T16:06:40.376Z" },
    { url = "https://files.pythonhosted.org/packages/1d/d9/1d7ecb98318da4cb96986daaf0e20d66f1651d0aeb9e2d4435b916ce031d/pydantic_core-2.23.4-pp39-pypy39_pp73-win_amd64.whl", hash = "sha256:aea443fffa9fbe3af1a9ba721a87f926fe548d32cab71d188a6ede77d0ff244e", size = 1920855, upload-time = "2024-09-16T16:06:42.707Z" },
]

[[package]]
name = "pydantic-settings"
version = "2.10.1"
source = { registry = "https://pypi.org/simple" }
dependencies = [
    { name = "pydantic" },
    { name = "python-dotenv" },
    { name = "typing-inspection" },
]
sdist = { url = "https://files.pythonhosted.org/packages/68/85/1ea668bbab3c50071ca613c6ab30047fb36ab0da1b92fa8f17bbc38fd36c/pydantic_settings-2.10.1.tar.gz", hash = "sha256:06f0062169818d0f5524420a360d632d5857b83cffd4d42fe29597807a1614ee", size = 172583, upload-time = "2025-06-24T13:26:46.841Z" }
wheels = [
    { url = "https://files.pythonhosted.org/packages/58/f0/427018098906416f580e3cf1366d3b1abfb408a0652e9f31600c24a1903c/pydantic_settings-2.10.1-py3-none-any.whl", hash = "sha256:a60952460b99cf661dc25c29c0ef171721f98bfcb52ef8d9ea4c943d7c8cc796", size = 45235, upload-time = "2025-06-24T13:26:45.485Z" },
]

[[package]]
name = "pygls"
version = "1.3.1"
source = { registry = "https://pypi.org/simple" }
dependencies = [
    { name = "cattrs" },
    { name = "lsprotocol" },
]
sdist = { url = "https://files.pythonhosted.org/packages/86/b9/41d173dad9eaa9db9c785a85671fc3d68961f08d67706dc2e79011e10b5c/pygls-1.3.1.tar.gz", hash = "sha256:140edceefa0da0e9b3c533547c892a42a7d2fd9217ae848c330c53d266a55018", size = 45527, upload-time = "2024-03-26T18:44:25.679Z" }
wheels = [
    { url = "https://files.pythonhosted.org/packages/11/19/b74a10dd24548e96e8c80226cbacb28b021bc3a168a7d2709fb0d0185348/pygls-1.3.1-py3-none-any.whl", hash = "sha256:6e00f11efc56321bdeb6eac04f6d86131f654c7d49124344a9ebb968da3dd91e", size = 56031, upload-time = "2024-03-26T18:44:24.249Z" },
]

[[package]]
name = "pygments"
version = "2.19.2"
source = { registry = "https://pypi.org/simple" }
sdist = { url = "https://files.pythonhosted.org/packages/b0/77/a5b8c569bf593b0140bde72ea885a803b82086995367bf2037de0159d924/pygments-2.19.2.tar.gz", hash = "sha256:636cb2477cec7f8952536970bc533bc43743542f70392ae026374600add5b887", size = 4968631, upload-time = "2025-06-21T13:39:12.283Z" }
wheels = [
    { url = "https://files.pythonhosted.org/packages/c7/21/705964c7812476f378728bdf590ca4b771ec72385c533964653c68e86bdc/pygments-2.19.2-py3-none-any.whl", hash = "sha256:86540386c03d588bb81d44bc3928634ff26449851e99741617ecb9037ee5ec0b", size = 1225217, upload-time = "2025-06-21T13:39:07.939Z" },
]

[[package]]
name = "pyspellchecker"
version = "0.8.3"
source = { registry = "https://pypi.org/simple" }
sdist = { url = "https://files.pythonhosted.org/packages/0f/f9/8a329c7bea910204aeb78a879141a9cf6b4252098c87974f54b26985959e/pyspellchecker-0.8.3.tar.gz", hash = "sha256:cb06eeafe124837f321e0d02f8e21deab713e966e28e0360319a28a089c43978", size = 7238621, upload-time = "2025-05-19T00:53:23.747Z" }
wheels = [
    { url = "https://files.pythonhosted.org/packages/94/95/f0ee873c7ff455f2ef16a58320954ed6c6f8d30d59c8c781154deb398bd8/pyspellchecker-0.8.3-py3-none-any.whl", hash = "sha256:e993076e98b0da5a99b7cc31085c3022c77a9dc37c5e95f5cf6304b5dbb8b9d2", size = 7236810, upload-time = "2025-05-19T00:53:21.785Z" },
]

[[package]]
name = "pytest"
version = "8.4.1"
source = { registry = "https://pypi.org/simple" }
dependencies = [
    { name = "colorama", marker = "sys_platform == 'win32'" },
    { name = "exceptiongroup", marker = "python_full_version < '3.11'" },
    { name = "iniconfig" },
    { name = "packaging" },
    { name = "pluggy" },
    { name = "pygments" },
    { name = "tomli", marker = "python_full_version < '3.11'" },
]
sdist = { url = "https://files.pythonhosted.org/packages/08/ba/45911d754e8eba3d5a841a5ce61a65a685ff1798421ac054f85aa8747dfb/pytest-8.4.1.tar.gz", hash = "sha256:7c67fd69174877359ed9371ec3af8a3d2b04741818c51e5e99cc1742251fa93c", size = 1517714, upload-time = "2025-06-18T05:48:06.109Z" }
wheels = [
    { url = "https://files.pythonhosted.org/packages/29/16/c8a903f4c4dffe7a12843191437d7cd8e32751d5de349d45d3fe69544e87/pytest-8.4.1-py3-none-any.whl", hash = "sha256:539c70ba6fcead8e78eebbf1115e8b589e7565830d7d006a8723f19ac8a0afb7", size = 365474, upload-time = "2025-06-18T05:48:03.955Z" },
]

[[package]]
name = "pytest-asyncio"
version = "1.1.0"
source = { registry = "https://pypi.org/simple" }
dependencies = [
    { name = "backports-asyncio-runner", marker = "python_full_version < '3.11'" },
    { name = "pytest" },
    { name = "typing-extensions", marker = "python_full_version < '3.10'" },
]
sdist = { url = "https://files.pythonhosted.org/packages/4e/51/f8794af39eeb870e87a8c8068642fc07bce0c854d6865d7dd0f2a9d338c2/pytest_asyncio-1.1.0.tar.gz", hash = "sha256:796aa822981e01b68c12e4827b8697108f7205020f24b5793b3c41555dab68ea", size = 46652, upload-time = "2025-07-16T04:29:26.393Z" }
wheels = [
    { url = "https://files.pythonhosted.org/packages/c7/9d/bf86eddabf8c6c9cb1ea9a869d6873b46f105a5d292d3a6f7071f5b07935/pytest_asyncio-1.1.0-py3-none-any.whl", hash = "sha256:5fe2d69607b0bd75c656d1211f969cadba035030156745ee09e7d71740e58ecf", size = 15157, upload-time = "2025-07-16T04:29:24.929Z" },
]

[[package]]
name = "python-dateutil"
version = "2.9.0.post0"
source = { registry = "https://pypi.org/simple" }
dependencies = [
    { name = "six" },
]
sdist = { url = "https://files.pythonhosted.org/packages/66/c0/0c8b6ad9f17a802ee498c46e004a0eb49bc148f2fd230864601a86dcf6db/python-dateutil-2.9.0.post0.tar.gz", hash = "sha256:37dd54208da7e1cd875388217d5e00ebd4179249f90fb72437e91a35459a0ad3", size = 342432, upload-time = "2024-03-01T18:36:20.211Z" }
wheels = [
    { url = "https://files.pythonhosted.org/packages/ec/57/56b9bcc3c9c6a792fcbaf139543cee77261f3651ca9da0c93f5c1221264b/python_dateutil-2.9.0.post0-py2.py3-none-any.whl", hash = "sha256:a8b2bc7bffae282281c8140a97d3aa9c14da0b136dfe83f850eea9a5f7470427", size = 229892, upload-time = "2024-03-01T18:36:18.57Z" },
]

[[package]]
name = "python-dotenv"
version = "1.1.1"
source = { registry = "https://pypi.org/simple" }
sdist = { url = "https://files.pythonhosted.org/packages/f6/b0/4bc07ccd3572a2f9df7e6782f52b0c6c90dcbb803ac4a167702d7d0dfe1e/python_dotenv-1.1.1.tar.gz", hash = "sha256:a8a6399716257f45be6a007360200409fce5cda2661e3dec71d23dc15f6189ab", size = 41978, upload-time = "2025-06-24T04:21:07.341Z" }
wheels = [
    { url = "https://files.pythonhosted.org/packages/5f/ed/539768cf28c661b5b068d66d96a2f155c4971a5d55684a514c1a0e0dec2f/python_dotenv-1.1.1-py3-none-any.whl", hash = "sha256:31f23644fe2602f88ff55e1f5c79ba497e01224ee7737937930c448e4d0e24dc", size = 20556, upload-time = "2025-06-24T04:21:06.073Z" },
]

[[package]]
name = "pytz"
version = "2025.2"
source = { registry = "https://pypi.org/simple" }
sdist = { url = "https://files.pythonhosted.org/packages/f8/bf/abbd3cdfb8fbc7fb3d4d38d320f2441b1e7cbe29be4f23797b4a2b5d8aac/pytz-2025.2.tar.gz", hash = "sha256:360b9e3dbb49a209c21ad61809c7fb453643e048b38924c765813546746e81c3", size = 320884, upload-time = "2025-03-25T02:25:00.538Z" }
wheels = [
    { url = "https://files.pythonhosted.org/packages/81/c4/34e93fe5f5429d7570ec1fa436f1986fb1f00c3e0f43a589fe2bbcd22c3f/pytz-2025.2-py2.py3-none-any.whl", hash = "sha256:5ddf76296dd8c44c26eb8f4b6f35488f3ccbf6fbbd7adee0b7262d43f0ec2f00", size = 509225, upload-time = "2025-03-25T02:24:58.468Z" },
]

[[package]]
name = "pywin32-ctypes"
version = "0.2.3"
source = { registry = "https://pypi.org/simple" }
sdist = { url = "https://files.pythonhosted.org/packages/85/9f/01a1a99704853cb63f253eea009390c88e7131c67e66a0a02099a8c917cb/pywin32-ctypes-0.2.3.tar.gz", hash = "sha256:d162dc04946d704503b2edc4d55f3dba5c1d539ead017afa00142c38b9885755", size = 29471, upload-time = "2024-08-14T10:15:34.626Z" }
wheels = [
    { url = "https://files.pythonhosted.org/packages/de/3d/8161f7711c017e01ac9f008dfddd9410dff3674334c233bde66e7ba65bbf/pywin32_ctypes-0.2.3-py3-none-any.whl", hash = "sha256:8a1513379d709975552d202d942d9837758905c8d01eb82b8bcc30918929e7b8", size = 30756, upload-time = "2024-08-14T10:15:33.187Z" },
]

[[package]]
name = "pyyaml"
version = "6.0.2"
source = { registry = "https://pypi.org/simple" }
sdist = { url = "https://files.pythonhosted.org/packages/54/ed/79a089b6be93607fa5cdaedf301d7dfb23af5f25c398d5ead2525b063e17/pyyaml-6.0.2.tar.gz", hash = "sha256:d584d9ec91ad65861cc08d42e834324ef890a082e591037abe114850ff7bbc3e", size = 130631, upload-time = "2024-08-06T20:33:50.674Z" }
wheels = [
    { url = "https://files.pythonhosted.org/packages/9b/95/a3fac87cb7158e231b5a6012e438c647e1a87f09f8e0d123acec8ab8bf71/PyYAML-6.0.2-cp310-cp310-macosx_10_9_x86_64.whl", hash = "sha256:0a9a2848a5b7feac301353437eb7d5957887edbf81d56e903999a75a3d743086", size = 184199, upload-time = "2024-08-06T20:31:40.178Z" },
    { url = "https://files.pythonhosted.org/packages/c7/7a/68bd47624dab8fd4afbfd3c48e3b79efe09098ae941de5b58abcbadff5cb/PyYAML-6.0.2-cp310-cp310-macosx_11_0_arm64.whl", hash = "sha256:29717114e51c84ddfba879543fb232a6ed60086602313ca38cce623c1d62cfbf", size = 171758, upload-time = "2024-08-06T20:31:42.173Z" },
    { url = "https://files.pythonhosted.org/packages/49/ee/14c54df452143b9ee9f0f29074d7ca5516a36edb0b4cc40c3f280131656f/PyYAML-6.0.2-cp310-cp310-manylinux_2_17_aarch64.manylinux2014_aarch64.whl", hash = "sha256:8824b5a04a04a047e72eea5cec3bc266db09e35de6bdfe34c9436ac5ee27d237", size = 718463, upload-time = "2024-08-06T20:31:44.263Z" },
    { url = "https://files.pythonhosted.org/packages/4d/61/de363a97476e766574650d742205be468921a7b532aa2499fcd886b62530/PyYAML-6.0.2-cp310-cp310-manylinux_2_17_s390x.manylinux2014_s390x.whl", hash = "sha256:7c36280e6fb8385e520936c3cb3b8042851904eba0e58d277dca80a5cfed590b", size = 719280, upload-time = "2024-08-06T20:31:50.199Z" },
    { url = "https://files.pythonhosted.org/packages/6b/4e/1523cb902fd98355e2e9ea5e5eb237cbc5f3ad5f3075fa65087aa0ecb669/PyYAML-6.0.2-cp310-cp310-manylinux_2_17_x86_64.manylinux2014_x86_64.whl", hash = "sha256:ec031d5d2feb36d1d1a24380e4db6d43695f3748343d99434e6f5f9156aaa2ed", size = 751239, upload-time = "2024-08-06T20:31:52.292Z" },
    { url = "https://files.pythonhosted.org/packages/b7/33/5504b3a9a4464893c32f118a9cc045190a91637b119a9c881da1cf6b7a72/PyYAML-6.0.2-cp310-cp310-musllinux_1_1_aarch64.whl", hash = "sha256:936d68689298c36b53b29f23c6dbb74de12b4ac12ca6cfe0e047bedceea56180", size = 695802, upload-time = "2024-08-06T20:31:53.836Z" },
    { url = "https://files.pythonhosted.org/packages/5c/20/8347dcabd41ef3a3cdc4f7b7a2aff3d06598c8779faa189cdbf878b626a4/PyYAML-6.0.2-cp310-cp310-musllinux_1_1_x86_64.whl", hash = "sha256:23502f431948090f597378482b4812b0caae32c22213aecf3b55325e049a6c68", size = 720527, upload-time = "2024-08-06T20:31:55.565Z" },
    { url = "https://files.pythonhosted.org/packages/be/aa/5afe99233fb360d0ff37377145a949ae258aaab831bde4792b32650a4378/PyYAML-6.0.2-cp310-cp310-win32.whl", hash = "sha256:2e99c6826ffa974fe6e27cdb5ed0021786b03fc98e5ee3c5bfe1fd5015f42b99", size = 144052, upload-time = "2024-08-06T20:31:56.914Z" },
    { url = "https://files.pythonhosted.org/packages/b5/84/0fa4b06f6d6c958d207620fc60005e241ecedceee58931bb20138e1e5776/PyYAML-6.0.2-cp310-cp310-win_amd64.whl", hash = "sha256:a4d3091415f010369ae4ed1fc6b79def9416358877534caf6a0fdd2146c87a3e", size = 161774, upload-time = "2024-08-06T20:31:58.304Z" },
    { url = "https://files.pythonhosted.org/packages/f8/aa/7af4e81f7acba21a4c6be026da38fd2b872ca46226673c89a758ebdc4fd2/PyYAML-6.0.2-cp311-cp311-macosx_10_9_x86_64.whl", hash = "sha256:cc1c1159b3d456576af7a3e4d1ba7e6924cb39de8f67111c735f6fc832082774", size = 184612, upload-time = "2024-08-06T20:32:03.408Z" },
    { url = "https://files.pythonhosted.org/packages/8b/62/b9faa998fd185f65c1371643678e4d58254add437edb764a08c5a98fb986/PyYAML-6.0.2-cp311-cp311-macosx_11_0_arm64.whl", hash = "sha256:1e2120ef853f59c7419231f3bf4e7021f1b936f6ebd222406c3b60212205d2ee", size = 172040, upload-time = "2024-08-06T20:32:04.926Z" },
    { url = "https://files.pythonhosted.org/packages/ad/0c/c804f5f922a9a6563bab712d8dcc70251e8af811fce4524d57c2c0fd49a4/PyYAML-6.0.2-cp311-cp311-manylinux_2_17_aarch64.manylinux2014_aarch64.whl", hash = "sha256:5d225db5a45f21e78dd9358e58a98702a0302f2659a3c6cd320564b75b86f47c", size = 736829, upload-time = "2024-08-06T20:32:06.459Z" },
    { url = "https://files.pythonhosted.org/packages/51/16/6af8d6a6b210c8e54f1406a6b9481febf9c64a3109c541567e35a49aa2e7/PyYAML-6.0.2-cp311-cp311-manylinux_2_17_s390x.manylinux2014_s390x.whl", hash = "sha256:5ac9328ec4831237bec75defaf839f7d4564be1e6b25ac710bd1a96321cc8317", size = 764167, upload-time = "2024-08-06T20:32:08.338Z" },
    { url = "https://files.pythonhosted.org/packages/75/e4/2c27590dfc9992f73aabbeb9241ae20220bd9452df27483b6e56d3975cc5/PyYAML-6.0.2-cp311-cp311-manylinux_2_17_x86_64.manylinux2014_x86_64.whl", hash = "sha256:3ad2a3decf9aaba3d29c8f537ac4b243e36bef957511b4766cb0057d32b0be85", size = 762952, upload-time = "2024-08-06T20:32:14.124Z" },
    { url = "https://files.pythonhosted.org/packages/9b/97/ecc1abf4a823f5ac61941a9c00fe501b02ac3ab0e373c3857f7d4b83e2b6/PyYAML-6.0.2-cp311-cp311-musllinux_1_1_aarch64.whl", hash = "sha256:ff3824dc5261f50c9b0dfb3be22b4567a6f938ccce4587b38952d85fd9e9afe4", size = 735301, upload-time = "2024-08-06T20:32:16.17Z" },
    { url = "https://files.pythonhosted.org/packages/45/73/0f49dacd6e82c9430e46f4a027baa4ca205e8b0a9dce1397f44edc23559d/PyYAML-6.0.2-cp311-cp311-musllinux_1_1_x86_64.whl", hash = "sha256:797b4f722ffa07cc8d62053e4cff1486fa6dc094105d13fea7b1de7d8bf71c9e", size = 756638, upload-time = "2024-08-06T20:32:18.555Z" },
    { url = "https://files.pythonhosted.org/packages/22/5f/956f0f9fc65223a58fbc14459bf34b4cc48dec52e00535c79b8db361aabd/PyYAML-6.0.2-cp311-cp311-win32.whl", hash = "sha256:11d8f3dd2b9c1207dcaf2ee0bbbfd5991f571186ec9cc78427ba5bd32afae4b5", size = 143850, upload-time = "2024-08-06T20:32:19.889Z" },
    { url = "https://files.pythonhosted.org/packages/ed/23/8da0bbe2ab9dcdd11f4f4557ccaf95c10b9811b13ecced089d43ce59c3c8/PyYAML-6.0.2-cp311-cp311-win_amd64.whl", hash = "sha256:e10ce637b18caea04431ce14fabcf5c64a1c61ec9c56b071a4b7ca131ca52d44", size = 161980, upload-time = "2024-08-06T20:32:21.273Z" },
    { url = "https://files.pythonhosted.org/packages/86/0c/c581167fc46d6d6d7ddcfb8c843a4de25bdd27e4466938109ca68492292c/PyYAML-6.0.2-cp312-cp312-macosx_10_9_x86_64.whl", hash = "sha256:c70c95198c015b85feafc136515252a261a84561b7b1d51e3384e0655ddf25ab", size = 183873, upload-time = "2024-08-06T20:32:25.131Z" },
    { url = "https://files.pythonhosted.org/packages/a8/0c/38374f5bb272c051e2a69281d71cba6fdb983413e6758b84482905e29a5d/PyYAML-6.0.2-cp312-cp312-macosx_11_0_arm64.whl", hash = "sha256:ce826d6ef20b1bc864f0a68340c8b3287705cae2f8b4b1d932177dcc76721725", size = 173302, upload-time = "2024-08-06T20:32:26.511Z" },
    { url = "https://files.pythonhosted.org/packages/c3/93/9916574aa8c00aa06bbac729972eb1071d002b8e158bd0e83a3b9a20a1f7/PyYAML-6.0.2-cp312-cp312-manylinux_2_17_aarch64.manylinux2014_aarch64.whl", hash = "sha256:1f71ea527786de97d1a0cc0eacd1defc0985dcf6b3f17bb77dcfc8c34bec4dc5", size = 739154, upload-time = "2024-08-06T20:32:28.363Z" },
    { url = "https://files.pythonhosted.org/packages/95/0f/b8938f1cbd09739c6da569d172531567dbcc9789e0029aa070856f123984/PyYAML-6.0.2-cp312-cp312-manylinux_2_17_s390x.manylinux2014_s390x.whl", hash = "sha256:9b22676e8097e9e22e36d6b7bda33190d0d400f345f23d4065d48f4ca7ae0425", size = 766223, upload-time = "2024-08-06T20:32:30.058Z" },
    { url = "https://files.pythonhosted.org/packages/b9/2b/614b4752f2e127db5cc206abc23a8c19678e92b23c3db30fc86ab731d3bd/PyYAML-6.0.2-cp312-cp312-manylinux_2_17_x86_64.manylinux2014_x86_64.whl", hash = "sha256:80bab7bfc629882493af4aa31a4cfa43a4c57c83813253626916b8c7ada83476", size = 767542, upload-time = "2024-08-06T20:32:31.881Z" },
    { url = "https://files.pythonhosted.org/packages/d4/00/dd137d5bcc7efea1836d6264f049359861cf548469d18da90cd8216cf05f/PyYAML-6.0.2-cp312-cp312-musllinux_1_1_aarch64.whl", hash = "sha256:0833f8694549e586547b576dcfaba4a6b55b9e96098b36cdc7ebefe667dfed48", size = 731164, upload-time = "2024-08-06T20:32:37.083Z" },
    { url = "https://files.pythonhosted.org/packages/c9/1f/4f998c900485e5c0ef43838363ba4a9723ac0ad73a9dc42068b12aaba4e4/PyYAML-6.0.2-cp312-cp312-musllinux_1_1_x86_64.whl", hash = "sha256:8b9c7197f7cb2738065c481a0461e50ad02f18c78cd75775628afb4d7137fb3b", size = 756611, upload-time = "2024-08-06T20:32:38.898Z" },
    { url = "https://files.pythonhosted.org/packages/df/d1/f5a275fdb252768b7a11ec63585bc38d0e87c9e05668a139fea92b80634c/PyYAML-6.0.2-cp312-cp312-win32.whl", hash = "sha256:ef6107725bd54b262d6dedcc2af448a266975032bc85ef0172c5f059da6325b4", size = 140591, upload-time = "2024-08-06T20:32:40.241Z" },
    { url = "https://files.pythonhosted.org/packages/0c/e8/4f648c598b17c3d06e8753d7d13d57542b30d56e6c2dedf9c331ae56312e/PyYAML-6.0.2-cp312-cp312-win_amd64.whl", hash = "sha256:7e7401d0de89a9a855c839bc697c079a4af81cf878373abd7dc625847d25cbd8", size = 156338, upload-time = "2024-08-06T20:32:41.93Z" },
    { url = "https://files.pythonhosted.org/packages/ef/e3/3af305b830494fa85d95f6d95ef7fa73f2ee1cc8ef5b495c7c3269fb835f/PyYAML-6.0.2-cp313-cp313-macosx_10_13_x86_64.whl", hash = "sha256:efdca5630322a10774e8e98e1af481aad470dd62c3170801852d752aa7a783ba", size = 181309, upload-time = "2024-08-06T20:32:43.4Z" },
    { url = "https://files.pythonhosted.org/packages/45/9f/3b1c20a0b7a3200524eb0076cc027a970d320bd3a6592873c85c92a08731/PyYAML-6.0.2-cp313-cp313-macosx_11_0_arm64.whl", hash = "sha256:50187695423ffe49e2deacb8cd10510bc361faac997de9efef88badc3bb9e2d1", size = 171679, upload-time = "2024-08-06T20:32:44.801Z" },
    { url = "https://files.pythonhosted.org/packages/7c/9a/337322f27005c33bcb656c655fa78325b730324c78620e8328ae28b64d0c/PyYAML-6.0.2-cp313-cp313-manylinux_2_17_aarch64.manylinux2014_aarch64.whl", hash = "sha256:0ffe8360bab4910ef1b9e87fb812d8bc0a308b0d0eef8c8f44e0254ab3b07133", size = 733428, upload-time = "2024-08-06T20:32:46.432Z" },
    { url = "https://files.pythonhosted.org/packages/a3/69/864fbe19e6c18ea3cc196cbe5d392175b4cf3d5d0ac1403ec3f2d237ebb5/PyYAML-6.0.2-cp313-cp313-manylinux_2_17_s390x.manylinux2014_s390x.whl", hash = "sha256:17e311b6c678207928d649faa7cb0d7b4c26a0ba73d41e99c4fff6b6c3276484", size = 763361, upload-time = "2024-08-06T20:32:51.188Z" },
    { url = "https://files.pythonhosted.org/packages/04/24/b7721e4845c2f162d26f50521b825fb061bc0a5afcf9a386840f23ea19fa/PyYAML-6.0.2-cp313-cp313-manylinux_2_17_x86_64.manylinux2014_x86_64.whl", hash = "sha256:70b189594dbe54f75ab3a1acec5f1e3faa7e8cf2f1e08d9b561cb41b845f69d5", size = 759523, upload-time = "2024-08-06T20:32:53.019Z" },
    { url = "https://files.pythonhosted.org/packages/2b/b2/e3234f59ba06559c6ff63c4e10baea10e5e7df868092bf9ab40e5b9c56b6/PyYAML-6.0.2-cp313-cp313-musllinux_1_1_aarch64.whl", hash = "sha256:41e4e3953a79407c794916fa277a82531dd93aad34e29c2a514c2c0c5fe971cc", size = 726660, upload-time = "2024-08-06T20:32:54.708Z" },
    { url = "https://files.pythonhosted.org/packages/fe/0f/25911a9f080464c59fab9027482f822b86bf0608957a5fcc6eaac85aa515/PyYAML-6.0.2-cp313-cp313-musllinux_1_1_x86_64.whl", hash = "sha256:68ccc6023a3400877818152ad9a1033e3db8625d899c72eacb5a668902e4d652", size = 751597, upload-time = "2024-08-06T20:32:56.985Z" },
    { url = "https://files.pythonhosted.org/packages/14/0d/e2c3b43bbce3cf6bd97c840b46088a3031085179e596d4929729d8d68270/PyYAML-6.0.2-cp313-cp313-win32.whl", hash = "sha256:bc2fa7c6b47d6bc618dd7fb02ef6fdedb1090ec036abab80d4681424b84c1183", size = 140527, upload-time = "2024-08-06T20:33:03.001Z" },
    { url = "https://files.pythonhosted.org/packages/fa/de/02b54f42487e3d3c6efb3f89428677074ca7bf43aae402517bc7cca949f3/PyYAML-6.0.2-cp313-cp313-win_amd64.whl", hash = "sha256:8388ee1976c416731879ac16da0aff3f63b286ffdd57cdeb95f3f2e085687563", size = 156446, upload-time = "2024-08-06T20:33:04.33Z" },
    { url = "https://files.pythonhosted.org/packages/65/d8/b7a1db13636d7fb7d4ff431593c510c8b8fca920ade06ca8ef20015493c5/PyYAML-6.0.2-cp39-cp39-macosx_10_9_x86_64.whl", hash = "sha256:688ba32a1cffef67fd2e9398a2efebaea461578b0923624778664cc1c914db5d", size = 184777, upload-time = "2024-08-06T20:33:25.896Z" },
    { url = "https://files.pythonhosted.org/packages/0a/02/6ec546cd45143fdf9840b2c6be8d875116a64076218b61d68e12548e5839/PyYAML-6.0.2-cp39-cp39-macosx_11_0_arm64.whl", hash = "sha256:a8786accb172bd8afb8be14490a16625cbc387036876ab6ba70912730faf8e1f", size = 172318, upload-time = "2024-08-06T20:33:27.212Z" },
    { url = "https://files.pythonhosted.org/packages/0e/9a/8cc68be846c972bda34f6c2a93abb644fb2476f4dcc924d52175786932c9/PyYAML-6.0.2-cp39-cp39-manylinux_2_17_aarch64.manylinux2014_aarch64.whl", hash = "sha256:d8e03406cac8513435335dbab54c0d385e4a49e4945d2909a581c83647ca0290", size = 720891, upload-time = "2024-08-06T20:33:28.974Z" },
    { url = "https://files.pythonhosted.org/packages/e9/6c/6e1b7f40181bc4805e2e07f4abc10a88ce4648e7e95ff1abe4ae4014a9b2/PyYAML-6.0.2-cp39-cp39-manylinux_2_17_s390x.manylinux2014_s390x.whl", hash = "sha256:f753120cb8181e736c57ef7636e83f31b9c0d1722c516f7e86cf15b7aa57ff12", size = 722614, upload-time = "2024-08-06T20:33:34.157Z" },
    { url = "https://files.pythonhosted.org/packages/3d/32/e7bd8535d22ea2874cef6a81021ba019474ace0d13a4819c2a4bce79bd6a/PyYAML-6.0.2-cp39-cp39-manylinux_2_17_x86_64.manylinux2014_x86_64.whl", hash = "sha256:3b1fdb9dc17f5a7677423d508ab4f243a726dea51fa5e70992e59a7411c89d19", size = 737360, upload-time = "2024-08-06T20:33:35.84Z" },
    { url = "https://files.pythonhosted.org/packages/d7/12/7322c1e30b9be969670b672573d45479edef72c9a0deac3bb2868f5d7469/PyYAML-6.0.2-cp39-cp39-musllinux_1_1_aarch64.whl", hash = "sha256:0b69e4ce7a131fe56b7e4d770c67429700908fc0752af059838b1cfb41960e4e", size = 699006, upload-time = "2024-08-06T20:33:37.501Z" },
    { url = "https://files.pythonhosted.org/packages/82/72/04fcad41ca56491995076630c3ec1e834be241664c0c09a64c9a2589b507/PyYAML-6.0.2-cp39-cp39-musllinux_1_1_x86_64.whl", hash = "sha256:a9f8c2e67970f13b16084e04f134610fd1d374bf477b17ec1599185cf611d725", size = 723577, upload-time = "2024-08-06T20:33:39.389Z" },
    { url = "https://files.pythonhosted.org/packages/ed/5e/46168b1f2757f1fcd442bc3029cd8767d88a98c9c05770d8b420948743bb/PyYAML-6.0.2-cp39-cp39-win32.whl", hash = "sha256:6395c297d42274772abc367baaa79683958044e5d3835486c16da75d2a694631", size = 144593, upload-time = "2024-08-06T20:33:46.63Z" },
    { url = "https://files.pythonhosted.org/packages/19/87/5124b1c1f2412bb95c59ec481eaf936cd32f0fe2a7b16b97b81c4c017a6a/PyYAML-6.0.2-cp39-cp39-win_amd64.whl", hash = "sha256:39693e1f8320ae4f43943590b49779ffb98acb81f788220ea932a6b6c51004d8", size = 162312, upload-time = "2024-08-06T20:33:49.073Z" },
]

[[package]]
name = "readme-renderer"
version = "44.0"
source = { registry = "https://pypi.org/simple" }
dependencies = [
    { name = "docutils" },
    { name = "nh3" },
    { name = "pygments" },
]
sdist = { url = "https://files.pythonhosted.org/packages/5a/a9/104ec9234c8448c4379768221ea6df01260cd6c2ce13182d4eac531c8342/readme_renderer-44.0.tar.gz", hash = "sha256:8712034eabbfa6805cacf1402b4eeb2a73028f72d1166d6f5cb7f9c047c5d1e1", size = 32056, upload-time = "2024-07-08T15:00:57.805Z" }
wheels = [
    { url = "https://files.pythonhosted.org/packages/e1/67/921ec3024056483db83953ae8e48079ad62b92db7880013ca77632921dd0/readme_renderer-44.0-py3-none-any.whl", hash = "sha256:2fbca89b81a08526aadf1357a8c2ae889ec05fb03f5da67f9769c9a592166151", size = 13310, upload-time = "2024-07-08T15:00:56.577Z" },
]

[[package]]
name = "regex"
version = "2025.7.34"
source = { registry = "https://pypi.org/simple" }
sdist = { url = "https://files.pythonhosted.org/packages/0b/de/e13fa6dc61d78b30ba47481f99933a3b49a57779d625c392d8036770a60d/regex-2025.7.34.tar.gz", hash = "sha256:9ead9765217afd04a86822dfcd4ed2747dfe426e887da413b15ff0ac2457e21a", size = 400714, upload-time = "2025-07-31T00:21:16.262Z" }
wheels = [
    { url = "https://files.pythonhosted.org/packages/50/d2/0a44a9d92370e5e105f16669acf801b215107efea9dea4317fe96e9aad67/regex-2025.7.34-cp310-cp310-macosx_10_9_universal2.whl", hash = "sha256:d856164d25e2b3b07b779bfed813eb4b6b6ce73c2fd818d46f47c1eb5cd79bd6", size = 484591, upload-time = "2025-07-31T00:18:46.675Z" },
    { url = "https://files.pythonhosted.org/packages/2e/b1/00c4f83aa902f1048495de9f2f33638ce970ce1cf9447b477d272a0e22bb/regex-2025.7.34-cp310-cp310-macosx_10_9_x86_64.whl", hash = "sha256:2d15a9da5fad793e35fb7be74eec450d968e05d2e294f3e0e77ab03fa7234a83", size = 289293, upload-time = "2025-07-31T00:18:53.069Z" },
    { url = "https://files.pythonhosted.org/packages/f3/b0/5bc5c8ddc418e8be5530b43ae1f7c9303f43aeff5f40185c4287cf6732f2/regex-2025.7.34-cp310-cp310-macosx_11_0_arm64.whl", hash = "sha256:95b4639c77d414efa93c8de14ce3f7965a94d007e068a94f9d4997bb9bd9c81f", size = 285932, upload-time = "2025-07-31T00:18:54.673Z" },
    { url = "https://files.pythonhosted.org/packages/46/c7/a1a28d050b23665a5e1eeb4d7f13b83ea86f0bc018da7b8f89f86ff7f094/regex-2025.7.34-cp310-cp310-manylinux2014_aarch64.manylinux_2_17_aarch64.manylinux_2_28_aarch64.whl", hash = "sha256:5d7de1ceed5a5f84f342ba4a9f4ae589524adf9744b2ee61b5da884b5b659834", size = 780361, upload-time = "2025-07-31T00:18:56.13Z" },
    { url = "https://files.pythonhosted.org/packages/cb/0d/82e7afe7b2c9fe3d488a6ab6145d1d97e55f822dfb9b4569aba2497e3d09/regex-2025.7.34-cp310-cp310-manylinux2014_ppc64le.manylinux_2_17_ppc64le.manylinux_2_28_ppc64le.whl", hash = "sha256:02e5860a250cd350c4933cf376c3bc9cb28948e2c96a8bc042aee7b985cfa26f", size = 849176, upload-time = "2025-07-31T00:18:57.483Z" },
    { url = "https://files.pythonhosted.org/packages/bf/16/3036e16903d8194f1490af457a7e33b06d9e9edd9576b1fe6c7ac660e9ed/regex-2025.7.34-cp310-cp310-manylinux2014_s390x.manylinux_2_17_s390x.manylinux_2_28_s390x.whl", hash = "sha256:0a5966220b9a1a88691282b7e4350e9599cf65780ca60d914a798cb791aa1177", size = 897222, upload-time = "2025-07-31T00:18:58.721Z" },
    { url = "https://files.pythonhosted.org/packages/5a/c2/010e089ae00d31418e7d2c6601760eea1957cde12be719730c7133b8c165/regex-2025.7.34-cp310-cp310-manylinux2014_x86_64.manylinux_2_17_x86_64.manylinux_2_28_x86_64.whl", hash = "sha256:48fb045bbd4aab2418dc1ba2088a5e32de4bfe64e1457b948bb328a8dc2f1c2e", size = 789831, upload-time = "2025-07-31T00:19:00.436Z" },
    { url = "https://files.pythonhosted.org/packages/dd/86/b312b7bf5c46d21dbd9a3fdc4a80fde56ea93c9c0b89cf401879635e094d/regex-2025.7.34-cp310-cp310-manylinux2014_x86_64.manylinux_2_17_x86_64.whl", hash = "sha256:20ff8433fa45e131f7316594efe24d4679c5449c0ca69d91c2f9d21846fdf064", size = 780665, upload-time = "2025-07-31T00:19:01.828Z" },
    { url = "https://files.pythonhosted.org/packages/40/e5/674b82bfff112c820b09e3c86a423d4a568143ede7f8440fdcbce259e895/regex-2025.7.34-cp310-cp310-musllinux_1_2_aarch64.whl", hash = "sha256:c436fd1e95c04c19039668cfb548450a37c13f051e8659f40aed426e36b3765f", size = 773511, upload-time = "2025-07-31T00:19:03.654Z" },
    { url = "https://files.pythonhosted.org/packages/2d/18/39e7c578eb6cf1454db2b64e4733d7e4f179714867a75d84492ec44fa9b2/regex-2025.7.34-cp310-cp310-musllinux_1_2_ppc64le.whl", hash = "sha256:0b85241d3cfb9f8a13cefdfbd58a2843f208f2ed2c88181bf84e22e0c7fc066d", size = 843990, upload-time = "2025-07-31T00:19:05.61Z" },
    { url = "https://files.pythonhosted.org/packages/b6/d9/522a6715aefe2f463dc60c68924abeeb8ab6893f01adf5720359d94ede8c/regex-2025.7.34-cp310-cp310-musllinux_1_2_s390x.whl", hash = "sha256:075641c94126b064c65ab86e7e71fc3d63e7ff1bea1fb794f0773c97cdad3a03", size = 834676, upload-time = "2025-07-31T00:19:07.023Z" },
    { url = "https://files.pythonhosted.org/packages/59/53/c4d5284cb40543566542e24f1badc9f72af68d01db21e89e36e02292eee0/regex-2025.7.34-cp310-cp310-musllinux_1_2_x86_64.whl", hash = "sha256:70645cad3407d103d1dbcb4841839d2946f7d36cf38acbd40120fee1682151e5", size = 778420, upload-time = "2025-07-31T00:19:08.511Z" },
    { url = "https://files.pythonhosted.org/packages/ea/4a/b779a7707d4a44a7e6ee9d0d98e40b2a4de74d622966080e9c95e25e2d24/regex-2025.7.34-cp310-cp310-win32.whl", hash = "sha256:3b836eb4a95526b263c2a3359308600bd95ce7848ebd3c29af0c37c4f9627cd3", size = 263999, upload-time = "2025-07-31T00:19:10.072Z" },
    { url = "https://files.pythonhosted.org/packages/ef/6e/33c7583f5427aa039c28bff7f4103c2de5b6aa5b9edc330c61ec576b1960/regex-2025.7.34-cp310-cp310-win_amd64.whl", hash = "sha256:cbfaa401d77334613cf434f723c7e8ba585df162be76474bccc53ae4e5520b3a", size = 276023, upload-time = "2025-07-31T00:19:11.34Z" },
    { url = "https://files.pythonhosted.org/packages/9f/fc/00b32e0ac14213d76d806d952826402b49fd06d42bfabacdf5d5d016bc47/regex-2025.7.34-cp310-cp310-win_arm64.whl", hash = "sha256:bca11d3c38a47c621769433c47f364b44e8043e0de8e482c5968b20ab90a3986", size = 268357, upload-time = "2025-07-31T00:19:12.729Z" },
    { url = "https://files.pythonhosted.org/packages/0d/85/f497b91577169472f7c1dc262a5ecc65e39e146fc3a52c571e5daaae4b7d/regex-2025.7.34-cp311-cp311-macosx_10_9_universal2.whl", hash = "sha256:da304313761b8500b8e175eb2040c4394a875837d5635f6256d6fa0377ad32c8", size = 484594, upload-time = "2025-07-31T00:19:13.927Z" },
    { url = "https://files.pythonhosted.org/packages/1c/c5/ad2a5c11ce9e6257fcbfd6cd965d07502f6054aaa19d50a3d7fd991ec5d1/regex-2025.7.34-cp311-cp311-macosx_10_9_x86_64.whl", hash = "sha256:35e43ebf5b18cd751ea81455b19acfdec402e82fe0dc6143edfae4c5c4b3909a", size = 289294, upload-time = "2025-07-31T00:19:15.395Z" },
    { url = "https://files.pythonhosted.org/packages/8e/01/83ffd9641fcf5e018f9b51aa922c3e538ac9439424fda3df540b643ecf4f/regex-2025.7.34-cp311-cp311-macosx_11_0_arm64.whl", hash = "sha256:96bbae4c616726f4661fe7bcad5952e10d25d3c51ddc388189d8864fbc1b3c68", size = 285933, upload-time = "2025-07-31T00:19:16.704Z" },
    { url = "https://files.pythonhosted.org/packages/77/20/5edab2e5766f0259bc1da7381b07ce6eb4401b17b2254d02f492cd8a81a8/regex-2025.7.34-cp311-cp311-manylinux2014_aarch64.manylinux_2_17_aarch64.manylinux_2_28_aarch64.whl", hash = "sha256:9feab78a1ffa4f2b1e27b1bcdaad36f48c2fed4870264ce32f52a393db093c78", size = 792335, upload-time = "2025-07-31T00:19:18.561Z" },
    { url = "https://files.pythonhosted.org/packages/30/bd/744d3ed8777dce8487b2606b94925e207e7c5931d5870f47f5b643a4580a/regex-2025.7.34-cp311-cp311-manylinux2014_ppc64le.manylinux_2_17_ppc64le.manylinux_2_28_ppc64le.whl", hash = "sha256:f14b36e6d4d07f1a5060f28ef3b3561c5d95eb0651741474ce4c0a4c56ba8719", size = 858605, upload-time = "2025-07-31T00:19:20.204Z" },
    { url = "https://files.pythonhosted.org/packages/99/3d/93754176289718d7578c31d151047e7b8acc7a8c20e7706716f23c49e45e/regex-2025.7.34-cp311-cp311-manylinux2014_s390x.manylinux_2_17_s390x.manylinux_2_28_s390x.whl", hash = "sha256:85c3a958ef8b3d5079c763477e1f09e89d13ad22198a37e9d7b26b4b17438b33", size = 905780, upload-time = "2025-07-31T00:19:21.876Z" },
    { url = "https://files.pythonhosted.org/packages/ee/2e/c689f274a92deffa03999a430505ff2aeace408fd681a90eafa92fdd6930/regex-2025.7.34-cp311-cp311-manylinux2014_x86_64.manylinux_2_17_x86_64.manylinux_2_28_x86_64.whl", hash = "sha256:37555e4ae0b93358fa7c2d240a4291d4a4227cc7c607d8f85596cdb08ec0a083", size = 798868, upload-time = "2025-07-31T00:19:23.222Z" },
    { url = "https://files.pythonhosted.org/packages/0d/9e/39673688805d139b33b4a24851a71b9978d61915c4d72b5ffda324d0668a/regex-2025.7.34-cp311-cp311-musllinux_1_2_aarch64.whl", hash = "sha256:ee38926f31f1aa61b0232a3a11b83461f7807661c062df9eb88769d86e6195c3", size = 781784, upload-time = "2025-07-31T00:19:24.59Z" },
    { url = "https://files.pythonhosted.org/packages/18/bd/4c1cab12cfabe14beaa076523056b8ab0c882a8feaf0a6f48b0a75dab9ed/regex-2025.7.34-cp311-cp311-musllinux_1_2_ppc64le.whl", hash = "sha256:a664291c31cae9c4a30589bd8bc2ebb56ef880c9c6264cb7643633831e606a4d", size = 852837, upload-time = "2025-07-31T00:19:25.911Z" },
    { url = "https://files.pythonhosted.org/packages/cb/21/663d983cbb3bba537fc213a579abbd0f263fb28271c514123f3c547ab917/regex-2025.7.34-cp311-cp311-musllinux_1_2_s390x.whl", hash = "sha256:f3e5c1e0925e77ec46ddc736b756a6da50d4df4ee3f69536ffb2373460e2dafd", size = 844240, upload-time = "2025-07-31T00:19:27.688Z" },
    { url = "https://files.pythonhosted.org/packages/8e/2d/9beeeb913bc5d32faa913cf8c47e968da936af61ec20af5d269d0f84a100/regex-2025.7.34-cp311-cp311-musllinux_1_2_x86_64.whl", hash = "sha256:d428fc7731dcbb4e2ffe43aeb8f90775ad155e7db4347a639768bc6cd2df881a", size = 787139, upload-time = "2025-07-31T00:19:29.475Z" },
    { url = "https://files.pythonhosted.org/packages/eb/f5/9b9384415fdc533551be2ba805dd8c4621873e5df69c958f403bfd3b2b6e/regex-2025.7.34-cp311-cp311-win32.whl", hash = "sha256:e154a7ee7fa18333ad90b20e16ef84daaeac61877c8ef942ec8dfa50dc38b7a1", size = 264019, upload-time = "2025-07-31T00:19:31.129Z" },
    { url = "https://files.pythonhosted.org/packages/18/9d/e069ed94debcf4cc9626d652a48040b079ce34c7e4fb174f16874958d485/regex-2025.7.34-cp311-cp311-win_amd64.whl", hash = "sha256:24257953d5c1d6d3c129ab03414c07fc1a47833c9165d49b954190b2b7f21a1a", size = 276047, upload-time = "2025-07-31T00:19:32.497Z" },
    { url = "https://files.pythonhosted.org/packages/fd/cf/3bafbe9d1fd1db77355e7fbbbf0d0cfb34501a8b8e334deca14f94c7b315/regex-2025.7.34-cp311-cp311-win_arm64.whl", hash = "sha256:3157aa512b9e606586900888cd469a444f9b898ecb7f8931996cb715f77477f0", size = 268362, upload-time = "2025-07-31T00:19:34.094Z" },
    { url = "https://files.pythonhosted.org/packages/ff/f0/31d62596c75a33f979317658e8d261574785c6cd8672c06741ce2e2e2070/regex-2025.7.34-cp312-cp312-macosx_10_13_universal2.whl", hash = "sha256:7f7211a746aced993bef487de69307a38c5ddd79257d7be83f7b202cb59ddb50", size = 485492, upload-time = "2025-07-31T00:19:35.57Z" },
    { url = "https://files.pythonhosted.org/packages/d8/16/b818d223f1c9758c3434be89aa1a01aae798e0e0df36c1f143d1963dd1ee/regex-2025.7.34-cp312-cp312-macosx_10_13_x86_64.whl", hash = "sha256:fb31080f2bd0681484b275461b202b5ad182f52c9ec606052020fe13eb13a72f", size = 290000, upload-time = "2025-07-31T00:19:37.175Z" },
    { url = "https://files.pythonhosted.org/packages/cd/70/69506d53397b4bd6954061bae75677ad34deb7f6ca3ba199660d6f728ff5/regex-2025.7.34-cp312-cp312-macosx_11_0_arm64.whl", hash = "sha256:0200a5150c4cf61e407038f4b4d5cdad13e86345dac29ff9dab3d75d905cf130", size = 286072, upload-time = "2025-07-31T00:19:38.612Z" },
    { url = "https://files.pythonhosted.org/packages/b0/73/536a216d5f66084fb577bb0543b5cb7de3272eb70a157f0c3a542f1c2551/regex-2025.7.34-cp312-cp312-manylinux2014_aarch64.manylinux_2_17_aarch64.manylinux_2_28_aarch64.whl", hash = "sha256:739a74970e736df0773788377969c9fea3876c2fc13d0563f98e5503e5185f46", size = 797341, upload-time = "2025-07-31T00:19:40.119Z" },
    { url = "https://files.pythonhosted.org/packages/26/af/733f8168449e56e8f404bb807ea7189f59507cbea1b67a7bbcd92f8bf844/regex-2025.7.34-cp312-cp312-manylinux2014_ppc64le.manylinux_2_17_ppc64le.manylinux_2_28_ppc64le.whl", hash = "sha256:4fef81b2f7ea6a2029161ed6dea9ae13834c28eb5a95b8771828194a026621e4", size = 862556, upload-time = "2025-07-31T00:19:41.556Z" },
    { url = "https://files.pythonhosted.org/packages/19/dd/59c464d58c06c4f7d87de4ab1f590e430821345a40c5d345d449a636d15f/regex-2025.7.34-cp312-cp312-manylinux2014_s390x.manylinux_2_17_s390x.manylinux_2_28_s390x.whl", hash = "sha256:ea74cf81fe61a7e9d77989050d0089a927ab758c29dac4e8e1b6c06fccf3ebf0", size = 910762, upload-time = "2025-07-31T00:19:43Z" },
    { url = "https://files.pythonhosted.org/packages/37/a8/b05ccf33ceca0815a1e253693b2c86544932ebcc0049c16b0fbdf18b688b/regex-2025.7.34-cp312-cp312-manylinux2014_x86_64.manylinux_2_17_x86_64.manylinux_2_28_x86_64.whl", hash = "sha256:e4636a7f3b65a5f340ed9ddf53585c42e3ff37101d383ed321bfe5660481744b", size = 801892, upload-time = "2025-07-31T00:19:44.645Z" },
    { url = "https://files.pythonhosted.org/packages/5f/9a/b993cb2e634cc22810afd1652dba0cae156c40d4864285ff486c73cd1996/regex-2025.7.34-cp312-cp312-musllinux_1_2_aarch64.whl", hash = "sha256:6cef962d7834437fe8d3da6f9bfc6f93f20f218266dcefec0560ed7765f5fe01", size = 786551, upload-time = "2025-07-31T00:19:46.127Z" },
    { url = "https://files.pythonhosted.org/packages/2d/79/7849d67910a0de4e26834b5bb816e028e35473f3d7ae563552ea04f58ca2/regex-2025.7.34-cp312-cp312-musllinux_1_2_ppc64le.whl", hash = "sha256:cbe1698e5b80298dbce8df4d8d1182279fbdaf1044e864cbc9d53c20e4a2be77", size = 856457, upload-time = "2025-07-31T00:19:47.562Z" },
    { url = "https://files.pythonhosted.org/packages/91/c6/de516bc082524b27e45cb4f54e28bd800c01efb26d15646a65b87b13a91e/regex-2025.7.34-cp312-cp312-musllinux_1_2_s390x.whl", hash = "sha256:32b9f9bcf0f605eb094b08e8da72e44badabb63dde6b83bd530580b488d1c6da", size = 848902, upload-time = "2025-07-31T00:19:49.312Z" },
    { url = "https://files.pythonhosted.org/packages/7d/22/519ff8ba15f732db099b126f039586bd372da6cd4efb810d5d66a5daeda1/regex-2025.7.34-cp312-cp312-musllinux_1_2_x86_64.whl", hash = "sha256:524c868ba527eab4e8744a9287809579f54ae8c62fbf07d62aacd89f6026b282", size = 788038, upload-time = "2025-07-31T00:19:50.794Z" },
    { url = "https://files.pythonhosted.org/packages/3f/7d/aabb467d8f57d8149895d133c88eb809a1a6a0fe262c1d508eb9dfabb6f9/regex-2025.7.34-cp312-cp312-win32.whl", hash = "sha256:d600e58ee6d036081c89696d2bdd55d507498a7180df2e19945c6642fac59588", size = 264417, upload-time = "2025-07-31T00:19:52.292Z" },
    { url = "https://files.pythonhosted.org/packages/3b/39/bd922b55a4fc5ad5c13753274e5b536f5b06ec8eb9747675668491c7ab7a/regex-2025.7.34-cp312-cp312-win_amd64.whl", hash = "sha256:9a9ab52a466a9b4b91564437b36417b76033e8778e5af8f36be835d8cb370d62", size = 275387, upload-time = "2025-07-31T00:19:53.593Z" },
    { url = "https://files.pythonhosted.org/packages/f7/3c/c61d2fdcecb754a40475a3d1ef9a000911d3e3fc75c096acf44b0dfb786a/regex-2025.7.34-cp312-cp312-win_arm64.whl", hash = "sha256:c83aec91af9c6fbf7c743274fd952272403ad9a9db05fe9bfc9df8d12b45f176", size = 268482, upload-time = "2025-07-31T00:19:55.183Z" },
    { url = "https://files.pythonhosted.org/packages/15/16/b709b2119975035169a25aa8e4940ca177b1a2e25e14f8d996d09130368e/regex-2025.7.34-cp313-cp313-macosx_10_13_universal2.whl", hash = "sha256:c3c9740a77aeef3f5e3aaab92403946a8d34437db930a0280e7e81ddcada61f5", size = 485334, upload-time = "2025-07-31T00:19:56.58Z" },
    { url = "https://files.pythonhosted.org/packages/94/a6/c09136046be0595f0331bc58a0e5f89c2d324cf734e0b0ec53cf4b12a636/regex-2025.7.34-cp313-cp313-macosx_10_13_x86_64.whl", hash = "sha256:69ed3bc611540f2ea70a4080f853741ec698be556b1df404599f8724690edbcd", size = 289942, upload-time = "2025-07-31T00:19:57.943Z" },
    { url = "https://files.pythonhosted.org/packages/36/91/08fc0fd0f40bdfb0e0df4134ee37cfb16e66a1044ac56d36911fd01c69d2/regex-2025.7.34-cp313-cp313-macosx_11_0_arm64.whl", hash = "sha256:d03c6f9dcd562c56527c42b8530aad93193e0b3254a588be1f2ed378cdfdea1b", size = 285991, upload-time = "2025-07-31T00:19:59.837Z" },
    { url = "https://files.pythonhosted.org/packages/be/2f/99dc8f6f756606f0c214d14c7b6c17270b6bbe26d5c1f05cde9dbb1c551f/regex-2025.7.34-cp313-cp313-manylinux2014_aarch64.manylinux_2_17_aarch64.manylinux_2_28_aarch64.whl", hash = "sha256:6164b1d99dee1dfad33f301f174d8139d4368a9fb50bf0a3603b2eaf579963ad", size = 797415, upload-time = "2025-07-31T00:20:01.668Z" },
    { url = "https://files.pythonhosted.org/packages/62/cf/2fcdca1110495458ba4e95c52ce73b361cf1cafd8a53b5c31542cde9a15b/regex-2025.7.34-cp313-cp313-manylinux2014_ppc64le.manylinux_2_17_ppc64le.manylinux_2_28_ppc64le.whl", hash = "sha256:1e4f4f62599b8142362f164ce776f19d79bdd21273e86920a7b604a4275b4f59", size = 862487, upload-time = "2025-07-31T00:20:03.142Z" },
    { url = "https://files.pythonhosted.org/packages/90/38/899105dd27fed394e3fae45607c1983e138273ec167e47882fc401f112b9/regex-2025.7.34-cp313-cp313-manylinux2014_s390x.manylinux_2_17_s390x.manylinux_2_28_s390x.whl", hash = "sha256:72a26dcc6a59c057b292f39d41465d8233a10fd69121fa24f8f43ec6294e5415", size = 910717, upload-time = "2025-07-31T00:20:04.727Z" },
    { url = "https://files.pythonhosted.org/packages/ee/f6/4716198dbd0bcc9c45625ac4c81a435d1c4d8ad662e8576dac06bab35b17/regex-2025.7.34-cp313-cp313-manylinux2014_x86_64.manylinux_2_17_x86_64.manylinux_2_28_x86_64.whl", hash = "sha256:d5273fddf7a3e602695c92716c420c377599ed3c853ea669c1fe26218867002f", size = 801943, upload-time = "2025-07-31T00:20:07.1Z" },
    { url = "https://files.pythonhosted.org/packages/40/5d/cff8896d27e4e3dd11dd72ac78797c7987eb50fe4debc2c0f2f1682eb06d/regex-2025.7.34-cp313-cp313-musllinux_1_2_aarch64.whl", hash = "sha256:c1844be23cd40135b3a5a4dd298e1e0c0cb36757364dd6cdc6025770363e06c1", size = 786664, upload-time = "2025-07-31T00:20:08.818Z" },
    { url = "https://files.pythonhosted.org/packages/10/29/758bf83cf7b4c34f07ac3423ea03cee3eb3176941641e4ccc05620f6c0b8/regex-2025.7.34-cp313-cp313-musllinux_1_2_ppc64le.whl", hash = "sha256:dde35e2afbbe2272f8abee3b9fe6772d9b5a07d82607b5788e8508974059925c", size = 856457, upload-time = "2025-07-31T00:20:10.328Z" },
    { url = "https://files.pythonhosted.org/packages/d7/30/c19d212b619963c5b460bfed0ea69a092c6a43cba52a973d46c27b3e2975/regex-2025.7.34-cp313-cp313-musllinux_1_2_s390x.whl", hash = "sha256:f3f6e8e7af516a7549412ce57613e859c3be27d55341a894aacaa11703a4c31a", size = 849008, upload-time = "2025-07-31T00:20:11.823Z" },
    { url = "https://files.pythonhosted.org/packages/9e/b8/3c35da3b12c87e3cc00010ef6c3a4ae787cff0bc381aa3d251def219969a/regex-2025.7.34-cp313-cp313-musllinux_1_2_x86_64.whl", hash = "sha256:469142fb94a869beb25b5f18ea87646d21def10fbacb0bcb749224f3509476f0", size = 788101, upload-time = "2025-07-31T00:20:13.729Z" },
    { url = "https://files.pythonhosted.org/packages/47/80/2f46677c0b3c2b723b2c358d19f9346e714113865da0f5f736ca1a883bde/regex-2025.7.34-cp313-cp313-win32.whl", hash = "sha256:da7507d083ee33ccea1310447410c27ca11fb9ef18c95899ca57ff60a7e4d8f1", size = 264401, upload-time = "2025-07-31T00:20:15.233Z" },
    { url = "https://files.pythonhosted.org/packages/be/fa/917d64dd074682606a003cba33585c28138c77d848ef72fc77cbb1183849/regex-2025.7.34-cp313-cp313-win_amd64.whl", hash = "sha256:9d644de5520441e5f7e2db63aec2748948cc39ed4d7a87fd5db578ea4043d997", size = 275368, upload-time = "2025-07-31T00:20:16.711Z" },
    { url = "https://files.pythonhosted.org/packages/65/cd/f94383666704170a2154a5df7b16be28f0c27a266bffcd843e58bc84120f/regex-2025.7.34-cp313-cp313-win_arm64.whl", hash = "sha256:7bf1c5503a9f2cbd2f52d7e260acb3131b07b6273c470abb78568174fe6bde3f", size = 268482, upload-time = "2025-07-31T00:20:18.189Z" },
    { url = "https://files.pythonhosted.org/packages/ac/23/6376f3a23cf2f3c00514b1cdd8c990afb4dfbac3cb4a68b633c6b7e2e307/regex-2025.7.34-cp314-cp314-macosx_10_13_universal2.whl", hash = "sha256:8283afe7042d8270cecf27cca558873168e771183d4d593e3c5fe5f12402212a", size = 485385, upload-time = "2025-07-31T00:20:19.692Z" },
    { url = "https://files.pythonhosted.org/packages/73/5b/6d4d3a0b4d312adbfd6d5694c8dddcf1396708976dd87e4d00af439d962b/regex-2025.7.34-cp314-cp314-macosx_10_13_x86_64.whl", hash = "sha256:6c053f9647e3421dd2f5dff8172eb7b4eec129df9d1d2f7133a4386319b47435", size = 289788, upload-time = "2025-07-31T00:20:21.941Z" },
    { url = "https://files.pythonhosted.org/packages/92/71/5862ac9913746e5054d01cb9fb8125b3d0802c0706ef547cae1e7f4428fa/regex-2025.7.34-cp314-cp314-macosx_11_0_arm64.whl", hash = "sha256:a16dd56bbcb7d10e62861c3cd000290ddff28ea142ffb5eb3470f183628011ac", size = 286136, upload-time = "2025-07-31T00:20:26.146Z" },
    { url = "https://files.pythonhosted.org/packages/27/df/5b505dc447eb71278eba10d5ec940769ca89c1af70f0468bfbcb98035dc2/regex-2025.7.34-cp314-cp314-manylinux2014_aarch64.manylinux_2_17_aarch64.manylinux_2_28_aarch64.whl", hash = "sha256:69c593ff5a24c0d5c1112b0df9b09eae42b33c014bdca7022d6523b210b69f72", size = 797753, upload-time = "2025-07-31T00:20:27.919Z" },
    { url = "https://files.pythonhosted.org/packages/86/38/3e3dc953d13998fa047e9a2414b556201dbd7147034fbac129392363253b/regex-2025.7.34-cp314-cp314-manylinux2014_ppc64le.manylinux_2_17_ppc64le.manylinux_2_28_ppc64le.whl", hash = "sha256:98d0ce170fcde1a03b5df19c5650db22ab58af375aaa6ff07978a85c9f250f0e", size = 863263, upload-time = "2025-07-31T00:20:29.803Z" },
    { url = "https://files.pythonhosted.org/packages/68/e5/3ff66b29dde12f5b874dda2d9dec7245c2051f2528d8c2a797901497f140/regex-2025.7.34-cp314-cp314-manylinux2014_s390x.manylinux_2_17_s390x.manylinux_2_28_s390x.whl", hash = "sha256:d72765a4bff8c43711d5b0f5b452991a9947853dfa471972169b3cc0ba1d0751", size = 910103, upload-time = "2025-07-31T00:20:31.313Z" },
    { url = "https://files.pythonhosted.org/packages/9e/fe/14176f2182125977fba3711adea73f472a11f3f9288c1317c59cd16ad5e6/regex-2025.7.34-cp314-cp314-manylinux2014_x86_64.manylinux_2_17_x86_64.manylinux_2_28_x86_64.whl", hash = "sha256:4494f8fd95a77eb434039ad8460e64d57baa0434f1395b7da44015bef650d0e4", size = 801709, upload-time = "2025-07-31T00:20:33.323Z" },
    { url = "https://files.pythonhosted.org/packages/5a/0d/80d4e66ed24f1ba876a9e8e31b709f9fd22d5c266bf5f3ab3c1afe683d7d/regex-2025.7.34-cp314-cp314-musllinux_1_2_aarch64.whl", hash = "sha256:4f42b522259c66e918a0121a12429b2abcf696c6f967fa37bdc7b72e61469f98", size = 786726, upload-time = "2025-07-31T00:20:35.252Z" },
    { url = "https://files.pythonhosted.org/packages/12/75/c3ebb30e04a56c046f5c85179dc173818551037daae2c0c940c7b19152cb/regex-2025.7.34-cp314-cp314-musllinux_1_2_ppc64le.whl", hash = "sha256:aaef1f056d96a0a5d53ad47d019d5b4c66fe4be2da87016e0d43b7242599ffc7", size = 857306, upload-time = "2025-07-31T00:20:37.12Z" },
    { url = "https://files.pythonhosted.org/packages/b1/b2/a4dc5d8b14f90924f27f0ac4c4c4f5e195b723be98adecc884f6716614b6/regex-2025.7.34-cp314-cp314-musllinux_1_2_s390x.whl", hash = "sha256:656433e5b7dccc9bc0da6312da8eb897b81f5e560321ec413500e5367fcd5d47", size = 848494, upload-time = "2025-07-31T00:20:38.818Z" },
    { url = "https://files.pythonhosted.org/packages/0d/21/9ac6e07a4c5e8646a90b56b61f7e9dac11ae0747c857f91d3d2bc7c241d9/regex-2025.7.34-cp314-cp314-musllinux_1_2_x86_64.whl", hash = "sha256:e91eb2c62c39705e17b4d42d4b86c4e86c884c0d15d9c5a47d0835f8387add8e", size = 787850, upload-time = "2025-07-31T00:20:40.478Z" },
    { url = "https://files.pythonhosted.org/packages/be/6c/d51204e28e7bc54f9a03bb799b04730d7e54ff2718862b8d4e09e7110a6a/regex-2025.7.34-cp314-cp314-win32.whl", hash = "sha256:f978ddfb6216028c8f1d6b0f7ef779949498b64117fc35a939022f67f810bdcb", size = 269730, upload-time = "2025-07-31T00:20:42.253Z" },
    { url = "https://files.pythonhosted.org/packages/74/52/a7e92d02fa1fdef59d113098cb9f02c5d03289a0e9f9e5d4d6acccd10677/regex-2025.7.34-cp314-cp314-win_amd64.whl", hash = "sha256:4b7dc33b9b48fb37ead12ffc7bdb846ac72f99a80373c4da48f64b373a7abeae", size = 278640, upload-time = "2025-07-31T00:20:44.42Z" },
    { url = "https://files.pythonhosted.org/packages/d1/78/a815529b559b1771080faa90c3ab401730661f99d495ab0071649f139ebd/regex-2025.7.34-cp314-cp314-win_arm64.whl", hash = "sha256:4b8c4d39f451e64809912c82392933d80fe2e4a87eeef8859fcc5380d0173c64", size = 271757, upload-time = "2025-07-31T00:20:46.355Z" },
    { url = "https://files.pythonhosted.org/packages/d6/7f/8333b894499c1172c0378bb45a80146c420621e5c7b27a1d8fc5456f7038/regex-2025.7.34-cp39-cp39-macosx_10_9_universal2.whl", hash = "sha256:fd5edc3f453de727af267c7909d083e19f6426fc9dd149e332b6034f2a5611e6", size = 484602, upload-time = "2025-07-31T00:20:48.184Z" },
    { url = "https://files.pythonhosted.org/packages/14/47/58aac4758b659df3835e73bda070f78ec6620a028484a1fcb81daf7443ec/regex-2025.7.34-cp39-cp39-macosx_10_9_x86_64.whl", hash = "sha256:fa1cdfb8db96ef20137de5587954c812821966c3e8b48ffc871e22d7ec0a4938", size = 289289, upload-time = "2025-07-31T00:20:49.79Z" },
    { url = "https://files.pythonhosted.org/packages/46/cc/5c9ebdc23b34458a41b559e0ae1b759196b2212920164b9d8aae4b25aa26/regex-2025.7.34-cp39-cp39-macosx_11_0_arm64.whl", hash = "sha256:89c9504fc96268e8e74b0283e548f53a80c421182a2007e3365805b74ceef936", size = 285931, upload-time = "2025-07-31T00:20:51.362Z" },
    { url = "https://files.pythonhosted.org/packages/9a/da/467a851615b040d3be478ef60fd2d54e7e2f44eeda65dc02866ad4e404df/regex-2025.7.34-cp39-cp39-manylinux2014_aarch64.manylinux_2_17_aarch64.manylinux_2_28_aarch64.whl", hash = "sha256:33be70d75fa05a904ee0dc43b650844e067d14c849df7e82ad673541cd465b5f", size = 779782, upload-time = "2025-07-31T00:20:52.997Z" },
    { url = "https://files.pythonhosted.org/packages/a0/47/6eab7100b7ded84e94312c6791ab72581950b7adaa5ad48cdd3dfa329ab8/regex-2025.7.34-cp39-cp39-manylinux2014_ppc64le.manylinux_2_17_ppc64le.manylinux_2_28_ppc64le.whl", hash = "sha256:57d25b6732ea93eeb1d090e8399b6235ca84a651b52d52d272ed37d3d2efa0f1", size = 848838, upload-time = "2025-07-31T00:20:54.991Z" },
    { url = "https://files.pythonhosted.org/packages/17/86/3b07305698e7ff21cc472efae816a56e77c5d45c6b7fe250a56dd67a114e/regex-2025.7.34-cp39-cp39-manylinux2014_s390x.manylinux_2_17_s390x.manylinux_2_28_s390x.whl", hash = "sha256:baf2fe122a3db1c0b9f161aa44463d8f7e33eeeda47bb0309923deb743a18276", size = 896648, upload-time = "2025-07-31T00:20:56.655Z" },
    { url = "https://files.pythonhosted.org/packages/ed/9a/c8f4f0535bf953e34e068c9a30c946e7affa06a48c48c1eda6d3a7562c49/regex-2025.7.34-cp39-cp39-manylinux2014_x86_64.manylinux_2_17_x86_64.manylinux_2_28_x86_64.whl", hash = "sha256:1a764a83128af9c1a54be81485b34dca488cbcacefe1e1d543ef11fbace191e1", size = 789367, upload-time = "2025-07-31T00:20:58.359Z" },
    { url = "https://files.pythonhosted.org/packages/c1/4e/1892685a0e053d376fbcb8aa618e38afc5882bd69d94e9712171b9f2a412/regex-2025.7.34-cp39-cp39-manylinux2014_x86_64.manylinux_2_17_x86_64.whl", hash = "sha256:c7f663ccc4093877f55b51477522abd7299a14c5bb7626c5238599db6a0cb95d", size = 780029, upload-time = "2025-07-31T00:21:00.383Z" },
    { url = "https://files.pythonhosted.org/packages/98/12/af86906b9342d37b051b076a3ccc925c4f33ff2a96328b3009e7b93dfc53/regex-2025.7.34-cp39-cp39-musllinux_1_2_aarch64.whl", hash = "sha256:4913f52fbc7a744aaebf53acd8d3dc1b519e46ba481d4d7596de3c862e011ada", size = 773039, upload-time = "2025-07-31T00:21:02.093Z" },
    { url = "https://files.pythonhosted.org/packages/97/d1/03c21fb12daf73819f39927b533d09f162e8e452bd415993607242c1cd68/regex-2025.7.34-cp39-cp39-musllinux_1_2_ppc64le.whl", hash = "sha256:efac4db9e044d47fd3b6b0d40b6708f4dfa2d8131a5ac1d604064147c0f552fd", size = 843438, upload-time = "2025-07-31T00:21:04.248Z" },
    { url = "https://files.pythonhosted.org/packages/c6/7f/53569415d23dc47122c9f669db5d1e7aa2bd8954723e5c1050548cb7622e/regex-2025.7.34-cp39-cp39-musllinux_1_2_s390x.whl", hash = "sha256:7373afae7cfb716e3b8e15d0184510d518f9d21471f2d62918dbece85f2c588f", size = 834053, upload-time = "2025-07-31T00:21:06.298Z" },
    { url = "https://files.pythonhosted.org/packages/7a/7a/9b6b75778f7af6306ad9dcd9860be3f9c4123385cc856b6e9d099a6403b2/regex-2025.7.34-cp39-cp39-musllinux_1_2_x86_64.whl", hash = "sha256:9960d162f3fecf6af252534a1ae337e9c2e20d74469fed782903b24e2cc9d3d7", size = 777909, upload-time = "2025-07-31T00:21:08.302Z" },
    { url = "https://files.pythonhosted.org/packages/54/34/ebdf85bef946c63dc7995e95710364de0e3e2791bc28afc1a9642373d6c1/regex-2025.7.34-cp39-cp39-win32.whl", hash = "sha256:95d538b10eb4621350a54bf14600cc80b514211d91a019dc74b8e23d2159ace5", size = 264039, upload-time = "2025-07-31T00:21:10.346Z" },
    { url = "https://files.pythonhosted.org/packages/82/0b/fba6f0dee661b838c09c85bf598a43a915d310648d62f704ece237aa3d73/regex-2025.7.34-cp39-cp39-win_amd64.whl", hash = "sha256:f7f3071b5faa605b0ea51ec4bb3ea7257277446b053f4fd3ad02b1dcb4e64353", size = 276120, upload-time = "2025-07-31T00:21:12.321Z" },
    { url = "https://files.pythonhosted.org/packages/d5/6d/183f0cf19bd8ac7628f4c3b2ca99033a5ad417ad010f86c61d11d27b4968/regex-2025.7.34-cp39-cp39-win_arm64.whl", hash = "sha256:716a47515ba1d03f8e8a61c5013041c8c90f2e21f055203498105d7571b44531", size = 268390, upload-time = "2025-07-31T00:21:14.293Z" },
]

[[package]]
name = "requests"
version = "2.32.4"
source = { registry = "https://pypi.org/simple" }
dependencies = [
    { name = "certifi" },
    { name = "charset-normalizer" },
    { name = "idna" },
    { name = "urllib3" },
]
sdist = { url = "https://files.pythonhosted.org/packages/e1/0a/929373653770d8a0d7ea76c37de6e41f11eb07559b103b1c02cafb3f7cf8/requests-2.32.4.tar.gz", hash = "sha256:27d0316682c8a29834d3264820024b62a36942083d52caf2f14c0591336d3422", size = 135258, upload-time = "2025-06-09T16:43:07.34Z" }
wheels = [
    { url = "https://files.pythonhosted.org/packages/7c/e4/56027c4a6b4ae70ca9de302488c5ca95ad4a39e190093d6c1a8ace08341b/requests-2.32.4-py3-none-any.whl", hash = "sha256:27babd3cda2a6d50b30443204ee89830707d396671944c998b5975b031ac2b2c", size = 64847, upload-time = "2025-06-09T16:43:05.728Z" },
]

[[package]]
name = "requests-toolbelt"
version = "1.0.0"
source = { registry = "https://pypi.org/simple" }
dependencies = [
    { name = "requests" },
]
sdist = { url = "https://files.pythonhosted.org/packages/f3/61/d7545dafb7ac2230c70d38d31cbfe4cc64f7144dc41f6e4e4b78ecd9f5bb/requests-toolbelt-1.0.0.tar.gz", hash = "sha256:7681a0a3d047012b5bdc0ee37d7f8f07ebe76ab08caeccfc3921ce23c88d5bc6", size = 206888, upload-time = "2023-05-01T04:11:33.229Z" }
wheels = [
    { url = "https://files.pythonhosted.org/packages/3f/51/d4db610ef29373b879047326cbf6fa98b6c1969d6f6dc423279de2b1be2c/requests_toolbelt-1.0.0-py2.py3-none-any.whl", hash = "sha256:cccfdd665f0a24fcf4726e690f65639d272bb0637b9b92dfd91a5568ccf6bd06", size = 54481, upload-time = "2023-05-01T04:11:28.427Z" },
]

[[package]]
name = "rfc3986"
version = "2.0.0"
source = { registry = "https://pypi.org/simple" }
sdist = { url = "https://files.pythonhosted.org/packages/85/40/1520d68bfa07ab5a6f065a186815fb6610c86fe957bc065754e47f7b0840/rfc3986-2.0.0.tar.gz", hash = "sha256:97aacf9dbd4bfd829baad6e6309fa6573aaf1be3f6fa735c8ab05e46cecb261c", size = 49026, upload-time = "2022-01-10T00:52:30.832Z" }
wheels = [
    { url = "https://files.pythonhosted.org/packages/ff/9a/9afaade874b2fa6c752c36f1548f718b5b83af81ed9b76628329dab81c1b/rfc3986-2.0.0-py2.py3-none-any.whl", hash = "sha256:50b1502b60e289cb37883f3dfd34532b8873c7de9f49bb546641ce9cbd256ebd", size = 31326, upload-time = "2022-01-10T00:52:29.594Z" },
]

[[package]]
name = "rich"
version = "14.1.0"
source = { registry = "https://pypi.org/simple" }
dependencies = [
    { name = "markdown-it-py" },
    { name = "pygments" },
]
sdist = { url = "https://files.pythonhosted.org/packages/fe/75/af448d8e52bf1d8fa6a9d089ca6c07ff4453d86c65c145d0a300bb073b9b/rich-14.1.0.tar.gz", hash = "sha256:e497a48b844b0320d45007cdebfeaeed8db2a4f4bcf49f15e455cfc4af11eaa8", size = 224441, upload-time = "2025-07-25T07:32:58.125Z" }
wheels = [
    { url = "https://files.pythonhosted.org/packages/e3/30/3c4d035596d3cf444529e0b2953ad0466f6049528a879d27534700580395/rich-14.1.0-py3-none-any.whl", hash = "sha256:536f5f1785986d6dbdea3c75205c473f970777b4a0d6c6dd1b696aa05a3fa04f", size = 243368, upload-time = "2025-07-25T07:32:56.73Z" },
]

[[package]]
name = "ruamel-yaml"
version = "0.18.14"
source = { registry = "https://pypi.org/simple" }
dependencies = [
    { name = "ruamel-yaml-clib", marker = "python_full_version < '3.14' and platform_python_implementation == 'CPython'" },
]
sdist = { url = "https://files.pythonhosted.org/packages/39/87/6da0df742a4684263261c253f00edd5829e6aca970fff69e75028cccc547/ruamel.yaml-0.18.14.tar.gz", hash = "sha256:7227b76aaec364df15936730efbf7d72b30c0b79b1d578bbb8e3dcb2d81f52b7", size = 145511, upload-time = "2025-06-09T08:51:09.828Z" }
wheels = [
    { url = "https://files.pythonhosted.org/packages/af/6d/6fe4805235e193aad4aaf979160dd1f3c487c57d48b810c816e6e842171b/ruamel.yaml-0.18.14-py3-none-any.whl", hash = "sha256:710ff198bb53da66718c7db27eec4fbcc9aa6ca7204e4c1df2f282b6fe5eb6b2", size = 118570, upload-time = "2025-06-09T08:51:06.348Z" },
]

[[package]]
name = "ruamel-yaml-clib"
version = "0.2.12"
source = { registry = "https://pypi.org/simple" }
sdist = { url = "https://files.pythonhosted.org/packages/20/84/80203abff8ea4993a87d823a5f632e4d92831ef75d404c9fc78d0176d2b5/ruamel.yaml.clib-0.2.12.tar.gz", hash = "sha256:6c8fbb13ec503f99a91901ab46e0b07ae7941cd527393187039aec586fdfd36f", size = 225315, upload-time = "2024-10-20T10:10:56.22Z" }
wheels = [
    { url = "https://files.pythonhosted.org/packages/70/57/40a958e863e299f0c74ef32a3bde9f2d1ea8d69669368c0c502a0997f57f/ruamel.yaml.clib-0.2.12-cp310-cp310-macosx_13_0_arm64.whl", hash = "sha256:11f891336688faf5156a36293a9c362bdc7c88f03a8a027c2c1d8e0bcde998e5", size = 131301, upload-time = "2024-10-20T10:12:35.876Z" },
    { url = "https://files.pythonhosted.org/packages/98/a8/29a3eb437b12b95f50a6bcc3d7d7214301c6c529d8fdc227247fa84162b5/ruamel.yaml.clib-0.2.12-cp310-cp310-manylinux2014_aarch64.whl", hash = "sha256:a606ef75a60ecf3d924613892cc603b154178ee25abb3055db5062da811fd969", size = 633728, upload-time = "2024-10-20T10:12:37.858Z" },
    { url = "https://files.pythonhosted.org/packages/35/6d/ae05a87a3ad540259c3ad88d71275cbd1c0f2d30ae04c65dcbfb6dcd4b9f/ruamel.yaml.clib-0.2.12-cp310-cp310-manylinux_2_17_x86_64.manylinux2014_x86_64.whl", hash = "sha256:fd5415dded15c3822597455bc02bcd66e81ef8b7a48cb71a33628fc9fdde39df", size = 722230, upload-time = "2024-10-20T10:12:39.457Z" },
    { url = "https://files.pythonhosted.org/packages/7f/b7/20c6f3c0b656fe609675d69bc135c03aac9e3865912444be6339207b6648/ruamel.yaml.clib-0.2.12-cp310-cp310-manylinux_2_5_i686.manylinux1_i686.manylinux_2_17_i686.manylinux2014_i686.whl", hash = "sha256:f66efbc1caa63c088dead1c4170d148eabc9b80d95fb75b6c92ac0aad2437d76", size = 686712, upload-time = "2024-10-20T10:12:41.119Z" },
    { url = "https://files.pythonhosted.org/packages/cd/11/d12dbf683471f888d354dac59593873c2b45feb193c5e3e0f2ebf85e68b9/ruamel.yaml.clib-0.2.12-cp310-cp310-musllinux_1_1_i686.whl", hash = "sha256:22353049ba4181685023b25b5b51a574bce33e7f51c759371a7422dcae5402a6", size = 663936, upload-time = "2024-10-21T11:26:37.419Z" },
    { url = "https://files.pythonhosted.org/packages/72/14/4c268f5077db5c83f743ee1daeb236269fa8577133a5cfa49f8b382baf13/ruamel.yaml.clib-0.2.12-cp310-cp310-musllinux_1_1_x86_64.whl", hash = "sha256:932205970b9f9991b34f55136be327501903f7c66830e9760a8ffb15b07f05cd", size = 696580, upload-time = "2024-10-21T11:26:39.503Z" },
    { url = "https://files.pythonhosted.org/packages/30/fc/8cd12f189c6405a4c1cf37bd633aa740a9538c8e40497c231072d0fef5cf/ruamel.yaml.clib-0.2.12-cp310-cp310-musllinux_1_2_aarch64.whl", hash = "sha256:a52d48f4e7bf9005e8f0a89209bf9a73f7190ddf0489eee5eb51377385f59f2a", size = 663393, upload-time = "2024-12-11T19:58:13.873Z" },
    { url = "https://files.pythonhosted.org/packages/80/29/c0a017b704aaf3cbf704989785cd9c5d5b8ccec2dae6ac0c53833c84e677/ruamel.yaml.clib-0.2.12-cp310-cp310-win32.whl", hash = "sha256:3eac5a91891ceb88138c113f9db04f3cebdae277f5d44eaa3651a4f573e6a5da", size = 100326, upload-time = "2024-10-20T10:12:42.967Z" },
    { url = "https://files.pythonhosted.org/packages/3a/65/fa39d74db4e2d0cd252355732d966a460a41cd01c6353b820a0952432839/ruamel.yaml.clib-0.2.12-cp310-cp310-win_amd64.whl", hash = "sha256:ab007f2f5a87bd08ab1499bdf96f3d5c6ad4dcfa364884cb4549aa0154b13a28", size = 118079, upload-time = "2024-10-20T10:12:44.117Z" },
    { url = "https://files.pythonhosted.org/packages/fb/8f/683c6ad562f558cbc4f7c029abcd9599148c51c54b5ef0f24f2638da9fbb/ruamel.yaml.clib-0.2.12-cp311-cp311-macosx_13_0_arm64.whl", hash = "sha256:4a6679521a58256a90b0d89e03992c15144c5f3858f40d7c18886023d7943db6", size = 132224, upload-time = "2024-10-20T10:12:45.162Z" },
    { url = "https://files.pythonhosted.org/packages/3c/d2/b79b7d695e2f21da020bd44c782490578f300dd44f0a4c57a92575758a76/ruamel.yaml.clib-0.2.12-cp311-cp311-manylinux2014_aarch64.whl", hash = "sha256:d84318609196d6bd6da0edfa25cedfbabd8dbde5140a0a23af29ad4b8f91fb1e", size = 641480, upload-time = "2024-10-20T10:12:46.758Z" },
    { url = "https://files.pythonhosted.org/packages/68/6e/264c50ce2a31473a9fdbf4fa66ca9b2b17c7455b31ef585462343818bd6c/ruamel.yaml.clib-0.2.12-cp311-cp311-manylinux_2_17_x86_64.manylinux2014_x86_64.whl", hash = "sha256:bb43a269eb827806502c7c8efb7ae7e9e9d0573257a46e8e952f4d4caba4f31e", size = 739068, upload-time = "2024-10-20T10:12:48.605Z" },
    { url = "https://files.pythonhosted.org/packages/86/29/88c2567bc893c84d88b4c48027367c3562ae69121d568e8a3f3a8d363f4d/ruamel.yaml.clib-0.2.12-cp311-cp311-manylinux_2_5_i686.manylinux1_i686.manylinux_2_17_i686.manylinux2014_i686.whl", hash = "sha256:811ea1594b8a0fb466172c384267a4e5e367298af6b228931f273b111f17ef52", size = 703012, upload-time = "2024-10-20T10:12:51.124Z" },
    { url = "https://files.pythonhosted.org/packages/11/46/879763c619b5470820f0cd6ca97d134771e502776bc2b844d2adb6e37753/ruamel.yaml.clib-0.2.12-cp311-cp311-musllinux_1_1_i686.whl", hash = "sha256:cf12567a7b565cbf65d438dec6cfbe2917d3c1bdddfce84a9930b7d35ea59642", size = 704352, upload-time = "2024-10-21T11:26:41.438Z" },
    { url = "https://files.pythonhosted.org/packages/02/80/ece7e6034256a4186bbe50dee28cd032d816974941a6abf6a9d65e4228a7/ruamel.yaml.clib-0.2.12-cp311-cp311-musllinux_1_1_x86_64.whl", hash = "sha256:7dd5adc8b930b12c8fc5b99e2d535a09889941aa0d0bd06f4749e9a9397c71d2", size = 737344, upload-time = "2024-10-21T11:26:43.62Z" },
    { url = "https://files.pythonhosted.org/packages/f0/ca/e4106ac7e80efbabdf4bf91d3d32fc424e41418458251712f5672eada9ce/ruamel.yaml.clib-0.2.12-cp311-cp311-musllinux_1_2_aarch64.whl", hash = "sha256:1492a6051dab8d912fc2adeef0e8c72216b24d57bd896ea607cb90bb0c4981d3", size = 714498, upload-time = "2024-12-11T19:58:15.592Z" },
    { url = "https://files.pythonhosted.org/packages/67/58/b1f60a1d591b771298ffa0428237afb092c7f29ae23bad93420b1eb10703/ruamel.yaml.clib-0.2.12-cp311-cp311-win32.whl", hash = "sha256:bd0a08f0bab19093c54e18a14a10b4322e1eacc5217056f3c063bd2f59853ce4", size = 100205, upload-time = "2024-10-20T10:12:52.865Z" },
    { url = "https://files.pythonhosted.org/packages/b4/4f/b52f634c9548a9291a70dfce26ca7ebce388235c93588a1068028ea23fcc/ruamel.yaml.clib-0.2.12-cp311-cp311-win_amd64.whl", hash = "sha256:a274fb2cb086c7a3dea4322ec27f4cb5cc4b6298adb583ab0e211a4682f241eb", size = 118185, upload-time = "2024-10-20T10:12:54.652Z" },
    { url = "https://files.pythonhosted.org/packages/48/41/e7a405afbdc26af961678474a55373e1b323605a4f5e2ddd4a80ea80f628/ruamel.yaml.clib-0.2.12-cp312-cp312-macosx_14_0_arm64.whl", hash = "sha256:20b0f8dc160ba83b6dcc0e256846e1a02d044e13f7ea74a3d1d56ede4e48c632", size = 133433, upload-time = "2024-10-20T10:12:55.657Z" },
    { url = "https://files.pythonhosted.org/packages/ec/b0/b850385604334c2ce90e3ee1013bd911aedf058a934905863a6ea95e9eb4/ruamel.yaml.clib-0.2.12-cp312-cp312-manylinux2014_aarch64.whl", hash = "sha256:943f32bc9dedb3abff9879edc134901df92cfce2c3d5c9348f172f62eb2d771d", size = 647362, upload-time = "2024-10-20T10:12:57.155Z" },
    { url = "https://files.pythonhosted.org/packages/44/d0/3f68a86e006448fb6c005aee66565b9eb89014a70c491d70c08de597f8e4/ruamel.yaml.clib-0.2.12-cp312-cp312-manylinux_2_17_x86_64.manylinux2014_x86_64.whl", hash = "sha256:95c3829bb364fdb8e0332c9931ecf57d9be3519241323c5274bd82f709cebc0c", size = 754118, upload-time = "2024-10-20T10:12:58.501Z" },
    { url = "https://files.pythonhosted.org/packages/52/a9/d39f3c5ada0a3bb2870d7db41901125dbe2434fa4f12ca8c5b83a42d7c53/ruamel.yaml.clib-0.2.12-cp312-cp312-manylinux_2_5_i686.manylinux1_i686.manylinux_2_17_i686.manylinux2014_i686.whl", hash = "sha256:749c16fcc4a2b09f28843cda5a193e0283e47454b63ec4b81eaa2242f50e4ccd", size = 706497, upload-time = "2024-10-20T10:13:00.211Z" },
    { url = "https://files.pythonhosted.org/packages/b0/fa/097e38135dadd9ac25aecf2a54be17ddf6e4c23e43d538492a90ab3d71c6/ruamel.yaml.clib-0.2.12-cp312-cp312-musllinux_1_1_i686.whl", hash = "sha256:bf165fef1f223beae7333275156ab2022cffe255dcc51c27f066b4370da81e31", size = 698042, upload-time = "2024-10-21T11:26:46.038Z" },
    { url = "https://files.pythonhosted.org/packages/ec/d5/a659ca6f503b9379b930f13bc6b130c9f176469b73b9834296822a83a132/ruamel.yaml.clib-0.2.12-cp312-cp312-musllinux_1_1_x86_64.whl", hash = "sha256:32621c177bbf782ca5a18ba4d7af0f1082a3f6e517ac2a18b3974d4edf349680", size = 745831, upload-time = "2024-10-21T11:26:47.487Z" },
    { url = "https://files.pythonhosted.org/packages/db/5d/36619b61ffa2429eeaefaab4f3374666adf36ad8ac6330d855848d7d36fd/ruamel.yaml.clib-0.2.12-cp312-cp312-musllinux_1_2_aarch64.whl", hash = "sha256:b82a7c94a498853aa0b272fd5bc67f29008da798d4f93a2f9f289feb8426a58d", size = 715692, upload-time = "2024-12-11T19:58:17.252Z" },
    { url = "https://files.pythonhosted.org/packages/b1/82/85cb92f15a4231c89b95dfe08b09eb6adca929ef7df7e17ab59902b6f589/ruamel.yaml.clib-0.2.12-cp312-cp312-win32.whl", hash = "sha256:e8c4ebfcfd57177b572e2040777b8abc537cdef58a2120e830124946aa9b42c5", size = 98777, upload-time = "2024-10-20T10:13:01.395Z" },
    { url = "https://files.pythonhosted.org/packages/d7/8f/c3654f6f1ddb75daf3922c3d8fc6005b1ab56671ad56ffb874d908bfa668/ruamel.yaml.clib-0.2.12-cp312-cp312-win_amd64.whl", hash = "sha256:0467c5965282c62203273b838ae77c0d29d7638c8a4e3a1c8bdd3602c10904e4", size = 115523, upload-time = "2024-10-20T10:13:02.768Z" },
    { url = "https://files.pythonhosted.org/packages/29/00/4864119668d71a5fa45678f380b5923ff410701565821925c69780356ffa/ruamel.yaml.clib-0.2.12-cp313-cp313-macosx_14_0_arm64.whl", hash = "sha256:4c8c5d82f50bb53986a5e02d1b3092b03622c02c2eb78e29bec33fd9593bae1a", size = 132011, upload-time = "2024-10-20T10:13:04.377Z" },
    { url = "https://files.pythonhosted.org/packages/7f/5e/212f473a93ae78c669ffa0cb051e3fee1139cb2d385d2ae1653d64281507/ruamel.yaml.clib-0.2.12-cp313-cp313-manylinux2014_aarch64.whl", hash = "sha256:e7e3736715fbf53e9be2a79eb4db68e4ed857017344d697e8b9749444ae57475", size = 642488, upload-time = "2024-10-20T10:13:05.906Z" },
    { url = "https://files.pythonhosted.org/packages/1f/8f/ecfbe2123ade605c49ef769788f79c38ddb1c8fa81e01f4dbf5cf1a44b16/ruamel.yaml.clib-0.2.12-cp313-cp313-manylinux_2_17_x86_64.manylinux2014_x86_64.whl", hash = "sha256:0b7e75b4965e1d4690e93021adfcecccbca7d61c7bddd8e22406ef2ff20d74ef", size = 745066, upload-time = "2024-10-20T10:13:07.26Z" },
    { url = "https://files.pythonhosted.org/packages/e2/a9/28f60726d29dfc01b8decdb385de4ced2ced9faeb37a847bd5cf26836815/ruamel.yaml.clib-0.2.12-cp313-cp313-manylinux_2_5_i686.manylinux1_i686.manylinux_2_17_i686.manylinux2014_i686.whl", hash = "sha256:96777d473c05ee3e5e3c3e999f5d23c6f4ec5b0c38c098b3a5229085f74236c6", size = 701785, upload-time = "2024-10-20T10:13:08.504Z" },
    { url = "https://files.pythonhosted.org/packages/84/7e/8e7ec45920daa7f76046578e4f677a3215fe8f18ee30a9cb7627a19d9b4c/ruamel.yaml.clib-0.2.12-cp313-cp313-musllinux_1_1_i686.whl", hash = "sha256:3bc2a80e6420ca8b7d3590791e2dfc709c88ab9152c00eeb511c9875ce5778bf", size = 693017, upload-time = "2024-10-21T11:26:48.866Z" },
    { url = "https://files.pythonhosted.org/packages/c5/b3/d650eaade4ca225f02a648321e1ab835b9d361c60d51150bac49063b83fa/ruamel.yaml.clib-0.2.12-cp313-cp313-musllinux_1_1_x86_64.whl", hash = "sha256:e188d2699864c11c36cdfdada94d781fd5d6b0071cd9c427bceb08ad3d7c70e1", size = 741270, upload-time = "2024-10-21T11:26:50.213Z" },
    { url = "https://files.pythonhosted.org/packages/87/b8/01c29b924dcbbed75cc45b30c30d565d763b9c4d540545a0eeecffb8f09c/ruamel.yaml.clib-0.2.12-cp313-cp313-musllinux_1_2_aarch64.whl", hash = "sha256:4f6f3eac23941b32afccc23081e1f50612bdbe4e982012ef4f5797986828cd01", size = 709059, upload-time = "2024-12-11T19:58:18.846Z" },
    { url = "https://files.pythonhosted.org/packages/30/8c/ed73f047a73638257aa9377ad356bea4d96125b305c34a28766f4445cc0f/ruamel.yaml.clib-0.2.12-cp313-cp313-win32.whl", hash = "sha256:6442cb36270b3afb1b4951f060eccca1ce49f3d087ca1ca4563a6eb479cb3de6", size = 98583, upload-time = "2024-10-20T10:13:09.658Z" },
    { url = "https://files.pythonhosted.org/packages/b0/85/e8e751d8791564dd333d5d9a4eab0a7a115f7e349595417fd50ecae3395c/ruamel.yaml.clib-0.2.12-cp313-cp313-win_amd64.whl", hash = "sha256:e5b8daf27af0b90da7bb903a876477a9e6d7270be6146906b276605997c7e9a3", size = 115190, upload-time = "2024-10-20T10:13:10.66Z" },
    { url = "https://files.pythonhosted.org/packages/e5/46/ccdef7a84ad745c37cb3d9a81790f28fbc9adf9c237dba682017b123294e/ruamel.yaml.clib-0.2.12-cp39-cp39-macosx_12_0_arm64.whl", hash = "sha256:fc4b630cd3fa2cf7fce38afa91d7cfe844a9f75d7f0f36393fa98815e911d987", size = 131834, upload-time = "2024-10-20T10:13:11.72Z" },
    { url = "https://files.pythonhosted.org/packages/29/09/932360f30ad1b7b79f08757e0a6fb8c5392a52cdcc182779158fe66d25ac/ruamel.yaml.clib-0.2.12-cp39-cp39-manylinux2014_aarch64.whl", hash = "sha256:bc5f1e1c28e966d61d2519f2a3d451ba989f9ea0f2307de7bc45baa526de9e45", size = 636120, upload-time = "2024-10-20T10:13:12.84Z" },
    { url = "https://files.pythonhosted.org/packages/a2/2a/5b27602e7a4344c1334e26bf4739746206b7a60a8acdba33a61473468b73/ruamel.yaml.clib-0.2.12-cp39-cp39-manylinux_2_17_x86_64.manylinux2014_x86_64.whl", hash = "sha256:5a0e060aace4c24dcaf71023bbd7d42674e3b230f7e7b97317baf1e953e5b519", size = 724914, upload-time = "2024-10-20T10:13:14.605Z" },
    { url = "https://files.pythonhosted.org/packages/da/1c/23497017c554fc06ff5701b29355522cff850f626337fff35d9ab352cb18/ruamel.yaml.clib-0.2.12-cp39-cp39-manylinux_2_5_i686.manylinux1_i686.manylinux_2_17_i686.manylinux2014_i686.whl", hash = "sha256:e2f1c3765db32be59d18ab3953f43ab62a761327aafc1594a2a1fbe038b8b8a7", size = 689072, upload-time = "2024-10-20T10:13:15.939Z" },
    { url = "https://files.pythonhosted.org/packages/68/e6/f3d4ff3223f9ea49c3b7169ec0268e42bd49f87c70c0e3e853895e4a7ae2/ruamel.yaml.clib-0.2.12-cp39-cp39-musllinux_1_1_i686.whl", hash = "sha256:d85252669dc32f98ebcd5d36768f5d4faeaeaa2d655ac0473be490ecdae3c285", size = 667091, upload-time = "2024-10-21T11:26:52.274Z" },
    { url = "https://files.pythonhosted.org/packages/84/62/ead07043527642491e5011b143f44b81ef80f1025a96069b7210e0f2f0f3/ruamel.yaml.clib-0.2.12-cp39-cp39-musllinux_1_1_x86_64.whl", hash = "sha256:e143ada795c341b56de9418c58d028989093ee611aa27ffb9b7f609c00d813ed", size = 699111, upload-time = "2024-10-21T11:26:54.294Z" },
    { url = "https://files.pythonhosted.org/packages/52/b3/fe4d84446f7e4887e3bea7ceff0a7df23790b5ed625f830e79ace88ebefb/ruamel.yaml.clib-0.2.12-cp39-cp39-musllinux_1_2_aarch64.whl", hash = "sha256:2c59aa6170b990d8d2719323e628aaf36f3bfbc1c26279c0eeeb24d05d2d11c7", size = 666365, upload-time = "2024-12-11T19:58:20.444Z" },
    { url = "https://files.pythonhosted.org/packages/6e/b3/7feb99a00bfaa5c6868617bb7651308afde85e5a0b23cd187fe5de65feeb/ruamel.yaml.clib-0.2.12-cp39-cp39-win32.whl", hash = "sha256:beffaed67936fbbeffd10966a4eb53c402fafd3d6833770516bf7314bc6ffa12", size = 100863, upload-time = "2024-10-20T10:13:17.244Z" },
    { url = "https://files.pythonhosted.org/packages/93/07/de635108684b7a5bb06e432b0930c5a04b6c59efe73bd966d8db3cc208f2/ruamel.yaml.clib-0.2.12-cp39-cp39-win_amd64.whl", hash = "sha256:040ae85536960525ea62868b642bdb0c2cc6021c9f9d507810c0c604e66f5a7b", size = 118653, upload-time = "2024-10-20T10:13:18.289Z" },
]

[[package]]
name = "ruff"
version = "0.12.8"
source = { registry = "https://pypi.org/simple" }
sdist = { url = "https://files.pythonhosted.org/packages/4b/da/5bd7565be729e86e1442dad2c9a364ceeff82227c2dece7c29697a9795eb/ruff-0.12.8.tar.gz", hash = "sha256:4cb3a45525176e1009b2b64126acf5f9444ea59066262791febf55e40493a033", size = 5242373, upload-time = "2025-08-07T19:05:47.268Z" }
wheels = [
    { url = "https://files.pythonhosted.org/packages/c9/1e/c843bfa8ad1114fab3eb2b78235dda76acd66384c663a4e0415ecc13aa1e/ruff-0.12.8-py3-none-linux_armv6l.whl", hash = "sha256:63cb5a5e933fc913e5823a0dfdc3c99add73f52d139d6cd5cc8639d0e0465513", size = 11675315, upload-time = "2025-08-07T19:05:06.15Z" },
    { url = "https://files.pythonhosted.org/packages/24/ee/af6e5c2a8ca3a81676d5480a1025494fd104b8896266502bb4de2a0e8388/ruff-0.12.8-py3-none-macosx_10_12_x86_64.whl", hash = "sha256:9a9bbe28f9f551accf84a24c366c1aa8774d6748438b47174f8e8565ab9dedbc", size = 12456653, upload-time = "2025-08-07T19:05:09.759Z" },
    { url = "https://files.pythonhosted.org/packages/99/9d/e91f84dfe3866fa648c10512904991ecc326fd0b66578b324ee6ecb8f725/ruff-0.12.8-py3-none-macosx_11_0_arm64.whl", hash = "sha256:2fae54e752a3150f7ee0e09bce2e133caf10ce9d971510a9b925392dc98d2fec", size = 11659690, upload-time = "2025-08-07T19:05:12.551Z" },
    { url = "https://files.pythonhosted.org/packages/fe/ac/a363d25ec53040408ebdd4efcee929d48547665858ede0505d1d8041b2e5/ruff-0.12.8-py3-none-manylinux_2_17_aarch64.manylinux2014_aarch64.whl", hash = "sha256:c0acbcf01206df963d9331b5838fb31f3b44fa979ee7fa368b9b9057d89f4a53", size = 11896923, upload-time = "2025-08-07T19:05:14.821Z" },
    { url = "https://files.pythonhosted.org/packages/58/9f/ea356cd87c395f6ade9bb81365bd909ff60860975ca1bc39f0e59de3da37/ruff-0.12.8-py3-none-manylinux_2_17_armv7l.manylinux2014_armv7l.whl", hash = "sha256:ae3e7504666ad4c62f9ac8eedb52a93f9ebdeb34742b8b71cd3cccd24912719f", size = 11477612, upload-time = "2025-08-07T19:05:16.712Z" },
    { url = "https://files.pythonhosted.org/packages/1a/46/92e8fa3c9dcfd49175225c09053916cb97bb7204f9f899c2f2baca69e450/ruff-0.12.8-py3-none-manylinux_2_17_i686.manylinux2014_i686.whl", hash = "sha256:cb82efb5d35d07497813a1c5647867390a7d83304562607f3579602fa3d7d46f", size = 13182745, upload-time = "2025-08-07T19:05:18.709Z" },
    { url = "https://files.pythonhosted.org/packages/5e/c4/f2176a310f26e6160deaf661ef60db6c3bb62b7a35e57ae28f27a09a7d63/ruff-0.12.8-py3-none-manylinux_2_17_ppc64.manylinux2014_ppc64.whl", hash = "sha256:dbea798fc0065ad0b84a2947b0aff4233f0cb30f226f00a2c5850ca4393de609", size = 14206885, upload-time = "2025-08-07T19:05:21.025Z" },
    { url = "https://files.pythonhosted.org/packages/87/9d/98e162f3eeeb6689acbedbae5050b4b3220754554526c50c292b611d3a63/ruff-0.12.8-py3-none-manylinux_2_17_ppc64le.manylinux2014_ppc64le.whl", hash = "sha256:49ebcaccc2bdad86fd51b7864e3d808aad404aab8df33d469b6e65584656263a", size = 13639381, upload-time = "2025-08-07T19:05:23.423Z" },
    { url = "https://files.pythonhosted.org/packages/81/4e/1b7478b072fcde5161b48f64774d6edd59d6d198e4ba8918d9f4702b8043/ruff-0.12.8-py3-none-manylinux_2_17_s390x.manylinux2014_s390x.whl", hash = "sha256:0ac9c570634b98c71c88cb17badd90f13fc076a472ba6ef1d113d8ed3df109fb", size = 12613271, upload-time = "2025-08-07T19:05:25.507Z" },
    { url = "https://files.pythonhosted.org/packages/e8/67/0c3c9179a3ad19791ef1b8f7138aa27d4578c78700551c60d9260b2c660d/ruff-0.12.8-py3-none-manylinux_2_17_x86_64.manylinux2014_x86_64.whl", hash = "sha256:560e0cd641e45591a3e42cb50ef61ce07162b9c233786663fdce2d8557d99818", size = 12847783, upload-time = "2025-08-07T19:05:28.14Z" },
    { url = "https://files.pythonhosted.org/packages/4e/2a/0b6ac3dd045acf8aa229b12c9c17bb35508191b71a14904baf99573a21bd/ruff-0.12.8-py3-none-musllinux_1_2_aarch64.whl", hash = "sha256:71c83121512e7743fba5a8848c261dcc454cafb3ef2934a43f1b7a4eb5a447ea", size = 11702672, upload-time = "2025-08-07T19:05:30.413Z" },
    { url = "https://files.pythonhosted.org/packages/9d/ee/f9fdc9f341b0430110de8b39a6ee5fa68c5706dc7c0aa940817947d6937e/ruff-0.12.8-py3-none-musllinux_1_2_armv7l.whl", hash = "sha256:de4429ef2ba091ecddedd300f4c3f24bca875d3d8b23340728c3cb0da81072c3", size = 11440626, upload-time = "2025-08-07T19:05:32.492Z" },
    { url = "https://files.pythonhosted.org/packages/89/fb/b3aa2d482d05f44e4d197d1de5e3863feb13067b22c571b9561085c999dc/ruff-0.12.8-py3-none-musllinux_1_2_i686.whl", hash = "sha256:a2cab5f60d5b65b50fba39a8950c8746df1627d54ba1197f970763917184b161", size = 12462162, upload-time = "2025-08-07T19:05:34.449Z" },
    { url = "https://files.pythonhosted.org/packages/18/9f/5c5d93e1d00d854d5013c96e1a92c33b703a0332707a7cdbd0a4880a84fb/ruff-0.12.8-py3-none-musllinux_1_2_x86_64.whl", hash = "sha256:45c32487e14f60b88aad6be9fd5da5093dbefb0e3e1224131cb1d441d7cb7d46", size = 12913212, upload-time = "2025-08-07T19:05:36.541Z" },
    { url = "https://files.pythonhosted.org/packages/71/13/ab9120add1c0e4604c71bfc2e4ef7d63bebece0cfe617013da289539cef8/ruff-0.12.8-py3-none-win32.whl", hash = "sha256:daf3475060a617fd5bc80638aeaf2f5937f10af3ec44464e280a9d2218e720d3", size = 11694382, upload-time = "2025-08-07T19:05:38.468Z" },
    { url = "https://files.pythonhosted.org/packages/f6/dc/a2873b7c5001c62f46266685863bee2888caf469d1edac84bf3242074be2/ruff-0.12.8-py3-none-win_amd64.whl", hash = "sha256:7209531f1a1fcfbe8e46bcd7ab30e2f43604d8ba1c49029bb420b103d0b5f76e", size = 12740482, upload-time = "2025-08-07T19:05:40.391Z" },
    { url = "https://files.pythonhosted.org/packages/cb/5c/799a1efb8b5abab56e8a9f2a0b72d12bd64bb55815e9476c7d0a2887d2f7/ruff-0.12.8-py3-none-win_arm64.whl", hash = "sha256:c90e1a334683ce41b0e7a04f41790c429bf5073b62c1ae701c9dc5b3d14f0749", size = 11884718, upload-time = "2025-08-07T19:05:42.866Z" },
]

[[package]]
name = "safety"
version = "3.6.0"
source = { registry = "https://pypi.org/simple" }
dependencies = [
    { name = "authlib" },
    { name = "click" },
    { name = "dparse" },
    { name = "filelock" },
    { name = "httpx" },
    { name = "jinja2" },
    { name = "marshmallow" },
    { name = "nltk" },
    { name = "packaging" },
    { name = "psutil" },
    { name = "pydantic" },
    { name = "requests" },
    { name = "ruamel-yaml" },
    { name = "safety-schemas" },
    { name = "setuptools" },
    { name = "tenacity" },
    { name = "tomli", marker = "python_full_version < '3.11'" },
    { name = "tomlkit" },
    { name = "typer" },
    { name = "typing-extensions" },
]
sdist = { url = "https://files.pythonhosted.org/packages/04/c0/832778e8f53e922f1939455cab4149339ca66c4f06e3c67599511d857279/safety-3.6.0.tar.gz", hash = "sha256:a820f827699f83d3d5c2faab24c0ac4d094911931503180847d97942c0a6f7e3", size = 291056, upload-time = "2025-07-09T11:49:52.384Z" }
wheels = [
    { url = "https://files.pythonhosted.org/packages/45/12/7f7dfcd6975011e73573ac8acdd301b29f976d27e6149d8448051ad62189/safety-3.6.0-py3-none-any.whl", hash = "sha256:9cddbfd7a578b35e4d29df4fb6e3808425ed792a09d81400a5b7f4b4535ef666", size = 285260, upload-time = "2025-07-09T11:49:50.994Z" },
]

[[package]]
name = "safety-schemas"
version = "0.0.14"
source = { registry = "https://pypi.org/simple" }
dependencies = [
    { name = "dparse" },
    { name = "packaging" },
    { name = "pydantic" },
    { name = "ruamel-yaml" },
    { name = "typing-extensions" },
]
sdist = { url = "https://files.pythonhosted.org/packages/04/40/e5107b3e456ca4b78d1c0d5bd07be3377e673cc54949b18e5f3aed345067/safety_schemas-0.0.14.tar.gz", hash = "sha256:49953f7a59e919572be25595a8946f9cbbcd2066fe3e160c9467d9d1d6d7af6a", size = 53216, upload-time = "2025-04-15T22:15:50.793Z" }
wheels = [
    { url = "https://files.pythonhosted.org/packages/1f/7f/f3d1ac7eb0a6546eda3e82c0487233cea0774e511239769945dbd1dd01de/safety_schemas-0.0.14-py3-none-any.whl", hash = "sha256:0bf6fc4aa5e474651b714cc9e427c862792946bf052b61d5c7bec4eac4c0f254", size = 39268, upload-time = "2025-04-15T22:15:49.317Z" },
]

[[package]]
name = "secretstorage"
version = "3.3.3"
source = { registry = "https://pypi.org/simple" }
dependencies = [
    { name = "cryptography" },
    { name = "jeepney" },
]
sdist = { url = "https://files.pythonhosted.org/packages/53/a4/f48c9d79cb507ed1373477dbceaba7401fd8a23af63b837fa61f1dcd3691/SecretStorage-3.3.3.tar.gz", hash = "sha256:2403533ef369eca6d2ba81718576c5e0f564d5cca1b58f73a8b23e7d4eeebd77", size = 19739, upload-time = "2022-08-13T16:22:46.976Z" }
wheels = [
    { url = "https://files.pythonhosted.org/packages/54/24/b4293291fa1dd830f353d2cb163295742fa87f179fcc8a20a306a81978b7/SecretStorage-3.3.3-py3-none-any.whl", hash = "sha256:f356e6628222568e3af06f2eba8df495efa13b3b63081dafd4f7d9a7b7bc9f99", size = 15221, upload-time = "2022-08-13T16:22:44.457Z" },
]

[[package]]
name = "setuptools"
version = "80.9.0"
source = { registry = "https://pypi.org/simple" }
sdist = { url = "https://files.pythonhosted.org/packages/18/5d/3bf57dcd21979b887f014ea83c24ae194cfcd12b9e0fda66b957c69d1fca/setuptools-80.9.0.tar.gz", hash = "sha256:f36b47402ecde768dbfafc46e8e4207b4360c654f1f3bb84475f0a28628fb19c", size = 1319958, upload-time = "2025-05-27T00:56:51.443Z" }
wheels = [
    { url = "https://files.pythonhosted.org/packages/a3/dc/17031897dae0efacfea57dfd3a82fdd2a2aeb58e0ff71b77b87e44edc772/setuptools-80.9.0-py3-none-any.whl", hash = "sha256:062d34222ad13e0cc312a4c02d73f059e86a4acbfbdea8f8f76b28c99f306922", size = 1201486, upload-time = "2025-05-27T00:56:49.664Z" },
]

[[package]]
name = "shellingham"
version = "1.5.4"
source = { registry = "https://pypi.org/simple" }
sdist = { url = "https://files.pythonhosted.org/packages/58/15/8b3609fd3830ef7b27b655beb4b4e9c62313a4e8da8c676e142cc210d58e/shellingham-1.5.4.tar.gz", hash = "sha256:8dbca0739d487e5bd35ab3ca4b36e11c4078f3a234bfce294b0a0291363404de", size = 10310, upload-time = "2023-10-24T04:13:40.426Z" }
wheels = [
    { url = "https://files.pythonhosted.org/packages/e0/f9/0595336914c5619e5f28a1fb793285925a8cd4b432c9da0a987836c7f822/shellingham-1.5.4-py2.py3-none-any.whl", hash = "sha256:7ecfff8f2fd72616f7481040475a65b2bf8af90a56c89140852d1120324e8686", size = 9755, upload-time = "2023-10-24T04:13:38.866Z" },
]

[[package]]
name = "six"
version = "1.17.0"
source = { registry = "https://pypi.org/simple" }
sdist = { url = "https://files.pythonhosted.org/packages/94/e7/b2c673351809dca68a0e064b6af791aa332cf192da575fd474ed7d6f16a2/six-1.17.0.tar.gz", hash = "sha256:ff70335d468e7eb6ec65b95b99d3a2836546063f63acc5171de367e834932a81", size = 34031, upload-time = "2024-12-04T17:35:28.174Z" }
wheels = [
    { url = "https://files.pythonhosted.org/packages/b7/ce/149a00dd41f10bc29e5921b496af8b574d8413afcd5e30dfa0ed46c2cc5e/six-1.17.0-py2.py3-none-any.whl", hash = "sha256:4721f391ed90541fddacab5acf947aa0d3dc7d27b2e1e8eda2be8970586c3274", size = 11050, upload-time = "2024-12-04T17:35:26.475Z" },
]

[[package]]
name = "sniffio"
version = "1.3.1"
source = { registry = "https://pypi.org/simple" }
sdist = { url = "https://files.pythonhosted.org/packages/a2/87/a6771e1546d97e7e041b6ae58d80074f81b7d5121207425c964ddf5cfdbd/sniffio-1.3.1.tar.gz", hash = "sha256:f4324edc670a0f49750a81b895f35c3adb843cca46f0530f79fc1babb23789dc", size = 20372, upload-time = "2024-02-25T23:20:04.057Z" }
wheels = [
    { url = "https://files.pythonhosted.org/packages/e9/44/75a9c9421471a6c4805dbf2356f7c181a29c1879239abab1ea2cc8f38b40/sniffio-1.3.1-py3-none-any.whl", hash = "sha256:2f6da418d1f1e0fddd844478f41680e794e6051915791a034ff65e5f100525a2", size = 10235, upload-time = "2024-02-25T23:20:01.196Z" },
]

[[package]]
name = "snowballstemmer"
version = "3.0.1"
source = { registry = "https://pypi.org/simple" }
sdist = { url = "https://files.pythonhosted.org/packages/75/a7/9810d872919697c9d01295633f5d574fb416d47e535f258272ca1f01f447/snowballstemmer-3.0.1.tar.gz", hash = "sha256:6d5eeeec8e9f84d4d56b847692bacf79bc2c8e90c7f80ca4444ff8b6f2e52895", size = 105575, upload-time = "2025-05-09T16:34:51.843Z" }
wheels = [
    { url = "https://files.pythonhosted.org/packages/c8/78/3565d011c61f5a43488987ee32b6f3f656e7f107ac2782dd57bdd7d91d9a/snowballstemmer-3.0.1-py3-none-any.whl", hash = "sha256:6cd7b3897da8d6c9ffb968a6781fa6532dce9c3618a4b127d920dab764a19064", size = 103274, upload-time = "2025-05-09T16:34:50.371Z" },
]

[[package]]
name = "soupsieve"
version = "2.7"
source = { registry = "https://pypi.org/simple" }
sdist = { url = "https://files.pythonhosted.org/packages/3f/f4/4a80cd6ef364b2e8b65b15816a843c0980f7a5a2b4dc701fc574952aa19f/soupsieve-2.7.tar.gz", hash = "sha256:ad282f9b6926286d2ead4750552c8a6142bc4c783fd66b0293547c8fe6ae126a", size = 103418, upload-time = "2025-04-20T18:50:08.518Z" }
wheels = [
    { url = "https://files.pythonhosted.org/packages/e7/9c/0e6afc12c269578be5c0c1c9f4b49a8d32770a080260c333ac04cc1c832d/soupsieve-2.7-py3-none-any.whl", hash = "sha256:6e60cc5c1ffaf1cebcc12e8188320b72071e922c2e897f737cadce79ad5d30c4", size = 36677, upload-time = "2025-04-20T18:50:07.196Z" },
]

[[package]]
name = "sphinx"
version = "7.4.7"
source = { registry = "https://pypi.org/simple" }
dependencies = [
    { name = "alabaster" },
    { name = "babel" },
    { name = "colorama", marker = "sys_platform == 'win32'" },
    { name = "docutils" },
    { name = "imagesize" },
    { name = "importlib-metadata", marker = "python_full_version < '3.10'" },
    { name = "jinja2" },
    { name = "packaging" },
    { name = "pygments" },
    { name = "requests" },
    { name = "snowballstemmer" },
    { name = "sphinxcontrib-applehelp" },
    { name = "sphinxcontrib-devhelp" },
    { name = "sphinxcontrib-htmlhelp" },
    { name = "sphinxcontrib-jsmath" },
    { name = "sphinxcontrib-qthelp" },
    { name = "sphinxcontrib-serializinghtml" },
    { name = "tomli", marker = "python_full_version < '3.11'" },
]
sdist = { url = "https://files.pythonhosted.org/packages/5b/be/50e50cb4f2eff47df05673d361095cafd95521d2a22521b920c67a372dcb/sphinx-7.4.7.tar.gz", hash = "sha256:242f92a7ea7e6c5b406fdc2615413890ba9f699114a9c09192d7dfead2ee9cfe", size = 8067911, upload-time = "2024-07-20T14:46:56.059Z" }
wheels = [
    { url = "https://files.pythonhosted.org/packages/0d/ef/153f6803c5d5f8917dbb7f7fcf6d34a871ede3296fa89c2c703f5f8a6c8e/sphinx-7.4.7-py3-none-any.whl", hash = "sha256:c2419e2135d11f1951cd994d6eb18a1835bd8fdd8429f9ca375dc1f3281bd239", size = 3401624, upload-time = "2024-07-20T14:46:52.142Z" },
]

[[package]]
name = "sphinx-autobuild"
version = "2024.10.3"
source = { registry = "https://pypi.org/simple" }
dependencies = [
    { name = "colorama" },
    { name = "sphinx" },
    { name = "starlette" },
    { name = "uvicorn" },
    { name = "watchfiles" },
    { name = "websockets" },
]
sdist = { url = "https://files.pythonhosted.org/packages/a5/2c/155e1de2c1ba96a72e5dba152c509a8b41e047ee5c2def9e9f0d812f8be7/sphinx_autobuild-2024.10.3.tar.gz", hash = "sha256:248150f8f333e825107b6d4b86113ab28fa51750e5f9ae63b59dc339be951fb1", size = 14023, upload-time = "2024-10-02T23:15:30.172Z" }
wheels = [
    { url = "https://files.pythonhosted.org/packages/18/c0/eba125db38c84d3c74717008fd3cb5000b68cd7e2cbafd1349c6a38c3d3b/sphinx_autobuild-2024.10.3-py3-none-any.whl", hash = "sha256:158e16c36f9d633e613c9aaf81c19b0fc458ca78b112533b20dafcda430d60fa", size = 11908, upload-time = "2024-10-02T23:15:28.739Z" },
]

[[package]]
name = "sphinx-basic-ng"
version = "1.0.0b2"
source = { registry = "https://pypi.org/simple" }
dependencies = [
    { name = "sphinx" },
]
sdist = { url = "https://files.pythonhosted.org/packages/98/0b/a866924ded68efec7a1759587a4e478aec7559d8165fac8b2ad1c0e774d6/sphinx_basic_ng-1.0.0b2.tar.gz", hash = "sha256:9ec55a47c90c8c002b5960c57492ec3021f5193cb26cebc2dc4ea226848651c9", size = 20736, upload-time = "2023-07-08T18:40:54.166Z" }
wheels = [
    { url = "https://files.pythonhosted.org/packages/3c/dd/018ce05c532a22007ac58d4f45232514cd9d6dd0ee1dc374e309db830983/sphinx_basic_ng-1.0.0b2-py3-none-any.whl", hash = "sha256:eb09aedbabfb650607e9b4b68c9d240b90b1e1be221d6ad71d61c52e29f7932b", size = 22496, upload-time = "2023-07-08T18:40:52.659Z" },
]

[[package]]
name = "sphinx-click"
version = "6.0.0"
source = { registry = "https://pypi.org/simple" }
dependencies = [
    { name = "click" },
    { name = "docutils" },
    { name = "sphinx" },
]
sdist = { url = "https://files.pythonhosted.org/packages/db/0a/5b1e8d0579dbb4ca8114e456ca4a68020bfe8e15c7001f3856be4929ab83/sphinx_click-6.0.0.tar.gz", hash = "sha256:f5d664321dc0c6622ff019f1e1c84e58ce0cecfddeb510e004cf60c2a3ab465b", size = 29574, upload-time = "2024-05-15T14:49:17.044Z" }
wheels = [
    { url = "https://files.pythonhosted.org/packages/d0/d7/8621c4726ad3f788a1db4c0c409044b16edc563f5c9542807b3724037555/sphinx_click-6.0.0-py3-none-any.whl", hash = "sha256:1e0a3c83bcb7c55497751b19d07ebe56b5d7b85eb76dd399cf9061b497adc317", size = 9922, upload-time = "2024-05-15T14:49:15.768Z" },
]

[[package]]
name = "sphinx-multiversion"
version = "0.2.4"
source = { registry = "https://pypi.org/simple" }
dependencies = [
    { name = "sphinx" },
]
sdist = { url = "https://files.pythonhosted.org/packages/9a/10/25231164a97a9016bdc73a3530af8f4a6846bdc564af1460af2ff3e59a50/sphinx-multiversion-0.2.4.tar.gz", hash = "sha256:5cd1ca9ecb5eed63cb8d6ce5e9c438ca13af4fa98e7eb6f376be541dd4990bcb", size = 7024, upload-time = "2020-08-12T15:48:20.566Z" }
wheels = [
    { url = "https://files.pythonhosted.org/packages/19/51/203bb30b3ce76373237288e92cb71fb66f80ee380473f36bfe8a9d299c5d/sphinx_multiversion-0.2.4-py2.py3-none-any.whl", hash = "sha256:5c38d5ce785a335d8c8d768b46509bd66bfb9c6252b93b700ca8c05317f207d6", size = 9597, upload-time = "2024-10-03T21:45:52.754Z" },
    { url = "https://files.pythonhosted.org/packages/05/ad/4989e6be165805694e93d09bc57425aa1368273b7de4fe3083fe4310803a/sphinx_multiversion-0.2.4-py3-none-any.whl", hash = "sha256:dec29f2a5890ad68157a790112edc0eb63140e70f9df0a363743c6258fbeb478", size = 9642, upload-time = "2020-08-12T15:48:19.649Z" },
]

[[package]]
name = "sphinxcontrib-applehelp"
version = "2.0.0"
source = { registry = "https://pypi.org/simple" }
sdist = { url = "https://files.pythonhosted.org/packages/ba/6e/b837e84a1a704953c62ef8776d45c3e8d759876b4a84fe14eba2859106fe/sphinxcontrib_applehelp-2.0.0.tar.gz", hash = "sha256:2f29ef331735ce958efa4734873f084941970894c6090408b079c61b2e1c06d1", size = 20053, upload-time = "2024-07-29T01:09:00.465Z" }
wheels = [
    { url = "https://files.pythonhosted.org/packages/5d/85/9ebeae2f76e9e77b952f4b274c27238156eae7979c5421fba91a28f4970d/sphinxcontrib_applehelp-2.0.0-py3-none-any.whl", hash = "sha256:4cd3f0ec4ac5dd9c17ec65e9ab272c9b867ea77425228e68ecf08d6b28ddbdb5", size = 119300, upload-time = "2024-07-29T01:08:58.99Z" },
]

[[package]]
name = "sphinxcontrib-devhelp"
version = "2.0.0"
source = { registry = "https://pypi.org/simple" }
sdist = { url = "https://files.pythonhosted.org/packages/f6/d2/5beee64d3e4e747f316bae86b55943f51e82bb86ecd325883ef65741e7da/sphinxcontrib_devhelp-2.0.0.tar.gz", hash = "sha256:411f5d96d445d1d73bb5d52133377b4248ec79db5c793ce7dbe59e074b4dd1ad", size = 12967, upload-time = "2024-07-29T01:09:23.417Z" }
wheels = [
    { url = "https://files.pythonhosted.org/packages/35/7a/987e583882f985fe4d7323774889ec58049171828b58c2217e7f79cdf44e/sphinxcontrib_devhelp-2.0.0-py3-none-any.whl", hash = "sha256:aefb8b83854e4b0998877524d1029fd3e6879210422ee3780459e28a1f03a8a2", size = 82530, upload-time = "2024-07-29T01:09:21.945Z" },
]

[[package]]
name = "sphinxcontrib-htmlhelp"
version = "2.1.0"
source = { registry = "https://pypi.org/simple" }
sdist = { url = "https://files.pythonhosted.org/packages/43/93/983afd9aa001e5201eab16b5a444ed5b9b0a7a010541e0ddfbbfd0b2470c/sphinxcontrib_htmlhelp-2.1.0.tar.gz", hash = "sha256:c9e2916ace8aad64cc13a0d233ee22317f2b9025b9cf3295249fa985cc7082e9", size = 22617, upload-time = "2024-07-29T01:09:37.889Z" }
wheels = [
    { url = "https://files.pythonhosted.org/packages/0a/7b/18a8c0bcec9182c05a0b3ec2a776bba4ead82750a55ff798e8d406dae604/sphinxcontrib_htmlhelp-2.1.0-py3-none-any.whl", hash = "sha256:166759820b47002d22914d64a075ce08f4c46818e17cfc9470a9786b759b19f8", size = 98705, upload-time = "2024-07-29T01:09:36.407Z" },
]

[[package]]
name = "sphinxcontrib-jsmath"
version = "1.0.1"
source = { registry = "https://pypi.org/simple" }
sdist = { url = "https://files.pythonhosted.org/packages/b2/e8/9ed3830aeed71f17c026a07a5097edcf44b692850ef215b161b8ad875729/sphinxcontrib-jsmath-1.0.1.tar.gz", hash = "sha256:a9925e4a4587247ed2191a22df5f6970656cb8ca2bd6284309578f2153e0c4b8", size = 5787, upload-time = "2019-01-21T16:10:16.347Z" }
wheels = [
    { url = "https://files.pythonhosted.org/packages/c2/42/4c8646762ee83602e3fb3fbe774c2fac12f317deb0b5dbeeedd2d3ba4b77/sphinxcontrib_jsmath-1.0.1-py2.py3-none-any.whl", hash = "sha256:2ec2eaebfb78f3f2078e73666b1415417a116cc848b72e5172e596c871103178", size = 5071, upload-time = "2019-01-21T16:10:14.333Z" },
]

[[package]]
name = "sphinxcontrib-qthelp"
version = "2.0.0"
source = { registry = "https://pypi.org/simple" }
sdist = { url = "https://files.pythonhosted.org/packages/68/bc/9104308fc285eb3e0b31b67688235db556cd5b0ef31d96f30e45f2e51cae/sphinxcontrib_qthelp-2.0.0.tar.gz", hash = "sha256:4fe7d0ac8fc171045be623aba3e2a8f613f8682731f9153bb2e40ece16b9bbab", size = 17165, upload-time = "2024-07-29T01:09:56.435Z" }
wheels = [
    { url = "https://files.pythonhosted.org/packages/27/83/859ecdd180cacc13b1f7e857abf8582a64552ea7a061057a6c716e790fce/sphinxcontrib_qthelp-2.0.0-py3-none-any.whl", hash = "sha256:b18a828cdba941ccd6ee8445dbe72ffa3ef8cbe7505d8cd1fa0d42d3f2d5f3eb", size = 88743, upload-time = "2024-07-29T01:09:54.885Z" },
]

[[package]]
name = "sphinxcontrib-serializinghtml"
version = "2.0.0"
source = { registry = "https://pypi.org/simple" }
sdist = { url = "https://files.pythonhosted.org/packages/3b/44/6716b257b0aa6bfd51a1b31665d1c205fb12cb5ad56de752dfa15657de2f/sphinxcontrib_serializinghtml-2.0.0.tar.gz", hash = "sha256:e9d912827f872c029017a53f0ef2180b327c3f7fd23c87229f7a8e8b70031d4d", size = 16080, upload-time = "2024-07-29T01:10:09.332Z" }
wheels = [
    { url = "https://files.pythonhosted.org/packages/52/a7/d2782e4e3f77c8450f727ba74a8f12756d5ba823d81b941f1b04da9d033a/sphinxcontrib_serializinghtml-2.0.0-py3-none-any.whl", hash = "sha256:6e2cb0eef194e10c27ec0023bfeb25badbbb5868244cf5bc5bdc04e4464bf331", size = 92072, upload-time = "2024-07-29T01:10:08.203Z" },
]

[[package]]
name = "stamina"
version = "25.1.0"
source = { registry = "https://pypi.org/simple" }
dependencies = [
    { name = "tenacity" },
    { name = "typing-extensions", marker = "python_full_version < '3.10'" },
]
sdist = { url = "https://files.pythonhosted.org/packages/fd/c4/d242d76ffc88aa1fd14214d3143b542857b32276db4a20f8d99669054a5e/stamina-25.1.0.tar.gz", hash = "sha256:ad674809796ae40512b3b6296cfade826efd63863ff2ca2f59f806342e91e94a", size = 561127, upload-time = "2025-03-12T09:37:08.217Z" }
wheels = [
    { url = "https://files.pythonhosted.org/packages/14/ba/d03f7ee711391af1d5f4dd7c44f8abdd06bce247028af2441ba8f6ff329b/stamina-25.1.0-py3-none-any.whl", hash = "sha256:c08291da540e6f4243c20f7ee98f0ed0ac9101d639803c481a029b56d7e9b45d", size = 17323, upload-time = "2025-03-12T09:37:06.886Z" },
]

[[package]]
name = "starlette"
version = "0.47.2"
source = { registry = "https://pypi.org/simple" }
dependencies = [
    { name = "anyio" },
    { name = "typing-extensions", marker = "python_full_version < '3.13'" },
]
sdist = { url = "https://files.pythonhosted.org/packages/04/57/d062573f391d062710d4088fa1369428c38d51460ab6fedff920efef932e/starlette-0.47.2.tar.gz", hash = "sha256:6ae9aa5db235e4846decc1e7b79c4f346adf41e9777aebeb49dfd09bbd7023d8", size = 2583948, upload-time = "2025-07-20T17:31:58.522Z" }
wheels = [
    { url = "https://files.pythonhosted.org/packages/f7/1f/b876b1f83aef204198a42dc101613fefccb32258e5428b5f9259677864b4/starlette-0.47.2-py3-none-any.whl", hash = "sha256:c5847e96134e5c5371ee9fac6fdf1a67336d5815e09eb2a01fdb57a351ef915b", size = 72984, upload-time = "2025-07-20T17:31:56.738Z" },
]

[[package]]
name = "tenacity"
version = "9.1.2"
source = { registry = "https://pypi.org/simple" }
sdist = { url = "https://files.pythonhosted.org/packages/0a/d4/2b0cd0fe285e14b36db076e78c93766ff1d529d70408bd1d2a5a84f1d929/tenacity-9.1.2.tar.gz", hash = "sha256:1169d376c297e7de388d18b4481760d478b0e99a777cad3a9c86e556f4b697cb", size = 48036, upload-time = "2025-04-02T08:25:09.966Z" }
wheels = [
    { url = "https://files.pythonhosted.org/packages/e5/30/643397144bfbfec6f6ef821f36f33e57d35946c44a2352d3c9f0ae847619/tenacity-9.1.2-py3-none-any.whl", hash = "sha256:f77bf36710d8b73a50b2dd155c97b870017ad21afe6ab300326b0371b3b05138", size = 28248, upload-time = "2025-04-02T08:25:07.678Z" },
]

[[package]]
name = "toml"
version = "0.10.2"
source = { registry = "https://pypi.org/simple" }
sdist = { url = "https://files.pythonhosted.org/packages/be/ba/1f744cdc819428fc6b5084ec34d9b30660f6f9daaf70eead706e3203ec3c/toml-0.10.2.tar.gz", hash = "sha256:b3bda1d108d5dd99f4a20d24d9c348e91c4db7ab1b749200bded2f839ccbe68f", size = 22253, upload-time = "2020-11-01T01:40:22.204Z" }
wheels = [
    { url = "https://files.pythonhosted.org/packages/44/6f/7120676b6d73228c96e17f1f794d8ab046fc910d781c8d151120c3f1569e/toml-0.10.2-py2.py3-none-any.whl", hash = "sha256:806143ae5bfb6a3c6e736a764057db0e6a0e05e338b5630894a5f779cabb4f9b", size = 16588, upload-time = "2020-11-01T01:40:20.672Z" },
]

[[package]]
name = "tomli"
version = "2.2.1"
source = { registry = "https://pypi.org/simple" }
sdist = { url = "https://files.pythonhosted.org/packages/18/87/302344fed471e44a87289cf4967697d07e532f2421fdaf868a303cbae4ff/tomli-2.2.1.tar.gz", hash = "sha256:cd45e1dc79c835ce60f7404ec8119f2eb06d38b1deba146f07ced3bbc44505ff", size = 17175, upload-time = "2024-11-27T22:38:36.873Z" }
wheels = [
    { url = "https://files.pythonhosted.org/packages/43/ca/75707e6efa2b37c77dadb324ae7d9571cb424e61ea73fad7c56c2d14527f/tomli-2.2.1-cp311-cp311-macosx_10_9_x86_64.whl", hash = "sha256:678e4fa69e4575eb77d103de3df8a895e1591b48e740211bd1067378c69e8249", size = 131077, upload-time = "2024-11-27T22:37:54.956Z" },
    { url = "https://files.pythonhosted.org/packages/c7/16/51ae563a8615d472fdbffc43a3f3d46588c264ac4f024f63f01283becfbb/tomli-2.2.1-cp311-cp311-macosx_11_0_arm64.whl", hash = "sha256:023aa114dd824ade0100497eb2318602af309e5a55595f76b626d6d9f3b7b0a6", size = 123429, upload-time = "2024-11-27T22:37:56.698Z" },
    { url = "https://files.pythonhosted.org/packages/f1/dd/4f6cd1e7b160041db83c694abc78e100473c15d54620083dbd5aae7b990e/tomli-2.2.1-cp311-cp311-manylinux_2_17_aarch64.manylinux2014_aarch64.whl", hash = "sha256:ece47d672db52ac607a3d9599a9d48dcb2f2f735c6c2d1f34130085bb12b112a", size = 226067, upload-time = "2024-11-27T22:37:57.63Z" },
    { url = "https://files.pythonhosted.org/packages/a9/6b/c54ede5dc70d648cc6361eaf429304b02f2871a345bbdd51e993d6cdf550/tomli-2.2.1-cp311-cp311-manylinux_2_17_x86_64.manylinux2014_x86_64.whl", hash = "sha256:6972ca9c9cc9f0acaa56a8ca1ff51e7af152a9f87fb64623e31d5c83700080ee", size = 236030, upload-time = "2024-11-27T22:37:59.344Z" },
    { url = "https://files.pythonhosted.org/packages/1f/47/999514fa49cfaf7a92c805a86c3c43f4215621855d151b61c602abb38091/tomli-2.2.1-cp311-cp311-manylinux_2_5_i686.manylinux1_i686.manylinux_2_17_i686.manylinux2014_i686.whl", hash = "sha256:c954d2250168d28797dd4e3ac5cf812a406cd5a92674ee4c8f123c889786aa8e", size = 240898, upload-time = "2024-11-27T22:38:00.429Z" },
    { url = "https://files.pythonhosted.org/packages/73/41/0a01279a7ae09ee1573b423318e7934674ce06eb33f50936655071d81a24/tomli-2.2.1-cp311-cp311-musllinux_1_2_aarch64.whl", hash = "sha256:8dd28b3e155b80f4d54beb40a441d366adcfe740969820caf156c019fb5c7ec4", size = 229894, upload-time = "2024-11-27T22:38:02.094Z" },
    { url = "https://files.pythonhosted.org/packages/55/18/5d8bc5b0a0362311ce4d18830a5d28943667599a60d20118074ea1b01bb7/tomli-2.2.1-cp311-cp311-musllinux_1_2_i686.whl", hash = "sha256:e59e304978767a54663af13c07b3d1af22ddee3bb2fb0618ca1593e4f593a106", size = 245319, upload-time = "2024-11-27T22:38:03.206Z" },
    { url = "https://files.pythonhosted.org/packages/92/a3/7ade0576d17f3cdf5ff44d61390d4b3febb8a9fc2b480c75c47ea048c646/tomli-2.2.1-cp311-cp311-musllinux_1_2_x86_64.whl", hash = "sha256:33580bccab0338d00994d7f16f4c4ec25b776af3ffaac1ed74e0b3fc95e885a8", size = 238273, upload-time = "2024-11-27T22:38:04.217Z" },
    { url = "https://files.pythonhosted.org/packages/72/6f/fa64ef058ac1446a1e51110c375339b3ec6be245af9d14c87c4a6412dd32/tomli-2.2.1-cp311-cp311-win32.whl", hash = "sha256:465af0e0875402f1d226519c9904f37254b3045fc5084697cefb9bdde1ff99ff", size = 98310, upload-time = "2024-11-27T22:38:05.908Z" },
    { url = "https://files.pythonhosted.org/packages/6a/1c/4a2dcde4a51b81be3530565e92eda625d94dafb46dbeb15069df4caffc34/tomli-2.2.1-cp311-cp311-win_amd64.whl", hash = "sha256:2d0f2fdd22b02c6d81637a3c95f8cd77f995846af7414c5c4b8d0545afa1bc4b", size = 108309, upload-time = "2024-11-27T22:38:06.812Z" },
    { url = "https://files.pythonhosted.org/packages/52/e1/f8af4c2fcde17500422858155aeb0d7e93477a0d59a98e56cbfe75070fd0/tomli-2.2.1-cp312-cp312-macosx_10_13_x86_64.whl", hash = "sha256:4a8f6e44de52d5e6c657c9fe83b562f5f4256d8ebbfe4ff922c495620a7f6cea", size = 132762, upload-time = "2024-11-27T22:38:07.731Z" },
    { url = "https://files.pythonhosted.org/packages/03/b8/152c68bb84fc00396b83e7bbddd5ec0bd3dd409db4195e2a9b3e398ad2e3/tomli-2.2.1-cp312-cp312-macosx_11_0_arm64.whl", hash = "sha256:8d57ca8095a641b8237d5b079147646153d22552f1c637fd3ba7f4b0b29167a8", size = 123453, upload-time = "2024-11-27T22:38:09.384Z" },
    { url = "https://files.pythonhosted.org/packages/c8/d6/fc9267af9166f79ac528ff7e8c55c8181ded34eb4b0e93daa767b8841573/tomli-2.2.1-cp312-cp312-manylinux_2_17_aarch64.manylinux2014_aarch64.whl", hash = "sha256:4e340144ad7ae1533cb897d406382b4b6fede8890a03738ff1683af800d54192", size = 233486, upload-time = "2024-11-27T22:38:10.329Z" },
    { url = "https://files.pythonhosted.org/packages/5c/51/51c3f2884d7bab89af25f678447ea7d297b53b5a3b5730a7cb2ef6069f07/tomli-2.2.1-cp312-cp312-manylinux_2_17_x86_64.manylinux2014_x86_64.whl", hash = "sha256:db2b95f9de79181805df90bedc5a5ab4c165e6ec3fe99f970d0e302f384ad222", size = 242349, upload-time = "2024-11-27T22:38:11.443Z" },
    { url = "https://files.pythonhosted.org/packages/ab/df/bfa89627d13a5cc22402e441e8a931ef2108403db390ff3345c05253935e/tomli-2.2.1-cp312-cp312-manylinux_2_5_i686.manylinux1_i686.manylinux_2_17_i686.manylinux2014_i686.whl", hash = "sha256:40741994320b232529c802f8bc86da4e1aa9f413db394617b9a256ae0f9a7f77", size = 252159, upload-time = "2024-11-27T22:38:13.099Z" },
    { url = "https://files.pythonhosted.org/packages/9e/6e/fa2b916dced65763a5168c6ccb91066f7639bdc88b48adda990db10c8c0b/tomli-2.2.1-cp312-cp312-musllinux_1_2_aarch64.whl", hash = "sha256:400e720fe168c0f8521520190686ef8ef033fb19fc493da09779e592861b78c6", size = 237243, upload-time = "2024-11-27T22:38:14.766Z" },
    { url = "https://files.pythonhosted.org/packages/b4/04/885d3b1f650e1153cbb93a6a9782c58a972b94ea4483ae4ac5cedd5e4a09/tomli-2.2.1-cp312-cp312-musllinux_1_2_i686.whl", hash = "sha256:02abe224de6ae62c19f090f68da4e27b10af2b93213d36cf44e6e1c5abd19fdd", size = 259645, upload-time = "2024-11-27T22:38:15.843Z" },
    { url = "https://files.pythonhosted.org/packages/9c/de/6b432d66e986e501586da298e28ebeefd3edc2c780f3ad73d22566034239/tomli-2.2.1-cp312-cp312-musllinux_1_2_x86_64.whl", hash = "sha256:b82ebccc8c8a36f2094e969560a1b836758481f3dc360ce9a3277c65f374285e", size = 244584, upload-time = "2024-11-27T22:38:17.645Z" },
    { url = "https://files.pythonhosted.org/packages/1c/9a/47c0449b98e6e7d1be6cbac02f93dd79003234ddc4aaab6ba07a9a7482e2/tomli-2.2.1-cp312-cp312-win32.whl", hash = "sha256:889f80ef92701b9dbb224e49ec87c645ce5df3fa2cc548664eb8a25e03127a98", size = 98875, upload-time = "2024-11-27T22:38:19.159Z" },
    { url = "https://files.pythonhosted.org/packages/ef/60/9b9638f081c6f1261e2688bd487625cd1e660d0a85bd469e91d8db969734/tomli-2.2.1-cp312-cp312-win_amd64.whl", hash = "sha256:7fc04e92e1d624a4a63c76474610238576942d6b8950a2d7f908a340494e67e4", size = 109418, upload-time = "2024-11-27T22:38:20.064Z" },
    { url = "https://files.pythonhosted.org/packages/04/90/2ee5f2e0362cb8a0b6499dc44f4d7d48f8fff06d28ba46e6f1eaa61a1388/tomli-2.2.1-cp313-cp313-macosx_10_13_x86_64.whl", hash = "sha256:f4039b9cbc3048b2416cc57ab3bda989a6fcf9b36cf8937f01a6e731b64f80d7", size = 132708, upload-time = "2024-11-27T22:38:21.659Z" },
    { url = "https://files.pythonhosted.org/packages/c0/ec/46b4108816de6b385141f082ba99e315501ccd0a2ea23db4a100dd3990ea/tomli-2.2.1-cp313-cp313-macosx_11_0_arm64.whl", hash = "sha256:286f0ca2ffeeb5b9bd4fcc8d6c330534323ec51b2f52da063b11c502da16f30c", size = 123582, upload-time = "2024-11-27T22:38:22.693Z" },
    { url = "https://files.pythonhosted.org/packages/a0/bd/b470466d0137b37b68d24556c38a0cc819e8febe392d5b199dcd7f578365/tomli-2.2.1-cp313-cp313-manylinux_2_17_aarch64.manylinux2014_aarch64.whl", hash = "sha256:a92ef1a44547e894e2a17d24e7557a5e85a9e1d0048b0b5e7541f76c5032cb13", size = 232543, upload-time = "2024-11-27T22:38:24.367Z" },
    { url = "https://files.pythonhosted.org/packages/d9/e5/82e80ff3b751373f7cead2815bcbe2d51c895b3c990686741a8e56ec42ab/tomli-2.2.1-cp313-cp313-manylinux_2_17_x86_64.manylinux2014_x86_64.whl", hash = "sha256:9316dc65bed1684c9a98ee68759ceaed29d229e985297003e494aa825ebb0281", size = 241691, upload-time = "2024-11-27T22:38:26.081Z" },
    { url = "https://files.pythonhosted.org/packages/05/7e/2a110bc2713557d6a1bfb06af23dd01e7dde52b6ee7dadc589868f9abfac/tomli-2.2.1-cp313-cp313-manylinux_2_5_i686.manylinux1_i686.manylinux_2_17_i686.manylinux2014_i686.whl", hash = "sha256:e85e99945e688e32d5a35c1ff38ed0b3f41f43fad8df0bdf79f72b2ba7bc5272", size = 251170, upload-time = "2024-11-27T22:38:27.921Z" },
    { url = "https://files.pythonhosted.org/packages/64/7b/22d713946efe00e0adbcdfd6d1aa119ae03fd0b60ebed51ebb3fa9f5a2e5/tomli-2.2.1-cp313-cp313-musllinux_1_2_aarch64.whl", hash = "sha256:ac065718db92ca818f8d6141b5f66369833d4a80a9d74435a268c52bdfa73140", size = 236530, upload-time = "2024-11-27T22:38:29.591Z" },
    { url = "https://files.pythonhosted.org/packages/38/31/3a76f67da4b0cf37b742ca76beaf819dca0ebef26d78fc794a576e08accf/tomli-2.2.1-cp313-cp313-musllinux_1_2_i686.whl", hash = "sha256:d920f33822747519673ee656a4b6ac33e382eca9d331c87770faa3eef562aeb2", size = 258666, upload-time = "2024-11-27T22:38:30.639Z" },
    { url = "https://files.pythonhosted.org/packages/07/10/5af1293da642aded87e8a988753945d0cf7e00a9452d3911dd3bb354c9e2/tomli-2.2.1-cp313-cp313-musllinux_1_2_x86_64.whl", hash = "sha256:a198f10c4d1b1375d7687bc25294306e551bf1abfa4eace6650070a5c1ae2744", size = 243954, upload-time = "2024-11-27T22:38:31.702Z" },
    { url = "https://files.pythonhosted.org/packages/5b/b9/1ed31d167be802da0fc95020d04cd27b7d7065cc6fbefdd2f9186f60d7bd/tomli-2.2.1-cp313-cp313-win32.whl", hash = "sha256:d3f5614314d758649ab2ab3a62d4f2004c825922f9e370b29416484086b264ec", size = 98724, upload-time = "2024-11-27T22:38:32.837Z" },
    { url = "https://files.pythonhosted.org/packages/c7/32/b0963458706accd9afcfeb867c0f9175a741bf7b19cd424230714d722198/tomli-2.2.1-cp313-cp313-win_amd64.whl", hash = "sha256:a38aa0308e754b0e3c67e344754dff64999ff9b513e691d0e786265c93583c69", size = 109383, upload-time = "2024-11-27T22:38:34.455Z" },
    { url = "https://files.pythonhosted.org/packages/6e/c2/61d3e0f47e2b74ef40a68b9e6ad5984f6241a942f7cd3bbfbdbd03861ea9/tomli-2.2.1-py3-none-any.whl", hash = "sha256:cb55c73c5f4408779d0cf3eef9f762b9c9f147a77de7b258bef0a5628adc85cc", size = 14257, upload-time = "2024-11-27T22:38:35.385Z" },
]

[[package]]
name = "tomlkit"
version = "0.13.3"
source = { registry = "https://pypi.org/simple" }
sdist = { url = "https://files.pythonhosted.org/packages/cc/18/0bbf3884e9eaa38819ebe46a7bd25dcd56b67434402b66a58c4b8e552575/tomlkit-0.13.3.tar.gz", hash = "sha256:430cf247ee57df2b94ee3fbe588e71d362a941ebb545dec29b53961d61add2a1", size = 185207, upload-time = "2025-06-05T07:13:44.947Z" }
wheels = [
    { url = "https://files.pythonhosted.org/packages/bd/75/8539d011f6be8e29f339c42e633aae3cb73bffa95dd0f9adec09b9c58e85/tomlkit-0.13.3-py3-none-any.whl", hash = "sha256:c89c649d79ee40629a9fda55f8ace8c6a1b42deb912b2a8fd8d942ddadb606b0", size = 38901, upload-time = "2025-06-05T07:13:43.546Z" },
]

[[package]]
name = "tqdm"
version = "4.67.1"
source = { registry = "https://pypi.org/simple" }
dependencies = [
    { name = "colorama", marker = "sys_platform == 'win32'" },
]
sdist = { url = "https://files.pythonhosted.org/packages/a8/4b/29b4ef32e036bb34e4ab51796dd745cdba7ed47ad142a9f4a1eb8e0c744d/tqdm-4.67.1.tar.gz", hash = "sha256:f8aef9c52c08c13a65f30ea34f4e5aac3fd1a34959879d7e59e63027286627f2", size = 169737, upload-time = "2024-11-24T20:12:22.481Z" }
wheels = [
    { url = "https://files.pythonhosted.org/packages/d0/30/dc54f88dd4a2b5dc8a0279bdd7270e735851848b762aeb1c1184ed1f6b14/tqdm-4.67.1-py3-none-any.whl", hash = "sha256:26445eca388f82e72884e0d580d5464cd801a3ea01e63e5601bdff9ba6a48de2", size = 78540, upload-time = "2024-11-24T20:12:19.698Z" },
]

[[package]]
name = "twine"
version = "6.1.0"
source = { registry = "https://pypi.org/simple" }
dependencies = [
    { name = "id" },
    { name = "importlib-metadata", marker = "python_full_version < '3.10'" },
    { name = "keyring", marker = "platform_machine != 'ppc64le' and platform_machine != 's390x'" },
    { name = "packaging" },
    { name = "readme-renderer" },
    { name = "requests" },
    { name = "requests-toolbelt" },
    { name = "rfc3986" },
    { name = "rich" },
    { name = "urllib3" },
]
sdist = { url = "https://files.pythonhosted.org/packages/c8/a2/6df94fc5c8e2170d21d7134a565c3a8fb84f9797c1dd65a5976aaf714418/twine-6.1.0.tar.gz", hash = "sha256:be324f6272eff91d07ee93f251edf232fc647935dd585ac003539b42404a8dbd", size = 168404, upload-time = "2025-01-21T18:45:26.758Z" }
wheels = [
    { url = "https://files.pythonhosted.org/packages/7c/b6/74e927715a285743351233f33ea3c684528a0d374d2e43ff9ce9585b73fe/twine-6.1.0-py3-none-any.whl", hash = "sha256:a47f973caf122930bf0fbbf17f80b83bc1602c9ce393c7845f289a3001dc5384", size = 40791, upload-time = "2025-01-21T18:45:24.584Z" },
]

[[package]]
name = "typer"
version = "0.16.0"
source = { registry = "https://pypi.org/simple" }
dependencies = [
    { name = "click" },
    { name = "rich" },
    { name = "shellingham" },
    { name = "typing-extensions" },
]
sdist = { url = "https://files.pythonhosted.org/packages/c5/8c/7d682431efca5fd290017663ea4588bf6f2c6aad085c7f108c5dbc316e70/typer-0.16.0.tar.gz", hash = "sha256:af377ffaee1dbe37ae9440cb4e8f11686ea5ce4e9bae01b84ae7c63b87f1dd3b", size = 102625, upload-time = "2025-05-26T14:30:31.824Z" }
wheels = [
    { url = "https://files.pythonhosted.org/packages/76/42/3efaf858001d2c2913de7f354563e3a3a2f0decae3efe98427125a8f441e/typer-0.16.0-py3-none-any.whl", hash = "sha256:1f79bed11d4d02d4310e3c1b7ba594183bcedb0ac73b27a9e5f28f6fb5b98855", size = 46317, upload-time = "2025-05-26T14:30:30.523Z" },
]

[[package]]
name = "types-pyyaml"
version = "6.0.12.20250809"
source = { registry = "https://pypi.org/simple" }
sdist = { url = "https://files.pythonhosted.org/packages/36/21/52ffdbddea3c826bc2758d811ccd7f766912de009c5cf096bd5ebba44680/types_pyyaml-6.0.12.20250809.tar.gz", hash = "sha256:af4a1aca028f18e75297da2ee0da465f799627370d74073e96fee876524f61b5", size = 17385, upload-time = "2025-08-09T03:14:34.867Z" }
wheels = [
    { url = "https://files.pythonhosted.org/packages/35/3e/0346d09d6e338401ebf406f12eaf9d0b54b315b86f1ec29e34f1a0aedae9/types_pyyaml-6.0.12.20250809-py3-none-any.whl", hash = "sha256:032b6003b798e7de1a1ddfeefee32fac6486bdfe4845e0ae0e7fb3ee4512b52f", size = 20277, upload-time = "2025-08-09T03:14:34.055Z" },
]

[[package]]
name = "types-requests"
version = "2.32.4.20250809"
source = { registry = "https://pypi.org/simple" }
dependencies = [
    { name = "urllib3" },
]
sdist = { url = "https://files.pythonhosted.org/packages/ed/b0/9355adb86ec84d057fea765e4c49cce592aaf3d5117ce5609a95a7fc3dac/types_requests-2.32.4.20250809.tar.gz", hash = "sha256:d8060de1c8ee599311f56ff58010fb4902f462a1470802cf9f6ed27bc46c4df3", size = 23027, upload-time = "2025-08-09T03:17:10.664Z" }
wheels = [
    { url = "https://files.pythonhosted.org/packages/2b/6f/ec0012be842b1d888d46884ac5558fd62aeae1f0ec4f7a581433d890d4b5/types_requests-2.32.4.20250809-py3-none-any.whl", hash = "sha256:f73d1832fb519ece02c85b1f09d5f0dd3108938e7d47e7f94bbfa18a6782b163", size = 20644, upload-time = "2025-08-09T03:17:09.716Z" },
]

[[package]]
name = "types-setuptools"
version = "80.9.0.20250809"
source = { registry = "https://pypi.org/simple" }
sdist = { url = "https://files.pythonhosted.org/packages/43/4f/d78a04083ee3cc0a7c14406afb2f1e7b63e70da95b777571d665d89b1765/types_setuptools-80.9.0.20250809.tar.gz", hash = "sha256:e986ba37ffde364073d76189e1d79d9928fb6f5278c7d07589cde353d0218864", size = 41209, upload-time = "2025-08-09T03:14:24.977Z" }
wheels = [
    { url = "https://files.pythonhosted.org/packages/ca/1d/ad4fd409b377904324cbd2dc3a11e29ba13e2cf603c5a14cd88a35da5be0/types_setuptools-80.9.0.20250809-py3-none-any.whl", hash = "sha256:7c6539b4c7ac7b4ab4db2be66d8a58fb1e28affa3ee3834be48acafd94f5976a", size = 63160, upload-time = "2025-08-09T03:14:23.639Z" },
]

[[package]]
name = "typing-extensions"
version = "4.14.1"
source = { registry = "https://pypi.org/simple" }
sdist = { url = "https://files.pythonhosted.org/packages/98/5a/da40306b885cc8c09109dc2e1abd358d5684b1425678151cdaed4731c822/typing_extensions-4.14.1.tar.gz", hash = "sha256:38b39f4aeeab64884ce9f74c94263ef78f3c22467c8724005483154c26648d36", size = 107673, upload-time = "2025-07-04T13:28:34.16Z" }
wheels = [
    { url = "https://files.pythonhosted.org/packages/b5/00/d631e67a838026495268c2f6884f3711a15a9a2a96cd244fdaea53b823fb/typing_extensions-4.14.1-py3-none-any.whl", hash = "sha256:d1e1e3b58374dc93031d6eda2420a48ea44a36c2b4766a4fdeb3710755731d76", size = 43906, upload-time = "2025-07-04T13:28:32.743Z" },
]

[[package]]
name = "typing-inspection"
version = "0.4.1"
source = { registry = "https://pypi.org/simple" }
dependencies = [
    { name = "typing-extensions" },
]
sdist = { url = "https://files.pythonhosted.org/packages/f8/b1/0c11f5058406b3af7609f121aaa6b609744687f1d158b3c3a5bf4cc94238/typing_inspection-0.4.1.tar.gz", hash = "sha256:6ae134cc0203c33377d43188d4064e9b357dba58cff3185f22924610e70a9d28", size = 75726, upload-time = "2025-05-21T18:55:23.885Z" }
wheels = [
    { url = "https://files.pythonhosted.org/packages/17/69/cd203477f944c353c31bade965f880aa1061fd6bf05ded0726ca845b6ff7/typing_inspection-0.4.1-py3-none-any.whl", hash = "sha256:389055682238f53b04f7badcb49b989835495a96700ced5dab2d8feae4b26f51", size = 14552, upload-time = "2025-05-21T18:55:22.152Z" },
]

[[package]]
name = "tzdata"
version = "2025.2"
source = { registry = "https://pypi.org/simple" }
sdist = { url = "https://files.pythonhosted.org/packages/95/32/1a225d6164441be760d75c2c42e2780dc0873fe382da3e98a2e1e48361e5/tzdata-2025.2.tar.gz", hash = "sha256:b60a638fcc0daffadf82fe0f57e53d06bdec2f36c4df66280ae79bce6bd6f2b9", size = 196380, upload-time = "2025-03-23T13:54:43.652Z" }
wheels = [
    { url = "https://files.pythonhosted.org/packages/5c/23/c7abc0ca0a1526a0774eca151daeb8de62ec457e77262b66b359c3c7679e/tzdata-2025.2-py2.py3-none-any.whl", hash = "sha256:1a403fada01ff9221ca8044d701868fa132215d84beb92242d9acd2147f667a8", size = 347839, upload-time = "2025-03-23T13:54:41.845Z" },
]

[[package]]
name = "urllib3"
version = "2.5.0"
source = { registry = "https://pypi.org/simple" }
sdist = { url = "https://files.pythonhosted.org/packages/15/22/9ee70a2574a4f4599c47dd506532914ce044817c7752a79b6a51286319bc/urllib3-2.5.0.tar.gz", hash = "sha256:3fc47733c7e419d4bc3f6b3dc2b4f890bb743906a30d56ba4a5bfa4bbff92760", size = 393185, upload-time = "2025-06-18T14:07:41.644Z" }
wheels = [
    { url = "https://files.pythonhosted.org/packages/a7/c2/fe1e52489ae3122415c51f387e221dd0773709bad6c6cdaa599e8a2c5185/urllib3-2.5.0-py3-none-any.whl", hash = "sha256:e6b01673c0fa6a13e374b50871808eb3bf7046c4b125b216f6bf1cc604cff0dc", size = 129795, upload-time = "2025-06-18T14:07:40.39Z" },
]

[[package]]
name = "uv"
version = "0.8.8"
source = { registry = "https://pypi.org/simple" }
sdist = { url = "https://files.pythonhosted.org/packages/9c/d0/4cd8ac2c7938da78c8e9ca791205f80e74b0f5a680f2a2d50323d54961d0/uv-0.8.8.tar.gz", hash = "sha256:6880e96cd994e53445d364206ddb4b2fff89fd2fbc74a74bef4a6f86384b07d9", size = 3477036, upload-time = "2025-08-09T00:26:00.883Z" }
wheels = [
    { url = "https://files.pythonhosted.org/packages/08/d5/49e188db80f3d8b1969bdbcb8a5468a3796827f15d773241204f206a9ff6/uv-0.8.8-py3-none-linux_armv6l.whl", hash = "sha256:fcdbee030de120478db1a4bb3e3bbf04eec572527ea9107ecf064a808259b6c9", size = 18470316, upload-time = "2025-08-09T00:25:11.956Z" },
    { url = "https://files.pythonhosted.org/packages/01/50/add1afadccd141d0d72b54e5146f8181fcc6efd1567a17c5b1edec444010/uv-0.8.8-py3-none-macosx_10_12_x86_64.whl", hash = "sha256:461e8fb83931755cf0596bf1b8ccbfe02765e81a0d392c495c07685d6b6591f9", size = 18468770, upload-time = "2025-08-09T00:25:15.391Z" },
    { url = "https://files.pythonhosted.org/packages/8c/ac/3c6dc8781d37ef9854f412322caffac2978dd3fa1bf806f7daebcfebf2be/uv-0.8.8-py3-none-macosx_11_0_arm64.whl", hash = "sha256:58056e5ccebb0a1aad27bd89d0ccc5b65c086d5a7f6b0ac16a9dde030b63cf14", size = 17200419, upload-time = "2025-08-09T00:25:18.264Z" },
    { url = "https://files.pythonhosted.org/packages/a1/9e/c30ea1f634673d234999985984afbe96c3d2a4381986e36df0bb46c0f21b/uv-0.8.8-py3-none-manylinux_2_17_aarch64.manylinux2014_aarch64.musllinux_1_1_aarch64.whl", hash = "sha256:5b4c56a620137f562e1d7b09eac6c9d4adeb876aefc51be27973257fcb426c9d", size = 17779351, upload-time = "2025-08-09T00:25:20.891Z" },
    { url = "https://files.pythonhosted.org/packages/2f/89/f2885c6e97a265b4b18050df6285f56c81b603a867a63fcd8f2caa04d95c/uv-0.8.8-py3-none-manylinux_2_17_armv7l.manylinux2014_armv7l.whl", hash = "sha256:5fc33adb91c4e3db550648aa30c2b97e8e4d8b8842ead7784a9e76dae3cb14dc", size = 18139292, upload-time = "2025-08-09T00:25:23.352Z" },
    { url = "https://files.pythonhosted.org/packages/38/5f/98dad16987919e7dc02f2566026a263ea6307bf57e8de0008dde4717d9cf/uv-0.8.8-py3-none-manylinux_2_17_i686.manylinux2014_i686.whl", hash = "sha256:19a82d6738d3aa58e6646b9d6c343d103abf0c4caf97a68d16a8cab55282e4be", size = 18932468, upload-time = "2025-08-09T00:25:25.691Z" },
    { url = "https://files.pythonhosted.org/packages/56/99/52d0d9f53cc5df11b1a459e743bd7b2f4660d49f125a63640eb85ce993e0/uv-0.8.8-py3-none-manylinux_2_17_ppc64.manylinux2014_ppc64.whl", hash = "sha256:9dce4de70098cb5b98feea9ef0b8f7db5d6b9deea003a926bc044a793872d719", size = 20251614, upload-time = "2025-08-09T00:25:28.122Z" },
    { url = "https://files.pythonhosted.org/packages/9e/b1/0698099a905b4a07b8fa9d6838e0680de707216ccf003433ca1b4afff224/uv-0.8.8-py3-none-manylinux_2_17_ppc64le.manylinux2014_ppc64le.whl", hash = "sha256:1038324c178d2d7407a4005c4c3294cbad6a02368ba5a85242308de62a6f4e12", size = 19916222, upload-time = "2025-08-09T00:25:30.732Z" },
    { url = "https://files.pythonhosted.org/packages/7f/29/8384e0f3f3536ef376d94b7ab177753179906a6c2f5bab893e3fb9525b45/uv-0.8.8-py3-none-manylinux_2_17_s390x.manylinux2014_s390x.whl", hash = "sha256:3bd016beea3935f9148b3d2482e3d60dee36f0260f9e99d4f57acfd978c1142a", size = 19238516, upload-time = "2025-08-09T00:25:33.637Z" },
    { url = "https://files.pythonhosted.org/packages/0e/f1/6c107deccd6e66eb1c46776d8cef4ca9274aac73cec1b14453fe85e18a54/uv-0.8.8-py3-none-manylinux_2_17_x86_64.manylinux2014_x86_64.whl", hash = "sha256:d0a2b5ebc96aba2b0bf54283d2906b40f32949298cbc6ec48648097ddeac5c5d", size = 19232295, upload-time = "2025-08-09T00:25:37.154Z" },
    { url = "https://files.pythonhosted.org/packages/c5/96/9f5e935cd970102c67ce2a753ac721665fb4477c262e86afa0ab385cefff/uv-0.8.8-py3-none-manylinux_2_28_aarch64.whl", hash = "sha256:e529dc0a1be5e896d299e4eae4599fa68909f8cb3e6c5ee1a46f66c9048e3334", size = 18046917, upload-time = "2025-08-09T00:25:39.72Z" },
    { url = "https://files.pythonhosted.org/packages/32/75/97f371add0a02e5e37156ac0fea908ab4a1160fdf716d0e6c257b6767122/uv-0.8.8-py3-none-manylinux_2_31_riscv64.whl", hash = "sha256:5d58d986c3b6a9ce0fb48cd48b3aee6cb1b1057f928d598432e75a4fcaa370f4", size = 18949133, upload-time = "2025-08-09T00:25:42.139Z" },
    { url = "https://files.pythonhosted.org/packages/1a/1b/ea988ae9d8c5531454ea6904290e229624c9ea830a5c37b91ec74ebde9a4/uv-0.8.8-py3-none-musllinux_1_1_armv7l.whl", hash = "sha256:e117e1230559058fd286292dd5839e8e82d1aaf05763bf4a496e91fe07b69fa1", size = 18080018, upload-time = "2025-08-09T00:25:44.645Z" },
    { url = "https://files.pythonhosted.org/packages/ff/14/3b16af331b79ae826d00a73e98f26f7f660dabedc0f82acb99069601b355/uv-0.8.8-py3-none-musllinux_1_1_i686.whl", hash = "sha256:372934fd94193c98dec59bd379cf39e73f906ae6162cbfb66686f32afd75fa0f", size = 18437896, upload-time = "2025-08-09T00:25:49.162Z" },
    { url = "https://files.pythonhosted.org/packages/1c/b6/c866684da5571dbf42e9a60b6587a62adc8a2eb592f07411d3b29cb09871/uv-0.8.8-py3-none-musllinux_1_1_x86_64.whl", hash = "sha256:9330c924faa9df00a5e78b54561ecf4e5eac1211066f027620dbe85bd6f479ce", size = 19341221, upload-time = "2025-08-09T00:25:51.444Z" },
    { url = "https://files.pythonhosted.org/packages/49/ea/55a0eff462b2ec5a6327dd87c401c53306406c830fa8f2cabd2af79dd97f/uv-0.8.8-py3-none-win32.whl", hash = "sha256:65113735aa3427d3897e2f537da1331d1391735c6eecb9b820da6a15fd2f6738", size = 18244601, upload-time = "2025-08-09T00:25:53.696Z" },
    { url = "https://files.pythonhosted.org/packages/bf/c0/f56ddb1b2276405618e3d2522018c962c010fc71f97f385d01b7e1dcd8df/uv-0.8.8-py3-none-win_amd64.whl", hash = "sha256:66189ca0b4051396aa19a6f036351477656073d0fd01618051faca699e1b3cdc", size = 20233481, upload-time = "2025-08-09T00:25:56.247Z" },
    { url = "https://files.pythonhosted.org/packages/ac/1a/70dc4c730c19f3af40be9450b98b801e03cd6d16609743013f7258f69a29/uv-0.8.8-py3-none-win_arm64.whl", hash = "sha256:1d829486e88ebbf7895306ff09a8b6014d3af7a18e27d751979ee37bf3a27832", size = 18786215, upload-time = "2025-08-09T00:25:58.941Z" },
]

[[package]]
name = "uvicorn"
version = "0.35.0"
source = { registry = "https://pypi.org/simple" }
dependencies = [
    { name = "click" },
    { name = "h11" },
    { name = "typing-extensions", marker = "python_full_version < '3.11'" },
]
sdist = { url = "https://files.pythonhosted.org/packages/5e/42/e0e305207bb88c6b8d3061399c6a961ffe5fbb7e2aa63c9234df7259e9cd/uvicorn-0.35.0.tar.gz", hash = "sha256:bc662f087f7cf2ce11a1d7fd70b90c9f98ef2e2831556dd078d131b96cc94a01", size = 78473, upload-time = "2025-06-28T16:15:46.058Z" }
wheels = [
    { url = "https://files.pythonhosted.org/packages/d2/e2/dc81b1bd1dcfe91735810265e9d26bc8ec5da45b4c0f6237e286819194c3/uvicorn-0.35.0-py3-none-any.whl", hash = "sha256:197535216b25ff9b785e29a0b79199f55222193d47f820816e7da751e9bc8d4a", size = 66406, upload-time = "2025-06-28T16:15:44.816Z" },
]

[[package]]
name = "virtualenv"
version = "20.33.1"
source = { registry = "https://pypi.org/simple" }
dependencies = [
    { name = "distlib" },
    { name = "filelock" },
    { name = "platformdirs" },
]
sdist = { url = "https://files.pythonhosted.org/packages/8b/60/4f20960df6c7b363a18a55ab034c8f2bcd5d9770d1f94f9370ec104c1855/virtualenv-20.33.1.tar.gz", hash = "sha256:1b44478d9e261b3fb8baa5e74a0ca3bc0e05f21aa36167bf9cbf850e542765b8", size = 6082160, upload-time = "2025-08-05T16:10:55.605Z" }
wheels = [
    { url = "https://files.pythonhosted.org/packages/ca/ff/ded57ac5ff40a09e6e198550bab075d780941e0b0f83cbeabd087c59383a/virtualenv-20.33.1-py3-none-any.whl", hash = "sha256:07c19bc66c11acab6a5958b815cbcee30891cd1c2ccf53785a28651a0d8d8a67", size = 6060362, upload-time = "2025-08-05T16:10:52.81Z" },
]

[[package]]
name = "watchfiles"
version = "1.1.0"
source = { registry = "https://pypi.org/simple" }
dependencies = [
    { name = "anyio" },
]
sdist = { url = "https://files.pythonhosted.org/packages/2a/9a/d451fcc97d029f5812e898fd30a53fd8c15c7bbd058fd75cfc6beb9bd761/watchfiles-1.1.0.tar.gz", hash = "sha256:693ed7ec72cbfcee399e92c895362b6e66d63dac6b91e2c11ae03d10d503e575", size = 94406, upload-time = "2025-06-15T19:06:59.42Z" }
wheels = [
    { url = "https://files.pythonhosted.org/packages/b9/dd/579d1dc57f0f895426a1211c4ef3b0cb37eb9e642bb04bdcd962b5df206a/watchfiles-1.1.0-cp310-cp310-macosx_10_12_x86_64.whl", hash = "sha256:27f30e14aa1c1e91cb653f03a63445739919aef84c8d2517997a83155e7a2fcc", size = 405757, upload-time = "2025-06-15T19:04:51.058Z" },
    { url = "https://files.pythonhosted.org/packages/1c/a0/7a0318cd874393344d48c34d53b3dd419466adf59a29ba5b51c88dd18b86/watchfiles-1.1.0-cp310-cp310-macosx_11_0_arm64.whl", hash = "sha256:3366f56c272232860ab45c77c3ca7b74ee819c8e1f6f35a7125556b198bbc6df", size = 397511, upload-time = "2025-06-15T19:04:52.79Z" },
    { url = "https://files.pythonhosted.org/packages/06/be/503514656d0555ec2195f60d810eca29b938772e9bfb112d5cd5ad6f6a9e/watchfiles-1.1.0-cp310-cp310-manylinux_2_17_aarch64.manylinux2014_aarch64.whl", hash = "sha256:8412eacef34cae2836d891836a7fff7b754d6bcac61f6c12ba5ca9bc7e427b68", size = 450739, upload-time = "2025-06-15T19:04:54.203Z" },
    { url = "https://files.pythonhosted.org/packages/4e/0d/a05dd9e5f136cdc29751816d0890d084ab99f8c17b86f25697288ca09bc7/watchfiles-1.1.0-cp310-cp310-manylinux_2_17_armv7l.manylinux2014_armv7l.whl", hash = "sha256:df670918eb7dd719642e05979fc84704af913d563fd17ed636f7c4783003fdcc", size = 458106, upload-time = "2025-06-15T19:04:55.607Z" },
    { url = "https://files.pythonhosted.org/packages/f1/fa/9cd16e4dfdb831072b7ac39e7bea986e52128526251038eb481effe9f48e/watchfiles-1.1.0-cp310-cp310-manylinux_2_17_i686.manylinux2014_i686.whl", hash = "sha256:d7642b9bc4827b5518ebdb3b82698ada8c14c7661ddec5fe719f3e56ccd13c97", size = 484264, upload-time = "2025-06-15T19:04:57.009Z" },
    { url = "https://files.pythonhosted.org/packages/32/04/1da8a637c7e2b70e750a0308e9c8e662ada0cca46211fa9ef24a23937e0b/watchfiles-1.1.0-cp310-cp310-manylinux_2_17_ppc64le.manylinux2014_ppc64le.whl", hash = "sha256:199207b2d3eeaeb80ef4411875a6243d9ad8bc35b07fc42daa6b801cc39cc41c", size = 597612, upload-time = "2025-06-15T19:04:58.409Z" },
    { url = "https://files.pythonhosted.org/packages/30/01/109f2762e968d3e58c95731a206e5d7d2a7abaed4299dd8a94597250153c/watchfiles-1.1.0-cp310-cp310-manylinux_2_17_s390x.manylinux2014_s390x.whl", hash = "sha256:a479466da6db5c1e8754caee6c262cd373e6e6c363172d74394f4bff3d84d7b5", size = 477242, upload-time = "2025-06-15T19:04:59.786Z" },
    { url = "https://files.pythonhosted.org/packages/b5/b8/46f58cf4969d3b7bc3ca35a98e739fa4085b0657a1540ccc29a1a0bc016f/watchfiles-1.1.0-cp310-cp310-manylinux_2_17_x86_64.manylinux2014_x86_64.whl", hash = "sha256:935f9edd022ec13e447e5723a7d14456c8af254544cefbc533f6dd276c9aa0d9", size = 453148, upload-time = "2025-06-15T19:05:01.103Z" },
    { url = "https://files.pythonhosted.org/packages/a5/cd/8267594263b1770f1eb76914940d7b2d03ee55eca212302329608208e061/watchfiles-1.1.0-cp310-cp310-musllinux_1_1_aarch64.whl", hash = "sha256:8076a5769d6bdf5f673a19d51da05fc79e2bbf25e9fe755c47595785c06a8c72", size = 626574, upload-time = "2025-06-15T19:05:02.582Z" },
    { url = "https://files.pythonhosted.org/packages/a1/2f/7f2722e85899bed337cba715723e19185e288ef361360718973f891805be/watchfiles-1.1.0-cp310-cp310-musllinux_1_1_x86_64.whl", hash = "sha256:86b1e28d4c37e89220e924305cd9f82866bb0ace666943a6e4196c5df4d58dcc", size = 624378, upload-time = "2025-06-15T19:05:03.719Z" },
    { url = "https://files.pythonhosted.org/packages/bf/20/64c88ec43d90a568234d021ab4b2a6f42a5230d772b987c3f9c00cc27b8b/watchfiles-1.1.0-cp310-cp310-win32.whl", hash = "sha256:d1caf40c1c657b27858f9774d5c0e232089bca9cb8ee17ce7478c6e9264d2587", size = 279829, upload-time = "2025-06-15T19:05:04.822Z" },
    { url = "https://files.pythonhosted.org/packages/39/5c/a9c1ed33de7af80935e4eac09570de679c6e21c07070aa99f74b4431f4d6/watchfiles-1.1.0-cp310-cp310-win_amd64.whl", hash = "sha256:a89c75a5b9bc329131115a409d0acc16e8da8dfd5867ba59f1dd66ae7ea8fa82", size = 292192, upload-time = "2025-06-15T19:05:06.348Z" },
    { url = "https://files.pythonhosted.org/packages/8b/78/7401154b78ab484ccaaeef970dc2af0cb88b5ba8a1b415383da444cdd8d3/watchfiles-1.1.0-cp311-cp311-macosx_10_12_x86_64.whl", hash = "sha256:c9649dfc57cc1f9835551deb17689e8d44666315f2e82d337b9f07bd76ae3aa2", size = 405751, upload-time = "2025-06-15T19:05:07.679Z" },
    { url = "https://files.pythonhosted.org/packages/76/63/e6c3dbc1f78d001589b75e56a288c47723de28c580ad715eb116639152b5/watchfiles-1.1.0-cp311-cp311-macosx_11_0_arm64.whl", hash = "sha256:406520216186b99374cdb58bc48e34bb74535adec160c8459894884c983a149c", size = 397313, upload-time = "2025-06-15T19:05:08.764Z" },
    { url = "https://files.pythonhosted.org/packages/6c/a2/8afa359ff52e99af1632f90cbf359da46184207e893a5f179301b0c8d6df/watchfiles-1.1.0-cp311-cp311-manylinux_2_17_aarch64.manylinux2014_aarch64.whl", hash = "sha256:cb45350fd1dc75cd68d3d72c47f5b513cb0578da716df5fba02fff31c69d5f2d", size = 450792, upload-time = "2025-06-15T19:05:09.869Z" },
    { url = "https://files.pythonhosted.org/packages/1d/bf/7446b401667f5c64972a57a0233be1104157fc3abf72c4ef2666c1bd09b2/watchfiles-1.1.0-cp311-cp311-manylinux_2_17_armv7l.manylinux2014_armv7l.whl", hash = "sha256:11ee4444250fcbeb47459a877e5e80ed994ce8e8d20283857fc128be1715dac7", size = 458196, upload-time = "2025-06-15T19:05:11.91Z" },
    { url = "https://files.pythonhosted.org/packages/58/2f/501ddbdfa3fa874ea5597c77eeea3d413579c29af26c1091b08d0c792280/watchfiles-1.1.0-cp311-cp311-manylinux_2_17_i686.manylinux2014_i686.whl", hash = "sha256:bda8136e6a80bdea23e5e74e09df0362744d24ffb8cd59c4a95a6ce3d142f79c", size = 484788, upload-time = "2025-06-15T19:05:13.373Z" },
    { url = "https://files.pythonhosted.org/packages/61/1e/9c18eb2eb5c953c96bc0e5f626f0e53cfef4bd19bd50d71d1a049c63a575/watchfiles-1.1.0-cp311-cp311-manylinux_2_17_ppc64le.manylinux2014_ppc64le.whl", hash = "sha256:b915daeb2d8c1f5cee4b970f2e2c988ce6514aace3c9296e58dd64dc9aa5d575", size = 597879, upload-time = "2025-06-15T19:05:14.725Z" },
    { url = "https://files.pythonhosted.org/packages/8b/6c/1467402e5185d89388b4486745af1e0325007af0017c3384cc786fff0542/watchfiles-1.1.0-cp311-cp311-manylinux_2_17_s390x.manylinux2014_s390x.whl", hash = "sha256:ed8fc66786de8d0376f9f913c09e963c66e90ced9aa11997f93bdb30f7c872a8", size = 477447, upload-time = "2025-06-15T19:05:15.775Z" },
    { url = "https://files.pythonhosted.org/packages/2b/a1/ec0a606bde4853d6c4a578f9391eeb3684a9aea736a8eb217e3e00aa89a1/watchfiles-1.1.0-cp311-cp311-manylinux_2_17_x86_64.manylinux2014_x86_64.whl", hash = "sha256:fe4371595edf78c41ef8ac8df20df3943e13defd0efcb732b2e393b5a8a7a71f", size = 453145, upload-time = "2025-06-15T19:05:17.17Z" },
    { url = "https://files.pythonhosted.org/packages/90/b9/ef6f0c247a6a35d689fc970dc7f6734f9257451aefb30def5d100d6246a5/watchfiles-1.1.0-cp311-cp311-musllinux_1_1_aarch64.whl", hash = "sha256:b7c5f6fe273291f4d414d55b2c80d33c457b8a42677ad14b4b47ff025d0893e4", size = 626539, upload-time = "2025-06-15T19:05:18.557Z" },
    { url = "https://files.pythonhosted.org/packages/34/44/6ffda5537085106ff5aaa762b0d130ac6c75a08015dd1621376f708c94de/watchfiles-1.1.0-cp311-cp311-musllinux_1_1_x86_64.whl", hash = "sha256:7738027989881e70e3723c75921f1efa45225084228788fc59ea8c6d732eb30d", size = 624472, upload-time = "2025-06-15T19:05:19.588Z" },
    { url = "https://files.pythonhosted.org/packages/c3/e3/71170985c48028fa3f0a50946916a14055e741db11c2e7bc2f3b61f4d0e3/watchfiles-1.1.0-cp311-cp311-win32.whl", hash = "sha256:622d6b2c06be19f6e89b1d951485a232e3b59618def88dbeda575ed8f0d8dbf2", size = 279348, upload-time = "2025-06-15T19:05:20.856Z" },
    { url = "https://files.pythonhosted.org/packages/89/1b/3e39c68b68a7a171070f81fc2561d23ce8d6859659406842a0e4bebf3bba/watchfiles-1.1.0-cp311-cp311-win_amd64.whl", hash = "sha256:48aa25e5992b61debc908a61ab4d3f216b64f44fdaa71eb082d8b2de846b7d12", size = 292607, upload-time = "2025-06-15T19:05:21.937Z" },
    { url = "https://files.pythonhosted.org/packages/61/9f/2973b7539f2bdb6ea86d2c87f70f615a71a1fc2dba2911795cea25968aea/watchfiles-1.1.0-cp311-cp311-win_arm64.whl", hash = "sha256:00645eb79a3faa70d9cb15c8d4187bb72970b2470e938670240c7998dad9f13a", size = 285056, upload-time = "2025-06-15T19:05:23.12Z" },
    { url = "https://files.pythonhosted.org/packages/f6/b8/858957045a38a4079203a33aaa7d23ea9269ca7761c8a074af3524fbb240/watchfiles-1.1.0-cp312-cp312-macosx_10_12_x86_64.whl", hash = "sha256:9dc001c3e10de4725c749d4c2f2bdc6ae24de5a88a339c4bce32300a31ede179", size = 402339, upload-time = "2025-06-15T19:05:24.516Z" },
    { url = "https://files.pythonhosted.org/packages/80/28/98b222cca751ba68e88521fabd79a4fab64005fc5976ea49b53fa205d1fa/watchfiles-1.1.0-cp312-cp312-macosx_11_0_arm64.whl", hash = "sha256:d9ba68ec283153dead62cbe81872d28e053745f12335d037de9cbd14bd1877f5", size = 394409, upload-time = "2025-06-15T19:05:25.469Z" },
    { url = "https://files.pythonhosted.org/packages/86/50/dee79968566c03190677c26f7f47960aff738d32087087bdf63a5473e7df/watchfiles-1.1.0-cp312-cp312-manylinux_2_17_aarch64.manylinux2014_aarch64.whl", hash = "sha256:130fc497b8ee68dce163e4254d9b0356411d1490e868bd8790028bc46c5cc297", size = 450939, upload-time = "2025-06-15T19:05:26.494Z" },
    { url = "https://files.pythonhosted.org/packages/40/45/a7b56fb129700f3cfe2594a01aa38d033b92a33dddce86c8dfdfc1247b72/watchfiles-1.1.0-cp312-cp312-manylinux_2_17_armv7l.manylinux2014_armv7l.whl", hash = "sha256:50a51a90610d0845a5931a780d8e51d7bd7f309ebc25132ba975aca016b576a0", size = 457270, upload-time = "2025-06-15T19:05:27.466Z" },
    { url = "https://files.pythonhosted.org/packages/b5/c8/fa5ef9476b1d02dc6b5e258f515fcaaecf559037edf8b6feffcbc097c4b8/watchfiles-1.1.0-cp312-cp312-manylinux_2_17_i686.manylinux2014_i686.whl", hash = "sha256:dc44678a72ac0910bac46fa6a0de6af9ba1355669b3dfaf1ce5f05ca7a74364e", size = 483370, upload-time = "2025-06-15T19:05:28.548Z" },
    { url = "https://files.pythonhosted.org/packages/98/68/42cfcdd6533ec94f0a7aab83f759ec11280f70b11bfba0b0f885e298f9bd/watchfiles-1.1.0-cp312-cp312-manylinux_2_17_ppc64le.manylinux2014_ppc64le.whl", hash = "sha256:a543492513a93b001975ae283a51f4b67973662a375a403ae82f420d2c7205ee", size = 598654, upload-time = "2025-06-15T19:05:29.997Z" },
    { url = "https://files.pythonhosted.org/packages/d3/74/b2a1544224118cc28df7e59008a929e711f9c68ce7d554e171b2dc531352/watchfiles-1.1.0-cp312-cp312-manylinux_2_17_s390x.manylinux2014_s390x.whl", hash = "sha256:8ac164e20d17cc285f2b94dc31c384bc3aa3dd5e7490473b3db043dd70fbccfd", size = 478667, upload-time = "2025-06-15T19:05:31.172Z" },
    { url = "https://files.pythonhosted.org/packages/8c/77/e3362fe308358dc9f8588102481e599c83e1b91c2ae843780a7ded939a35/watchfiles-1.1.0-cp312-cp312-manylinux_2_17_x86_64.manylinux2014_x86_64.whl", hash = "sha256:f7590d5a455321e53857892ab8879dce62d1f4b04748769f5adf2e707afb9d4f", size = 452213, upload-time = "2025-06-15T19:05:32.299Z" },
    { url = "https://files.pythonhosted.org/packages/6e/17/c8f1a36540c9a1558d4faf08e909399e8133599fa359bf52ec8fcee5be6f/watchfiles-1.1.0-cp312-cp312-musllinux_1_1_aarch64.whl", hash = "sha256:37d3d3f7defb13f62ece99e9be912afe9dd8a0077b7c45ee5a57c74811d581a4", size = 626718, upload-time = "2025-06-15T19:05:33.415Z" },
    { url = "https://files.pythonhosted.org/packages/26/45/fb599be38b4bd38032643783d7496a26a6f9ae05dea1a42e58229a20ac13/watchfiles-1.1.0-cp312-cp312-musllinux_1_1_x86_64.whl", hash = "sha256:7080c4bb3efd70a07b1cc2df99a7aa51d98685be56be6038c3169199d0a1c69f", size = 623098, upload-time = "2025-06-15T19:05:34.534Z" },
    { url = "https://files.pythonhosted.org/packages/a1/e7/fdf40e038475498e160cd167333c946e45d8563ae4dd65caf757e9ffe6b4/watchfiles-1.1.0-cp312-cp312-win32.whl", hash = "sha256:cbcf8630ef4afb05dc30107bfa17f16c0896bb30ee48fc24bf64c1f970f3b1fd", size = 279209, upload-time = "2025-06-15T19:05:35.577Z" },
    { url = "https://files.pythonhosted.org/packages/3f/d3/3ae9d5124ec75143bdf088d436cba39812122edc47709cd2caafeac3266f/watchfiles-1.1.0-cp312-cp312-win_amd64.whl", hash = "sha256:cbd949bdd87567b0ad183d7676feb98136cde5bb9025403794a4c0db28ed3a47", size = 292786, upload-time = "2025-06-15T19:05:36.559Z" },
    { url = "https://files.pythonhosted.org/packages/26/2f/7dd4fc8b5f2b34b545e19629b4a018bfb1de23b3a496766a2c1165ca890d/watchfiles-1.1.0-cp312-cp312-win_arm64.whl", hash = "sha256:0a7d40b77f07be87c6faa93d0951a0fcd8cbca1ddff60a1b65d741bac6f3a9f6", size = 284343, upload-time = "2025-06-15T19:05:37.5Z" },
    { url = "https://files.pythonhosted.org/packages/d3/42/fae874df96595556a9089ade83be34a2e04f0f11eb53a8dbf8a8a5e562b4/watchfiles-1.1.0-cp313-cp313-macosx_10_12_x86_64.whl", hash = "sha256:5007f860c7f1f8df471e4e04aaa8c43673429047d63205d1630880f7637bca30", size = 402004, upload-time = "2025-06-15T19:05:38.499Z" },
    { url = "https://files.pythonhosted.org/packages/fa/55/a77e533e59c3003d9803c09c44c3651224067cbe7fb5d574ddbaa31e11ca/watchfiles-1.1.0-cp313-cp313-macosx_11_0_arm64.whl", hash = "sha256:20ecc8abbd957046f1fe9562757903f5eaf57c3bce70929fda6c7711bb58074a", size = 393671, upload-time = "2025-06-15T19:05:39.52Z" },
    { url = "https://files.pythonhosted.org/packages/05/68/b0afb3f79c8e832e6571022611adbdc36e35a44e14f129ba09709aa4bb7a/watchfiles-1.1.0-cp313-cp313-manylinux_2_17_aarch64.manylinux2014_aarch64.whl", hash = "sha256:f2f0498b7d2a3c072766dba3274fe22a183dbea1f99d188f1c6c72209a1063dc", size = 449772, upload-time = "2025-06-15T19:05:40.897Z" },
    { url = "https://files.pythonhosted.org/packages/ff/05/46dd1f6879bc40e1e74c6c39a1b9ab9e790bf1f5a2fe6c08b463d9a807f4/watchfiles-1.1.0-cp313-cp313-manylinux_2_17_armv7l.manylinux2014_armv7l.whl", hash = "sha256:239736577e848678e13b201bba14e89718f5c2133dfd6b1f7846fa1b58a8532b", size = 456789, upload-time = "2025-06-15T19:05:42.045Z" },
    { url = "https://files.pythonhosted.org/packages/8b/ca/0eeb2c06227ca7f12e50a47a3679df0cd1ba487ea19cf844a905920f8e95/watchfiles-1.1.0-cp313-cp313-manylinux_2_17_i686.manylinux2014_i686.whl", hash = "sha256:eff4b8d89f444f7e49136dc695599a591ff769300734446c0a86cba2eb2f9895", size = 482551, upload-time = "2025-06-15T19:05:43.781Z" },
    { url = "https://files.pythonhosted.org/packages/31/47/2cecbd8694095647406645f822781008cc524320466ea393f55fe70eed3b/watchfiles-1.1.0-cp313-cp313-manylinux_2_17_ppc64le.manylinux2014_ppc64le.whl", hash = "sha256:12b0a02a91762c08f7264e2e79542f76870c3040bbc847fb67410ab81474932a", size = 597420, upload-time = "2025-06-15T19:05:45.244Z" },
    { url = "https://files.pythonhosted.org/packages/d9/7e/82abc4240e0806846548559d70f0b1a6dfdca75c1b4f9fa62b504ae9b083/watchfiles-1.1.0-cp313-cp313-manylinux_2_17_s390x.manylinux2014_s390x.whl", hash = "sha256:29e7bc2eee15cbb339c68445959108803dc14ee0c7b4eea556400131a8de462b", size = 477950, upload-time = "2025-06-15T19:05:46.332Z" },
    { url = "https://files.pythonhosted.org/packages/25/0d/4d564798a49bf5482a4fa9416dea6b6c0733a3b5700cb8a5a503c4b15853/watchfiles-1.1.0-cp313-cp313-manylinux_2_17_x86_64.manylinux2014_x86_64.whl", hash = "sha256:d9481174d3ed982e269c090f780122fb59cee6c3796f74efe74e70f7780ed94c", size = 451706, upload-time = "2025-06-15T19:05:47.459Z" },
    { url = "https://files.pythonhosted.org/packages/81/b5/5516cf46b033192d544102ea07c65b6f770f10ed1d0a6d388f5d3874f6e4/watchfiles-1.1.0-cp313-cp313-musllinux_1_1_aarch64.whl", hash = "sha256:80f811146831c8c86ab17b640801c25dc0a88c630e855e2bef3568f30434d52b", size = 625814, upload-time = "2025-06-15T19:05:48.654Z" },
    { url = "https://files.pythonhosted.org/packages/0c/dd/7c1331f902f30669ac3e754680b6edb9a0dd06dea5438e61128111fadd2c/watchfiles-1.1.0-cp313-cp313-musllinux_1_1_x86_64.whl", hash = "sha256:60022527e71d1d1fda67a33150ee42869042bce3d0fcc9cc49be009a9cded3fb", size = 622820, upload-time = "2025-06-15T19:05:50.088Z" },
    { url = "https://files.pythonhosted.org/packages/1b/14/36d7a8e27cd128d7b1009e7715a7c02f6c131be9d4ce1e5c3b73d0e342d8/watchfiles-1.1.0-cp313-cp313-win32.whl", hash = "sha256:32d6d4e583593cb8576e129879ea0991660b935177c0f93c6681359b3654bfa9", size = 279194, upload-time = "2025-06-15T19:05:51.186Z" },
    { url = "https://files.pythonhosted.org/packages/25/41/2dd88054b849aa546dbeef5696019c58f8e0774f4d1c42123273304cdb2e/watchfiles-1.1.0-cp313-cp313-win_amd64.whl", hash = "sha256:f21af781a4a6fbad54f03c598ab620e3a77032c5878f3d780448421a6e1818c7", size = 292349, upload-time = "2025-06-15T19:05:52.201Z" },
    { url = "https://files.pythonhosted.org/packages/c8/cf/421d659de88285eb13941cf11a81f875c176f76a6d99342599be88e08d03/watchfiles-1.1.0-cp313-cp313-win_arm64.whl", hash = "sha256:5366164391873ed76bfdf618818c82084c9db7fac82b64a20c44d335eec9ced5", size = 283836, upload-time = "2025-06-15T19:05:53.265Z" },
    { url = "https://files.pythonhosted.org/packages/45/10/6faf6858d527e3599cc50ec9fcae73590fbddc1420bd4fdccfebffeedbc6/watchfiles-1.1.0-cp313-cp313t-macosx_10_12_x86_64.whl", hash = "sha256:17ab167cca6339c2b830b744eaf10803d2a5b6683be4d79d8475d88b4a8a4be1", size = 400343, upload-time = "2025-06-15T19:05:54.252Z" },
    { url = "https://files.pythonhosted.org/packages/03/20/5cb7d3966f5e8c718006d0e97dfe379a82f16fecd3caa7810f634412047a/watchfiles-1.1.0-cp313-cp313t-macosx_11_0_arm64.whl", hash = "sha256:328dbc9bff7205c215a7807da7c18dce37da7da718e798356212d22696404339", size = 392916, upload-time = "2025-06-15T19:05:55.264Z" },
    { url = "https://files.pythonhosted.org/packages/8c/07/d8f1176328fa9e9581b6f120b017e286d2a2d22ae3f554efd9515c8e1b49/watchfiles-1.1.0-cp313-cp313t-manylinux_2_17_aarch64.manylinux2014_aarch64.whl", hash = "sha256:f7208ab6e009c627b7557ce55c465c98967e8caa8b11833531fdf95799372633", size = 449582, upload-time = "2025-06-15T19:05:56.317Z" },
    { url = "https://files.pythonhosted.org/packages/66/e8/80a14a453cf6038e81d072a86c05276692a1826471fef91df7537dba8b46/watchfiles-1.1.0-cp313-cp313t-manylinux_2_17_armv7l.manylinux2014_armv7l.whl", hash = "sha256:a8f6f72974a19efead54195bc9bed4d850fc047bb7aa971268fd9a8387c89011", size = 456752, upload-time = "2025-06-15T19:05:57.359Z" },
    { url = "https://files.pythonhosted.org/packages/5a/25/0853b3fe0e3c2f5af9ea60eb2e781eade939760239a72c2d38fc4cc335f6/watchfiles-1.1.0-cp313-cp313t-manylinux_2_17_i686.manylinux2014_i686.whl", hash = "sha256:d181ef50923c29cf0450c3cd47e2f0557b62218c50b2ab8ce2ecaa02bd97e670", size = 481436, upload-time = "2025-06-15T19:05:58.447Z" },
    { url = "https://files.pythonhosted.org/packages/fe/9e/4af0056c258b861fbb29dcb36258de1e2b857be4a9509e6298abcf31e5c9/watchfiles-1.1.0-cp313-cp313t-manylinux_2_17_ppc64le.manylinux2014_ppc64le.whl", hash = "sha256:adb4167043d3a78280d5d05ce0ba22055c266cf8655ce942f2fb881262ff3cdf", size = 596016, upload-time = "2025-06-15T19:05:59.59Z" },
    { url = "https://files.pythonhosted.org/packages/c5/fa/95d604b58aa375e781daf350897aaaa089cff59d84147e9ccff2447c8294/watchfiles-1.1.0-cp313-cp313t-manylinux_2_17_s390x.manylinux2014_s390x.whl", hash = "sha256:8c5701dc474b041e2934a26d31d39f90fac8a3dee2322b39f7729867f932b1d4", size = 476727, upload-time = "2025-06-15T19:06:01.086Z" },
    { url = "https://files.pythonhosted.org/packages/65/95/fe479b2664f19be4cf5ceeb21be05afd491d95f142e72d26a42f41b7c4f8/watchfiles-1.1.0-cp313-cp313t-manylinux_2_17_x86_64.manylinux2014_x86_64.whl", hash = "sha256:b067915e3c3936966a8607f6fe5487df0c9c4afb85226613b520890049deea20", size = 451864, upload-time = "2025-06-15T19:06:02.144Z" },
    { url = "https://files.pythonhosted.org/packages/d3/8a/3c4af14b93a15ce55901cd7a92e1a4701910f1768c78fb30f61d2b79785b/watchfiles-1.1.0-cp313-cp313t-musllinux_1_1_aarch64.whl", hash = "sha256:9c733cda03b6d636b4219625a4acb5c6ffb10803338e437fb614fef9516825ef", size = 625626, upload-time = "2025-06-15T19:06:03.578Z" },
    { url = "https://files.pythonhosted.org/packages/da/f5/cf6aa047d4d9e128f4b7cde615236a915673775ef171ff85971d698f3c2c/watchfiles-1.1.0-cp313-cp313t-musllinux_1_1_x86_64.whl", hash = "sha256:cc08ef8b90d78bfac66f0def80240b0197008e4852c9f285907377b2947ffdcb", size = 622744, upload-time = "2025-06-15T19:06:05.066Z" },
    { url = "https://files.pythonhosted.org/packages/2c/00/70f75c47f05dea6fd30df90f047765f6fc2d6eb8b5a3921379b0b04defa2/watchfiles-1.1.0-cp314-cp314-macosx_10_12_x86_64.whl", hash = "sha256:9974d2f7dc561cce3bb88dfa8eb309dab64c729de85fba32e98d75cf24b66297", size = 402114, upload-time = "2025-06-15T19:06:06.186Z" },
    { url = "https://files.pythonhosted.org/packages/53/03/acd69c48db4a1ed1de26b349d94077cca2238ff98fd64393f3e97484cae6/watchfiles-1.1.0-cp314-cp314-macosx_11_0_arm64.whl", hash = "sha256:c68e9f1fcb4d43798ad8814c4c1b61547b014b667216cb754e606bfade587018", size = 393879, upload-time = "2025-06-15T19:06:07.369Z" },
    { url = "https://files.pythonhosted.org/packages/2f/c8/a9a2a6f9c8baa4eceae5887fecd421e1b7ce86802bcfc8b6a942e2add834/watchfiles-1.1.0-cp314-cp314-manylinux_2_17_aarch64.manylinux2014_aarch64.whl", hash = "sha256:95ab1594377effac17110e1352989bdd7bdfca9ff0e5eeccd8c69c5389b826d0", size = 450026, upload-time = "2025-06-15T19:06:08.476Z" },
    { url = "https://files.pythonhosted.org/packages/fe/51/d572260d98388e6e2b967425c985e07d47ee6f62e6455cefb46a6e06eda5/watchfiles-1.1.0-cp314-cp314-manylinux_2_17_armv7l.manylinux2014_armv7l.whl", hash = "sha256:fba9b62da882c1be1280a7584ec4515d0a6006a94d6e5819730ec2eab60ffe12", size = 457917, upload-time = "2025-06-15T19:06:09.988Z" },
    { url = "https://files.pythonhosted.org/packages/c6/2d/4258e52917bf9f12909b6ec314ff9636276f3542f9d3807d143f27309104/watchfiles-1.1.0-cp314-cp314-manylinux_2_17_i686.manylinux2014_i686.whl", hash = "sha256:3434e401f3ce0ed6b42569128b3d1e3af773d7ec18751b918b89cd49c14eaafb", size = 483602, upload-time = "2025-06-15T19:06:11.088Z" },
    { url = "https://files.pythonhosted.org/packages/84/99/bee17a5f341a4345fe7b7972a475809af9e528deba056f8963d61ea49f75/watchfiles-1.1.0-cp314-cp314-manylinux_2_17_ppc64le.manylinux2014_ppc64le.whl", hash = "sha256:fa257a4d0d21fcbca5b5fcba9dca5a78011cb93c0323fb8855c6d2dfbc76eb77", size = 596758, upload-time = "2025-06-15T19:06:12.197Z" },
    { url = "https://files.pythonhosted.org/packages/40/76/e4bec1d59b25b89d2b0716b41b461ed655a9a53c60dc78ad5771fda5b3e6/watchfiles-1.1.0-cp314-cp314-manylinux_2_17_s390x.manylinux2014_s390x.whl", hash = "sha256:7fd1b3879a578a8ec2076c7961076df540b9af317123f84569f5a9ddee64ce92", size = 477601, upload-time = "2025-06-15T19:06:13.391Z" },
    { url = "https://files.pythonhosted.org/packages/1f/fa/a514292956f4a9ce3c567ec0c13cce427c158e9f272062685a8a727d08fc/watchfiles-1.1.0-cp314-cp314-manylinux_2_17_x86_64.manylinux2014_x86_64.whl", hash = "sha256:62cc7a30eeb0e20ecc5f4bd113cd69dcdb745a07c68c0370cea919f373f65d9e", size = 451936, upload-time = "2025-06-15T19:06:14.656Z" },
    { url = "https://files.pythonhosted.org/packages/32/5d/c3bf927ec3bbeb4566984eba8dd7a8eb69569400f5509904545576741f88/watchfiles-1.1.0-cp314-cp314-musllinux_1_1_aarch64.whl", hash = "sha256:891c69e027748b4a73847335d208e374ce54ca3c335907d381fde4e41661b13b", size = 626243, upload-time = "2025-06-15T19:06:16.232Z" },
    { url = "https://files.pythonhosted.org/packages/e6/65/6e12c042f1a68c556802a84d54bb06d35577c81e29fba14019562479159c/watchfiles-1.1.0-cp314-cp314-musllinux_1_1_x86_64.whl", hash = "sha256:12fe8eaffaf0faa7906895b4f8bb88264035b3f0243275e0bf24af0436b27259", size = 623073, upload-time = "2025-06-15T19:06:17.457Z" },
    { url = "https://files.pythonhosted.org/packages/89/ab/7f79d9bf57329e7cbb0a6fd4c7bd7d0cee1e4a8ef0041459f5409da3506c/watchfiles-1.1.0-cp314-cp314t-macosx_10_12_x86_64.whl", hash = "sha256:bfe3c517c283e484843cb2e357dd57ba009cff351edf45fb455b5fbd1f45b15f", size = 400872, upload-time = "2025-06-15T19:06:18.57Z" },
    { url = "https://files.pythonhosted.org/packages/df/d5/3f7bf9912798e9e6c516094db6b8932df53b223660c781ee37607030b6d3/watchfiles-1.1.0-cp314-cp314t-macosx_11_0_arm64.whl", hash = "sha256:a9ccbf1f129480ed3044f540c0fdbc4ee556f7175e5ab40fe077ff6baf286d4e", size = 392877, upload-time = "2025-06-15T19:06:19.55Z" },
    { url = "https://files.pythonhosted.org/packages/0d/c5/54ec7601a2798604e01c75294770dbee8150e81c6e471445d7601610b495/watchfiles-1.1.0-cp314-cp314t-manylinux_2_17_aarch64.manylinux2014_aarch64.whl", hash = "sha256:ba0e3255b0396cac3cc7bbace76404dd72b5438bf0d8e7cefa2f79a7f3649caa", size = 449645, upload-time = "2025-06-15T19:06:20.66Z" },
    { url = "https://files.pythonhosted.org/packages/0a/04/c2f44afc3b2fce21ca0b7802cbd37ed90a29874f96069ed30a36dfe57c2b/watchfiles-1.1.0-cp314-cp314t-manylinux_2_17_armv7l.manylinux2014_armv7l.whl", hash = "sha256:4281cd9fce9fc0a9dbf0fc1217f39bf9cf2b4d315d9626ef1d4e87b84699e7e8", size = 457424, upload-time = "2025-06-15T19:06:21.712Z" },
    { url = "https://files.pythonhosted.org/packages/9f/b0/eec32cb6c14d248095261a04f290636da3df3119d4040ef91a4a50b29fa5/watchfiles-1.1.0-cp314-cp314t-manylinux_2_17_i686.manylinux2014_i686.whl", hash = "sha256:6d2404af8db1329f9a3c9b79ff63e0ae7131986446901582067d9304ae8aaf7f", size = 481584, upload-time = "2025-06-15T19:06:22.777Z" },
    { url = "https://files.pythonhosted.org/packages/d1/e2/ca4bb71c68a937d7145aa25709e4f5d68eb7698a25ce266e84b55d591bbd/watchfiles-1.1.0-cp314-cp314t-manylinux_2_17_ppc64le.manylinux2014_ppc64le.whl", hash = "sha256:e78b6ed8165996013165eeabd875c5dfc19d41b54f94b40e9fff0eb3193e5e8e", size = 596675, upload-time = "2025-06-15T19:06:24.226Z" },
    { url = "https://files.pythonhosted.org/packages/a1/dd/b0e4b7fb5acf783816bc950180a6cd7c6c1d2cf7e9372c0ea634e722712b/watchfiles-1.1.0-cp314-cp314t-manylinux_2_17_s390x.manylinux2014_s390x.whl", hash = "sha256:249590eb75ccc117f488e2fabd1bfa33c580e24b96f00658ad88e38844a040bb", size = 477363, upload-time = "2025-06-15T19:06:25.42Z" },
    { url = "https://files.pythonhosted.org/packages/69/c4/088825b75489cb5b6a761a4542645718893d395d8c530b38734f19da44d2/watchfiles-1.1.0-cp314-cp314t-manylinux_2_17_x86_64.manylinux2014_x86_64.whl", hash = "sha256:d05686b5487cfa2e2c28ff1aa370ea3e6c5accfe6435944ddea1e10d93872147", size = 452240, upload-time = "2025-06-15T19:06:26.552Z" },
    { url = "https://files.pythonhosted.org/packages/10/8c/22b074814970eeef43b7c44df98c3e9667c1f7bf5b83e0ff0201b0bd43f9/watchfiles-1.1.0-cp314-cp314t-musllinux_1_1_aarch64.whl", hash = "sha256:d0e10e6f8f6dc5762adee7dece33b722282e1f59aa6a55da5d493a97282fedd8", size = 625607, upload-time = "2025-06-15T19:06:27.606Z" },
    { url = "https://files.pythonhosted.org/packages/32/fa/a4f5c2046385492b2273213ef815bf71a0d4c1943b784fb904e184e30201/watchfiles-1.1.0-cp314-cp314t-musllinux_1_1_x86_64.whl", hash = "sha256:af06c863f152005c7592df1d6a7009c836a247c9d8adb78fef8575a5a98699db", size = 623315, upload-time = "2025-06-15T19:06:29.076Z" },
    { url = "https://files.pythonhosted.org/packages/47/8a/a45db804b9f0740f8408626ab2bca89c3136432e57c4673b50180bf85dd9/watchfiles-1.1.0-cp39-cp39-macosx_10_12_x86_64.whl", hash = "sha256:865c8e95713744cf5ae261f3067861e9da5f1370ba91fc536431e29b418676fa", size = 406400, upload-time = "2025-06-15T19:06:30.233Z" },
    { url = "https://files.pythonhosted.org/packages/64/06/a08684f628fb41addd451845aceedc2407dc3d843b4b060a7c4350ddee0c/watchfiles-1.1.0-cp39-cp39-macosx_11_0_arm64.whl", hash = "sha256:42f92befc848bb7a19658f21f3e7bae80d7d005d13891c62c2cd4d4d0abb3433", size = 397920, upload-time = "2025-06-15T19:06:31.315Z" },
    { url = "https://files.pythonhosted.org/packages/79/e6/e10d5675af653b1b07d4156906858041149ca222edaf8995877f2605ba9e/watchfiles-1.1.0-cp39-cp39-manylinux_2_17_aarch64.manylinux2014_aarch64.whl", hash = "sha256:aa0cc8365ab29487eb4f9979fd41b22549853389e22d5de3f134a6796e1b05a4", size = 451196, upload-time = "2025-06-15T19:06:32.435Z" },
    { url = "https://files.pythonhosted.org/packages/f6/8a/facd6988100cd0f39e89f6c550af80edb28e3a529e1ee662e750663e6b36/watchfiles-1.1.0-cp39-cp39-manylinux_2_17_armv7l.manylinux2014_armv7l.whl", hash = "sha256:90ebb429e933645f3da534c89b29b665e285048973b4d2b6946526888c3eb2c7", size = 458218, upload-time = "2025-06-15T19:06:33.503Z" },
    { url = "https://files.pythonhosted.org/packages/90/26/34cbcbc4d0f2f8f9cc243007e65d741ae039f7a11ef8ec6e9cd25bee08d1/watchfiles-1.1.0-cp39-cp39-manylinux_2_17_i686.manylinux2014_i686.whl", hash = "sha256:c588c45da9b08ab3da81d08d7987dae6d2a3badd63acdb3e206a42dbfa7cb76f", size = 484851, upload-time = "2025-06-15T19:06:34.541Z" },
    { url = "https://files.pythonhosted.org/packages/d7/1f/f59faa9fc4b0e36dbcdd28a18c430416443b309d295d8b82e18192d120ad/watchfiles-1.1.0-cp39-cp39-manylinux_2_17_ppc64le.manylinux2014_ppc64le.whl", hash = "sha256:7c55b0f9f68590115c25272b06e63f0824f03d4fc7d6deed43d8ad5660cabdbf", size = 599520, upload-time = "2025-06-15T19:06:35.785Z" },
    { url = "https://files.pythonhosted.org/packages/83/72/3637abecb3bf590529f5154ca000924003e5f4bbb9619744feeaf6f0b70b/watchfiles-1.1.0-cp39-cp39-manylinux_2_17_s390x.manylinux2014_s390x.whl", hash = "sha256:cd17a1e489f02ce9117b0de3c0b1fab1c3e2eedc82311b299ee6b6faf6c23a29", size = 477956, upload-time = "2025-06-15T19:06:36.965Z" },
    { url = "https://files.pythonhosted.org/packages/f7/f3/d14ffd9acc0c1bd4790378995e320981423263a5d70bd3929e2e0dc87fff/watchfiles-1.1.0-cp39-cp39-manylinux_2_17_x86_64.manylinux2014_x86_64.whl", hash = "sha256:da71945c9ace018d8634822f16cbc2a78323ef6c876b1d34bbf5d5222fd6a72e", size = 453196, upload-time = "2025-06-15T19:06:38.024Z" },
    { url = "https://files.pythonhosted.org/packages/7f/38/78ad77bd99e20c0fdc82262be571ef114fc0beef9b43db52adb939768c38/watchfiles-1.1.0-cp39-cp39-musllinux_1_1_aarch64.whl", hash = "sha256:51556d5004887045dba3acdd1fdf61dddea2be0a7e18048b5e853dcd37149b86", size = 627479, upload-time = "2025-06-15T19:06:39.442Z" },
    { url = "https://files.pythonhosted.org/packages/e6/cf/549d50a22fcc83f1017c6427b1c76c053233f91b526f4ad7a45971e70c0b/watchfiles-1.1.0-cp39-cp39-musllinux_1_1_x86_64.whl", hash = "sha256:04e4ed5d1cd3eae68c89bcc1a485a109f39f2fd8de05f705e98af6b5f1861f1f", size = 624414, upload-time = "2025-06-15T19:06:40.859Z" },
    { url = "https://files.pythonhosted.org/packages/72/de/57d6e40dc9140af71c12f3a9fc2d3efc5529d93981cd4d265d484d7c9148/watchfiles-1.1.0-cp39-cp39-win32.whl", hash = "sha256:c600e85f2ffd9f1035222b1a312aff85fd11ea39baff1d705b9b047aad2ce267", size = 280020, upload-time = "2025-06-15T19:06:41.89Z" },
    { url = "https://files.pythonhosted.org/packages/88/bb/7d287fc2a762396b128a0fca2dbae29386e0a242b81d1046daf389641db3/watchfiles-1.1.0-cp39-cp39-win_amd64.whl", hash = "sha256:3aba215958d88182e8d2acba0fdaf687745180974946609119953c0e112397dc", size = 292758, upload-time = "2025-06-15T19:06:43.251Z" },
    { url = "https://files.pythonhosted.org/packages/be/7c/a3d7c55cfa377c2f62c4ae3c6502b997186bc5e38156bafcb9b653de9a6d/watchfiles-1.1.0-pp310-pypy310_pp73-macosx_10_12_x86_64.whl", hash = "sha256:3a6fd40bbb50d24976eb275ccb55cd1951dfb63dbc27cae3066a6ca5f4beabd5", size = 406748, upload-time = "2025-06-15T19:06:44.2Z" },
    { url = "https://files.pythonhosted.org/packages/38/d0/c46f1b2c0ca47f3667b144de6f0515f6d1c670d72f2ca29861cac78abaa1/watchfiles-1.1.0-pp310-pypy310_pp73-macosx_11_0_arm64.whl", hash = "sha256:9f811079d2f9795b5d48b55a37aa7773680a5659afe34b54cc1d86590a51507d", size = 398801, upload-time = "2025-06-15T19:06:45.774Z" },
    { url = "https://files.pythonhosted.org/packages/70/9c/9a6a42e97f92eeed77c3485a43ea96723900aefa3ac739a8c73f4bff2cd7/watchfiles-1.1.0-pp310-pypy310_pp73-manylinux_2_17_aarch64.manylinux2014_aarch64.whl", hash = "sha256:a2726d7bfd9f76158c84c10a409b77a320426540df8c35be172444394b17f7ea", size = 451528, upload-time = "2025-06-15T19:06:46.791Z" },
    { url = "https://files.pythonhosted.org/packages/51/7b/98c7f4f7ce7ff03023cf971cd84a3ee3b790021ae7584ffffa0eb2554b96/watchfiles-1.1.0-pp310-pypy310_pp73-manylinux_2_17_x86_64.manylinux2014_x86_64.whl", hash = "sha256:df32d59cb9780f66d165a9a7a26f19df2c7d24e3bd58713108b41d0ff4f929c6", size = 454095, upload-time = "2025-06-15T19:06:48.211Z" },
    { url = "https://files.pythonhosted.org/packages/8c/6b/686dcf5d3525ad17b384fd94708e95193529b460a1b7bf40851f1328ec6e/watchfiles-1.1.0-pp311-pypy311_pp73-macosx_10_12_x86_64.whl", hash = "sha256:0ece16b563b17ab26eaa2d52230c9a7ae46cf01759621f4fbbca280e438267b3", size = 406910, upload-time = "2025-06-15T19:06:49.335Z" },
    { url = "https://files.pythonhosted.org/packages/f3/d3/71c2dcf81dc1edcf8af9f4d8d63b1316fb0a2dd90cbfd427e8d9dd584a90/watchfiles-1.1.0-pp311-pypy311_pp73-macosx_11_0_arm64.whl", hash = "sha256:51b81e55d40c4b4aa8658427a3ee7ea847c591ae9e8b81ef94a90b668999353c", size = 398816, upload-time = "2025-06-15T19:06:50.433Z" },
    { url = "https://files.pythonhosted.org/packages/b8/fa/12269467b2fc006f8fce4cd6c3acfa77491dd0777d2a747415f28ccc8c60/watchfiles-1.1.0-pp311-pypy311_pp73-manylinux_2_17_aarch64.manylinux2014_aarch64.whl", hash = "sha256:f2bcdc54ea267fe72bfc7d83c041e4eb58d7d8dc6f578dfddb52f037ce62f432", size = 451584, upload-time = "2025-06-15T19:06:51.834Z" },
    { url = "https://files.pythonhosted.org/packages/bd/d3/254cea30f918f489db09d6a8435a7de7047f8cb68584477a515f160541d6/watchfiles-1.1.0-pp311-pypy311_pp73-manylinux_2_17_x86_64.manylinux2014_x86_64.whl", hash = "sha256:923fec6e5461c42bd7e3fd5ec37492c6f3468be0499bc0707b4bbbc16ac21792", size = 454009, upload-time = "2025-06-15T19:06:52.896Z" },
    { url = "https://files.pythonhosted.org/packages/48/93/5c96bdb65e7f88f7da40645f34c0a3c317a2931ed82161e93c91e8eddd27/watchfiles-1.1.0-pp39-pypy39_pp73-macosx_10_12_x86_64.whl", hash = "sha256:7b3443f4ec3ba5aa00b0e9fa90cf31d98321cbff8b925a7c7b84161619870bc9", size = 406640, upload-time = "2025-06-15T19:06:54.868Z" },
    { url = "https://files.pythonhosted.org/packages/e3/25/09204836e93e1b99cce88802ce87264a1d20610c7a8f6de24def27ad95b1/watchfiles-1.1.0-pp39-pypy39_pp73-macosx_11_0_arm64.whl", hash = "sha256:7049e52167fc75fc3cc418fc13d39a8e520cbb60ca08b47f6cedb85e181d2f2a", size = 398543, upload-time = "2025-06-15T19:06:55.95Z" },
    { url = "https://files.pythonhosted.org/packages/5e/dc/6f324a6f32c5ab73b54311b5f393a79df34c1584b8d2404cf7e6d780aa5d/watchfiles-1.1.0-pp39-pypy39_pp73-manylinux_2_17_aarch64.manylinux2014_aarch64.whl", hash = "sha256:54062ef956807ba806559b3c3d52105ae1827a0d4ab47b621b31132b6b7e2866", size = 451787, upload-time = "2025-06-15T19:06:56.998Z" },
    { url = "https://files.pythonhosted.org/packages/45/5d/1d02ef4caa4ec02389e72d5594cdf9c67f1800a7c380baa55063c30c6598/watchfiles-1.1.0-pp39-pypy39_pp73-manylinux_2_17_x86_64.manylinux2014_x86_64.whl", hash = "sha256:7a7bd57a1bb02f9d5c398c0c1675384e7ab1dd39da0ca50b7f09af45fa435277", size = 454272, upload-time = "2025-06-15T19:06:58.055Z" },
]

[[package]]
name = "websockets"
version = "15.0.1"
source = { registry = "https://pypi.org/simple" }
sdist = { url = "https://files.pythonhosted.org/packages/21/e6/26d09fab466b7ca9c7737474c52be4f76a40301b08362eb2dbc19dcc16c1/websockets-15.0.1.tar.gz", hash = "sha256:82544de02076bafba038ce055ee6412d68da13ab47f0c60cab827346de828dee", size = 177016, upload-time = "2025-03-05T20:03:41.606Z" }
wheels = [
    { url = "https://files.pythonhosted.org/packages/1e/da/6462a9f510c0c49837bbc9345aca92d767a56c1fb2939e1579df1e1cdcf7/websockets-15.0.1-cp310-cp310-macosx_10_9_universal2.whl", hash = "sha256:d63efaa0cd96cf0c5fe4d581521d9fa87744540d4bc999ae6e08595a1014b45b", size = 175423, upload-time = "2025-03-05T20:01:35.363Z" },
    { url = "https://files.pythonhosted.org/packages/1c/9f/9d11c1a4eb046a9e106483b9ff69bce7ac880443f00e5ce64261b47b07e7/websockets-15.0.1-cp310-cp310-macosx_10_9_x86_64.whl", hash = "sha256:ac60e3b188ec7574cb761b08d50fcedf9d77f1530352db4eef1707fe9dee7205", size = 173080, upload-time = "2025-03-05T20:01:37.304Z" },
    { url = "https://files.pythonhosted.org/packages/d5/4f/b462242432d93ea45f297b6179c7333dd0402b855a912a04e7fc61c0d71f/websockets-15.0.1-cp310-cp310-macosx_11_0_arm64.whl", hash = "sha256:5756779642579d902eed757b21b0164cd6fe338506a8083eb58af5c372e39d9a", size = 173329, upload-time = "2025-03-05T20:01:39.668Z" },
    { url = "https://files.pythonhosted.org/packages/6e/0c/6afa1f4644d7ed50284ac59cc70ef8abd44ccf7d45850d989ea7310538d0/websockets-15.0.1-cp310-cp310-manylinux_2_17_aarch64.manylinux2014_aarch64.whl", hash = "sha256:0fdfe3e2a29e4db3659dbd5bbf04560cea53dd9610273917799f1cde46aa725e", size = 182312, upload-time = "2025-03-05T20:01:41.815Z" },
    { url = "https://files.pythonhosted.org/packages/dd/d4/ffc8bd1350b229ca7a4db2a3e1c482cf87cea1baccd0ef3e72bc720caeec/websockets-15.0.1-cp310-cp310-manylinux_2_5_i686.manylinux1_i686.manylinux_2_17_i686.manylinux2014_i686.whl", hash = "sha256:4c2529b320eb9e35af0fa3016c187dffb84a3ecc572bcee7c3ce302bfeba52bf", size = 181319, upload-time = "2025-03-05T20:01:43.967Z" },
    { url = "https://files.pythonhosted.org/packages/97/3a/5323a6bb94917af13bbb34009fac01e55c51dfde354f63692bf2533ffbc2/websockets-15.0.1-cp310-cp310-manylinux_2_5_x86_64.manylinux1_x86_64.manylinux_2_17_x86_64.manylinux2014_x86_64.whl", hash = "sha256:ac1e5c9054fe23226fb11e05a6e630837f074174c4c2f0fe442996112a6de4fb", size = 181631, upload-time = "2025-03-05T20:01:46.104Z" },
    { url = "https://files.pythonhosted.org/packages/a6/cc/1aeb0f7cee59ef065724041bb7ed667b6ab1eeffe5141696cccec2687b66/websockets-15.0.1-cp310-cp310-musllinux_1_2_aarch64.whl", hash = "sha256:5df592cd503496351d6dc14f7cdad49f268d8e618f80dce0cd5a36b93c3fc08d", size = 182016, upload-time = "2025-03-05T20:01:47.603Z" },
    { url = "https://files.pythonhosted.org/packages/79/f9/c86f8f7af208e4161a7f7e02774e9d0a81c632ae76db2ff22549e1718a51/websockets-15.0.1-cp310-cp310-musllinux_1_2_i686.whl", hash = "sha256:0a34631031a8f05657e8e90903e656959234f3a04552259458aac0b0f9ae6fd9", size = 181426, upload-time = "2025-03-05T20:01:48.949Z" },
    { url = "https://files.pythonhosted.org/packages/c7/b9/828b0bc6753db905b91df6ae477c0b14a141090df64fb17f8a9d7e3516cf/websockets-15.0.1-cp310-cp310-musllinux_1_2_x86_64.whl", hash = "sha256:3d00075aa65772e7ce9e990cab3ff1de702aa09be3940d1dc88d5abf1ab8a09c", size = 181360, upload-time = "2025-03-05T20:01:50.938Z" },
    { url = "https://files.pythonhosted.org/packages/89/fb/250f5533ec468ba6327055b7d98b9df056fb1ce623b8b6aaafb30b55d02e/websockets-15.0.1-cp310-cp310-win32.whl", hash = "sha256:1234d4ef35db82f5446dca8e35a7da7964d02c127b095e172e54397fb6a6c256", size = 176388, upload-time = "2025-03-05T20:01:52.213Z" },
    { url = "https://files.pythonhosted.org/packages/1c/46/aca7082012768bb98e5608f01658ff3ac8437e563eca41cf068bd5849a5e/websockets-15.0.1-cp310-cp310-win_amd64.whl", hash = "sha256:39c1fec2c11dc8d89bba6b2bf1556af381611a173ac2b511cf7231622058af41", size = 176830, upload-time = "2025-03-05T20:01:53.922Z" },
    { url = "https://files.pythonhosted.org/packages/9f/32/18fcd5919c293a398db67443acd33fde142f283853076049824fc58e6f75/websockets-15.0.1-cp311-cp311-macosx_10_9_universal2.whl", hash = "sha256:823c248b690b2fd9303ba00c4f66cd5e2d8c3ba4aa968b2779be9532a4dad431", size = 175423, upload-time = "2025-03-05T20:01:56.276Z" },
    { url = "https://files.pythonhosted.org/packages/76/70/ba1ad96b07869275ef42e2ce21f07a5b0148936688c2baf7e4a1f60d5058/websockets-15.0.1-cp311-cp311-macosx_10_9_x86_64.whl", hash = "sha256:678999709e68425ae2593acf2e3ebcbcf2e69885a5ee78f9eb80e6e371f1bf57", size = 173082, upload-time = "2025-03-05T20:01:57.563Z" },
    { url = "https://files.pythonhosted.org/packages/86/f2/10b55821dd40eb696ce4704a87d57774696f9451108cff0d2824c97e0f97/websockets-15.0.1-cp311-cp311-macosx_11_0_arm64.whl", hash = "sha256:d50fd1ee42388dcfb2b3676132c78116490976f1300da28eb629272d5d93e905", size = 173330, upload-time = "2025-03-05T20:01:59.063Z" },
    { url = "https://files.pythonhosted.org/packages/a5/90/1c37ae8b8a113d3daf1065222b6af61cc44102da95388ac0018fcb7d93d9/websockets-15.0.1-cp311-cp311-manylinux_2_17_aarch64.manylinux2014_aarch64.whl", hash = "sha256:d99e5546bf73dbad5bf3547174cd6cb8ba7273062a23808ffea025ecb1cf8562", size = 182878, upload-time = "2025-03-05T20:02:00.305Z" },
    { url = "https://files.pythonhosted.org/packages/8e/8d/96e8e288b2a41dffafb78e8904ea7367ee4f891dafc2ab8d87e2124cb3d3/websockets-15.0.1-cp311-cp311-manylinux_2_5_i686.manylinux1_i686.manylinux_2_17_i686.manylinux2014_i686.whl", hash = "sha256:66dd88c918e3287efc22409d426c8f729688d89a0c587c88971a0faa2c2f3792", size = 181883, upload-time = "2025-03-05T20:02:03.148Z" },
    { url = "https://files.pythonhosted.org/packages/93/1f/5d6dbf551766308f6f50f8baf8e9860be6182911e8106da7a7f73785f4c4/websockets-15.0.1-cp311-cp311-manylinux_2_5_x86_64.manylinux1_x86_64.manylinux_2_17_x86_64.manylinux2014_x86_64.whl", hash = "sha256:8dd8327c795b3e3f219760fa603dcae1dcc148172290a8ab15158cf85a953413", size = 182252, upload-time = "2025-03-05T20:02:05.29Z" },
    { url = "https://files.pythonhosted.org/packages/d4/78/2d4fed9123e6620cbf1706c0de8a1632e1a28e7774d94346d7de1bba2ca3/websockets-15.0.1-cp311-cp311-musllinux_1_2_aarch64.whl", hash = "sha256:8fdc51055e6ff4adeb88d58a11042ec9a5eae317a0a53d12c062c8a8865909e8", size = 182521, upload-time = "2025-03-05T20:02:07.458Z" },
    { url = "https://files.pythonhosted.org/packages/e7/3b/66d4c1b444dd1a9823c4a81f50231b921bab54eee2f69e70319b4e21f1ca/websockets-15.0.1-cp311-cp311-musllinux_1_2_i686.whl", hash = "sha256:693f0192126df6c2327cce3baa7c06f2a117575e32ab2308f7f8216c29d9e2e3", size = 181958, upload-time = "2025-03-05T20:02:09.842Z" },
    { url = "https://files.pythonhosted.org/packages/08/ff/e9eed2ee5fed6f76fdd6032ca5cd38c57ca9661430bb3d5fb2872dc8703c/websockets-15.0.1-cp311-cp311-musllinux_1_2_x86_64.whl", hash = "sha256:54479983bd5fb469c38f2f5c7e3a24f9a4e70594cd68cd1fa6b9340dadaff7cf", size = 181918, upload-time = "2025-03-05T20:02:11.968Z" },
    { url = "https://files.pythonhosted.org/packages/d8/75/994634a49b7e12532be6a42103597b71098fd25900f7437d6055ed39930a/websockets-15.0.1-cp311-cp311-win32.whl", hash = "sha256:16b6c1b3e57799b9d38427dda63edcbe4926352c47cf88588c0be4ace18dac85", size = 176388, upload-time = "2025-03-05T20:02:13.32Z" },
    { url = "https://files.pythonhosted.org/packages/98/93/e36c73f78400a65f5e236cd376713c34182e6663f6889cd45a4a04d8f203/websockets-15.0.1-cp311-cp311-win_amd64.whl", hash = "sha256:27ccee0071a0e75d22cb35849b1db43f2ecd3e161041ac1ee9d2352ddf72f065", size = 176828, upload-time = "2025-03-05T20:02:14.585Z" },
    { url = "https://files.pythonhosted.org/packages/51/6b/4545a0d843594f5d0771e86463606a3988b5a09ca5123136f8a76580dd63/websockets-15.0.1-cp312-cp312-macosx_10_13_universal2.whl", hash = "sha256:3e90baa811a5d73f3ca0bcbf32064d663ed81318ab225ee4f427ad4e26e5aff3", size = 175437, upload-time = "2025-03-05T20:02:16.706Z" },
    { url = "https://files.pythonhosted.org/packages/f4/71/809a0f5f6a06522af902e0f2ea2757f71ead94610010cf570ab5c98e99ed/websockets-15.0.1-cp312-cp312-macosx_10_13_x86_64.whl", hash = "sha256:592f1a9fe869c778694f0aa806ba0374e97648ab57936f092fd9d87f8bc03665", size = 173096, upload-time = "2025-03-05T20:02:18.832Z" },
    { url = "https://files.pythonhosted.org/packages/3d/69/1a681dd6f02180916f116894181eab8b2e25b31e484c5d0eae637ec01f7c/websockets-15.0.1-cp312-cp312-macosx_11_0_arm64.whl", hash = "sha256:0701bc3cfcb9164d04a14b149fd74be7347a530ad3bbf15ab2c678a2cd3dd9a2", size = 173332, upload-time = "2025-03-05T20:02:20.187Z" },
    { url = "https://files.pythonhosted.org/packages/a6/02/0073b3952f5bce97eafbb35757f8d0d54812b6174ed8dd952aa08429bcc3/websockets-15.0.1-cp312-cp312-manylinux_2_17_aarch64.manylinux2014_aarch64.whl", hash = "sha256:e8b56bdcdb4505c8078cb6c7157d9811a85790f2f2b3632c7d1462ab5783d215", size = 183152, upload-time = "2025-03-05T20:02:22.286Z" },
    { url = "https://files.pythonhosted.org/packages/74/45/c205c8480eafd114b428284840da0b1be9ffd0e4f87338dc95dc6ff961a1/websockets-15.0.1-cp312-cp312-manylinux_2_5_i686.manylinux1_i686.manylinux_2_17_i686.manylinux2014_i686.whl", hash = "sha256:0af68c55afbd5f07986df82831c7bff04846928ea8d1fd7f30052638788bc9b5", size = 182096, upload-time = "2025-03-05T20:02:24.368Z" },
    { url = "https://files.pythonhosted.org/packages/14/8f/aa61f528fba38578ec553c145857a181384c72b98156f858ca5c8e82d9d3/websockets-15.0.1-cp312-cp312-manylinux_2_5_x86_64.manylinux1_x86_64.manylinux_2_17_x86_64.manylinux2014_x86_64.whl", hash = "sha256:64dee438fed052b52e4f98f76c5790513235efaa1ef7f3f2192c392cd7c91b65", size = 182523, upload-time = "2025-03-05T20:02:25.669Z" },
    { url = "https://files.pythonhosted.org/packages/ec/6d/0267396610add5bc0d0d3e77f546d4cd287200804fe02323797de77dbce9/websockets-15.0.1-cp312-cp312-musllinux_1_2_aarch64.whl", hash = "sha256:d5f6b181bb38171a8ad1d6aa58a67a6aa9d4b38d0f8c5f496b9e42561dfc62fe", size = 182790, upload-time = "2025-03-05T20:02:26.99Z" },
    { url = "https://files.pythonhosted.org/packages/02/05/c68c5adbf679cf610ae2f74a9b871ae84564462955d991178f95a1ddb7dd/websockets-15.0.1-cp312-cp312-musllinux_1_2_i686.whl", hash = "sha256:5d54b09eba2bada6011aea5375542a157637b91029687eb4fdb2dab11059c1b4", size = 182165, upload-time = "2025-03-05T20:02:30.291Z" },
    { url = "https://files.pythonhosted.org/packages/29/93/bb672df7b2f5faac89761cb5fa34f5cec45a4026c383a4b5761c6cea5c16/websockets-15.0.1-cp312-cp312-musllinux_1_2_x86_64.whl", hash = "sha256:3be571a8b5afed347da347bfcf27ba12b069d9d7f42cb8c7028b5e98bbb12597", size = 182160, upload-time = "2025-03-05T20:02:31.634Z" },
    { url = "https://files.pythonhosted.org/packages/ff/83/de1f7709376dc3ca9b7eeb4b9a07b4526b14876b6d372a4dc62312bebee0/websockets-15.0.1-cp312-cp312-win32.whl", hash = "sha256:c338ffa0520bdb12fbc527265235639fb76e7bc7faafbb93f6ba80d9c06578a9", size = 176395, upload-time = "2025-03-05T20:02:33.017Z" },
    { url = "https://files.pythonhosted.org/packages/7d/71/abf2ebc3bbfa40f391ce1428c7168fb20582d0ff57019b69ea20fa698043/websockets-15.0.1-cp312-cp312-win_amd64.whl", hash = "sha256:fcd5cf9e305d7b8338754470cf69cf81f420459dbae8a3b40cee57417f4614a7", size = 176841, upload-time = "2025-03-05T20:02:34.498Z" },
    { url = "https://files.pythonhosted.org/packages/cb/9f/51f0cf64471a9d2b4d0fc6c534f323b664e7095640c34562f5182e5a7195/websockets-15.0.1-cp313-cp313-macosx_10_13_universal2.whl", hash = "sha256:ee443ef070bb3b6ed74514f5efaa37a252af57c90eb33b956d35c8e9c10a1931", size = 175440, upload-time = "2025-03-05T20:02:36.695Z" },
    { url = "https://files.pythonhosted.org/packages/8a/05/aa116ec9943c718905997412c5989f7ed671bc0188ee2ba89520e8765d7b/websockets-15.0.1-cp313-cp313-macosx_10_13_x86_64.whl", hash = "sha256:5a939de6b7b4e18ca683218320fc67ea886038265fd1ed30173f5ce3f8e85675", size = 173098, upload-time = "2025-03-05T20:02:37.985Z" },
    { url = "https://files.pythonhosted.org/packages/ff/0b/33cef55ff24f2d92924923c99926dcce78e7bd922d649467f0eda8368923/websockets-15.0.1-cp313-cp313-macosx_11_0_arm64.whl", hash = "sha256:746ee8dba912cd6fc889a8147168991d50ed70447bf18bcda7039f7d2e3d9151", size = 173329, upload-time = "2025-03-05T20:02:39.298Z" },
    { url = "https://files.pythonhosted.org/packages/31/1d/063b25dcc01faa8fada1469bdf769de3768b7044eac9d41f734fd7b6ad6d/websockets-15.0.1-cp313-cp313-manylinux_2_17_aarch64.manylinux2014_aarch64.whl", hash = "sha256:595b6c3969023ecf9041b2936ac3827e4623bfa3ccf007575f04c5a6aa318c22", size = 183111, upload-time = "2025-03-05T20:02:40.595Z" },
    { url = "https://files.pythonhosted.org/packages/93/53/9a87ee494a51bf63e4ec9241c1ccc4f7c2f45fff85d5bde2ff74fcb68b9e/websockets-15.0.1-cp313-cp313-manylinux_2_5_i686.manylinux1_i686.manylinux_2_17_i686.manylinux2014_i686.whl", hash = "sha256:3c714d2fc58b5ca3e285461a4cc0c9a66bd0e24c5da9911e30158286c9b5be7f", size = 182054, upload-time = "2025-03-05T20:02:41.926Z" },
    { url = "https://files.pythonhosted.org/packages/ff/b2/83a6ddf56cdcbad4e3d841fcc55d6ba7d19aeb89c50f24dd7e859ec0805f/websockets-15.0.1-cp313-cp313-manylinux_2_5_x86_64.manylinux1_x86_64.manylinux_2_17_x86_64.manylinux2014_x86_64.whl", hash = "sha256:0f3c1e2ab208db911594ae5b4f79addeb3501604a165019dd221c0bdcabe4db8", size = 182496, upload-time = "2025-03-05T20:02:43.304Z" },
    { url = "https://files.pythonhosted.org/packages/98/41/e7038944ed0abf34c45aa4635ba28136f06052e08fc2168520bb8b25149f/websockets-15.0.1-cp313-cp313-musllinux_1_2_aarch64.whl", hash = "sha256:229cf1d3ca6c1804400b0a9790dc66528e08a6a1feec0d5040e8b9eb14422375", size = 182829, upload-time = "2025-03-05T20:02:48.812Z" },
    { url = "https://files.pythonhosted.org/packages/e0/17/de15b6158680c7623c6ef0db361da965ab25d813ae54fcfeae2e5b9ef910/websockets-15.0.1-cp313-cp313-musllinux_1_2_i686.whl", hash = "sha256:756c56e867a90fb00177d530dca4b097dd753cde348448a1012ed6c5131f8b7d", size = 182217, upload-time = "2025-03-05T20:02:50.14Z" },
    { url = "https://files.pythonhosted.org/packages/33/2b/1f168cb6041853eef0362fb9554c3824367c5560cbdaad89ac40f8c2edfc/websockets-15.0.1-cp313-cp313-musllinux_1_2_x86_64.whl", hash = "sha256:558d023b3df0bffe50a04e710bc87742de35060580a293c2a984299ed83bc4e4", size = 182195, upload-time = "2025-03-05T20:02:51.561Z" },
    { url = "https://files.pythonhosted.org/packages/86/eb/20b6cdf273913d0ad05a6a14aed4b9a85591c18a987a3d47f20fa13dcc47/websockets-15.0.1-cp313-cp313-win32.whl", hash = "sha256:ba9e56e8ceeeedb2e080147ba85ffcd5cd0711b89576b83784d8605a7df455fa", size = 176393, upload-time = "2025-03-05T20:02:53.814Z" },
    { url = "https://files.pythonhosted.org/packages/1b/6c/c65773d6cab416a64d191d6ee8a8b1c68a09970ea6909d16965d26bfed1e/websockets-15.0.1-cp313-cp313-win_amd64.whl", hash = "sha256:e09473f095a819042ecb2ab9465aee615bd9c2028e4ef7d933600a8401c79561", size = 176837, upload-time = "2025-03-05T20:02:55.237Z" },
    { url = "https://files.pythonhosted.org/packages/36/db/3fff0bcbe339a6fa6a3b9e3fbc2bfb321ec2f4cd233692272c5a8d6cf801/websockets-15.0.1-cp39-cp39-macosx_10_9_universal2.whl", hash = "sha256:5f4c04ead5aed67c8a1a20491d54cdfba5884507a48dd798ecaf13c74c4489f5", size = 175424, upload-time = "2025-03-05T20:02:56.505Z" },
    { url = "https://files.pythonhosted.org/packages/46/e6/519054c2f477def4165b0ec060ad664ed174e140b0d1cbb9fafa4a54f6db/websockets-15.0.1-cp39-cp39-macosx_10_9_x86_64.whl", hash = "sha256:abdc0c6c8c648b4805c5eacd131910d2a7f6455dfd3becab248ef108e89ab16a", size = 173077, upload-time = "2025-03-05T20:02:58.37Z" },
    { url = "https://files.pythonhosted.org/packages/1a/21/c0712e382df64c93a0d16449ecbf87b647163485ca1cc3f6cbadb36d2b03/websockets-15.0.1-cp39-cp39-macosx_11_0_arm64.whl", hash = "sha256:a625e06551975f4b7ea7102bc43895b90742746797e2e14b70ed61c43a90f09b", size = 173324, upload-time = "2025-03-05T20:02:59.773Z" },
    { url = "https://files.pythonhosted.org/packages/1c/cb/51ba82e59b3a664df54beed8ad95517c1b4dc1a913730e7a7db778f21291/websockets-15.0.1-cp39-cp39-manylinux_2_17_aarch64.manylinux2014_aarch64.whl", hash = "sha256:d591f8de75824cbb7acad4e05d2d710484f15f29d4a915092675ad3456f11770", size = 182094, upload-time = "2025-03-05T20:03:01.827Z" },
    { url = "https://files.pythonhosted.org/packages/fb/0f/bf3788c03fec679bcdaef787518dbe60d12fe5615a544a6d4cf82f045193/websockets-15.0.1-cp39-cp39-manylinux_2_5_i686.manylinux1_i686.manylinux_2_17_i686.manylinux2014_i686.whl", hash = "sha256:47819cea040f31d670cc8d324bb6435c6f133b8c7a19ec3d61634e62f8d8f9eb", size = 181094, upload-time = "2025-03-05T20:03:03.123Z" },
    { url = "https://files.pythonhosted.org/packages/5e/da/9fb8c21edbc719b66763a571afbaf206cb6d3736d28255a46fc2fe20f902/websockets-15.0.1-cp39-cp39-manylinux_2_5_x86_64.manylinux1_x86_64.manylinux_2_17_x86_64.manylinux2014_x86_64.whl", hash = "sha256:ac017dd64572e5c3bd01939121e4d16cf30e5d7e110a119399cf3133b63ad054", size = 181397, upload-time = "2025-03-05T20:03:04.443Z" },
    { url = "https://files.pythonhosted.org/packages/2e/65/65f379525a2719e91d9d90c38fe8b8bc62bd3c702ac651b7278609b696c4/websockets-15.0.1-cp39-cp39-musllinux_1_2_aarch64.whl", hash = "sha256:4a9fac8e469d04ce6c25bb2610dc535235bd4aa14996b4e6dbebf5e007eba5ee", size = 181794, upload-time = "2025-03-05T20:03:06.708Z" },
    { url = "https://files.pythonhosted.org/packages/d9/26/31ac2d08f8e9304d81a1a7ed2851c0300f636019a57cbaa91342015c72cc/websockets-15.0.1-cp39-cp39-musllinux_1_2_i686.whl", hash = "sha256:363c6f671b761efcb30608d24925a382497c12c506b51661883c3e22337265ed", size = 181194, upload-time = "2025-03-05T20:03:08.844Z" },
    { url = "https://files.pythonhosted.org/packages/98/72/1090de20d6c91994cd4b357c3f75a4f25ee231b63e03adea89671cc12a3f/websockets-15.0.1-cp39-cp39-musllinux_1_2_x86_64.whl", hash = "sha256:2034693ad3097d5355bfdacfffcbd3ef5694f9718ab7f29c29689a9eae841880", size = 181164, upload-time = "2025-03-05T20:03:10.242Z" },
    { url = "https://files.pythonhosted.org/packages/2d/37/098f2e1c103ae8ed79b0e77f08d83b0ec0b241cf4b7f2f10edd0126472e1/websockets-15.0.1-cp39-cp39-win32.whl", hash = "sha256:3b1ac0d3e594bf121308112697cf4b32be538fb1444468fb0a6ae4feebc83411", size = 176381, upload-time = "2025-03-05T20:03:12.77Z" },
    { url = "https://files.pythonhosted.org/packages/75/8b/a32978a3ab42cebb2ebdd5b05df0696a09f4d436ce69def11893afa301f0/websockets-15.0.1-cp39-cp39-win_amd64.whl", hash = "sha256:b7643a03db5c95c799b89b31c036d5f27eeb4d259c798e878d6937d71832b1e4", size = 176841, upload-time = "2025-03-05T20:03:14.367Z" },
    { url = "https://files.pythonhosted.org/packages/02/9e/d40f779fa16f74d3468357197af8d6ad07e7c5a27ea1ca74ceb38986f77a/websockets-15.0.1-pp310-pypy310_pp73-macosx_10_15_x86_64.whl", hash = "sha256:0c9e74d766f2818bb95f84c25be4dea09841ac0f734d1966f415e4edfc4ef1c3", size = 173109, upload-time = "2025-03-05T20:03:17.769Z" },
    { url = "https://files.pythonhosted.org/packages/bc/cd/5b887b8585a593073fd92f7c23ecd3985cd2c3175025a91b0d69b0551372/websockets-15.0.1-pp310-pypy310_pp73-macosx_11_0_arm64.whl", hash = "sha256:1009ee0c7739c08a0cd59de430d6de452a55e42d6b522de7aa15e6f67db0b8e1", size = 173343, upload-time = "2025-03-05T20:03:19.094Z" },
    { url = "https://files.pythonhosted.org/packages/fe/ae/d34f7556890341e900a95acf4886833646306269f899d58ad62f588bf410/websockets-15.0.1-pp310-pypy310_pp73-manylinux_2_17_aarch64.manylinux2014_aarch64.whl", hash = "sha256:76d1f20b1c7a2fa82367e04982e708723ba0e7b8d43aa643d3dcd404d74f1475", size = 174599, upload-time = "2025-03-05T20:03:21.1Z" },
    { url = "https://files.pythonhosted.org/packages/71/e6/5fd43993a87db364ec60fc1d608273a1a465c0caba69176dd160e197ce42/websockets-15.0.1-pp310-pypy310_pp73-manylinux_2_5_i686.manylinux1_i686.manylinux_2_17_i686.manylinux2014_i686.whl", hash = "sha256:f29d80eb9a9263b8d109135351caf568cc3f80b9928bccde535c235de55c22d9", size = 174207, upload-time = "2025-03-05T20:03:23.221Z" },
    { url = "https://files.pythonhosted.org/packages/2b/fb/c492d6daa5ec067c2988ac80c61359ace5c4c674c532985ac5a123436cec/websockets-15.0.1-pp310-pypy310_pp73-manylinux_2_5_x86_64.manylinux1_x86_64.manylinux_2_17_x86_64.manylinux2014_x86_64.whl", hash = "sha256:b359ed09954d7c18bbc1680f380c7301f92c60bf924171629c5db97febb12f04", size = 174155, upload-time = "2025-03-05T20:03:25.321Z" },
    { url = "https://files.pythonhosted.org/packages/68/a1/dcb68430b1d00b698ae7a7e0194433bce4f07ded185f0ee5fb21e2a2e91e/websockets-15.0.1-pp310-pypy310_pp73-win_amd64.whl", hash = "sha256:cad21560da69f4ce7658ca2cb83138fb4cf695a2ba3e475e0559e05991aa8122", size = 176884, upload-time = "2025-03-05T20:03:27.934Z" },
    { url = "https://files.pythonhosted.org/packages/b7/48/4b67623bac4d79beb3a6bb27b803ba75c1bdedc06bd827e465803690a4b2/websockets-15.0.1-pp39-pypy39_pp73-macosx_10_15_x86_64.whl", hash = "sha256:7f493881579c90fc262d9cdbaa05a6b54b3811c2f300766748db79f098db9940", size = 173106, upload-time = "2025-03-05T20:03:29.404Z" },
    { url = "https://files.pythonhosted.org/packages/ed/f0/adb07514a49fe5728192764e04295be78859e4a537ab8fcc518a3dbb3281/websockets-15.0.1-pp39-pypy39_pp73-macosx_11_0_arm64.whl", hash = "sha256:47b099e1f4fbc95b701b6e85768e1fcdaf1630f3cbe4765fa216596f12310e2e", size = 173339, upload-time = "2025-03-05T20:03:30.755Z" },
    { url = "https://files.pythonhosted.org/packages/87/28/bd23c6344b18fb43df40d0700f6d3fffcd7cef14a6995b4f976978b52e62/websockets-15.0.1-pp39-pypy39_pp73-manylinux_2_17_aarch64.manylinux2014_aarch64.whl", hash = "sha256:67f2b6de947f8c757db2db9c71527933ad0019737ec374a8a6be9a956786aaf9", size = 174597, upload-time = "2025-03-05T20:03:32.247Z" },
    { url = "https://files.pythonhosted.org/packages/6d/79/ca288495863d0f23a60f546f0905ae8f3ed467ad87f8b6aceb65f4c013e4/websockets-15.0.1-pp39-pypy39_pp73-manylinux_2_5_i686.manylinux1_i686.manylinux_2_17_i686.manylinux2014_i686.whl", hash = "sha256:d08eb4c2b7d6c41da6ca0600c077e93f5adcfd979cd777d747e9ee624556da4b", size = 174205, upload-time = "2025-03-05T20:03:33.731Z" },
    { url = "https://files.pythonhosted.org/packages/04/e4/120ff3180b0872b1fe6637f6f995bcb009fb5c87d597c1fc21456f50c848/websockets-15.0.1-pp39-pypy39_pp73-manylinux_2_5_x86_64.manylinux1_x86_64.manylinux_2_17_x86_64.manylinux2014_x86_64.whl", hash = "sha256:4b826973a4a2ae47ba357e4e82fa44a463b8f168e1ca775ac64521442b19e87f", size = 174150, upload-time = "2025-03-05T20:03:35.757Z" },
    { url = "https://files.pythonhosted.org/packages/cb/c3/30e2f9c539b8da8b1d76f64012f3b19253271a63413b2d3adb94b143407f/websockets-15.0.1-pp39-pypy39_pp73-win_amd64.whl", hash = "sha256:21c1fa28a6a7e3cbdc171c694398b6df4744613ce9b36b1a498e816787e28123", size = 176877, upload-time = "2025-03-05T20:03:37.199Z" },
    { url = "https://files.pythonhosted.org/packages/fa/a8/5b41e0da817d64113292ab1f8247140aac61cbf6cfd085d6a0fa77f4984f/websockets-15.0.1-py3-none-any.whl", hash = "sha256:f7a866fbc1e97b5c617ee4116daaa09b722101d4a3c170c787450ba409f9736f", size = 169743, upload-time = "2025-03-05T20:03:39.41Z" },
]

[[package]]
name = "zipp"
version = "3.23.0"
source = { registry = "https://pypi.org/simple" }
sdist = { url = "https://files.pythonhosted.org/packages/e3/02/0f2892c661036d50ede074e376733dca2ae7c6eb617489437771209d4180/zipp-3.23.0.tar.gz", hash = "sha256:a07157588a12518c9d4034df3fbbee09c814741a33ff63c05fa29d26a2404166", size = 25547, upload-time = "2025-06-08T17:06:39.4Z" }
wheels = [
    { url = "https://files.pythonhosted.org/packages/2e/54/647ade08bf0db230bfea292f893923872fd20be6ac6f53b2b936ba839d75/zipp-3.23.0-py3-none-any.whl", hash = "sha256:071652d6115ed432f5ce1d34c336c0adfd6a884660d1e9712a256d3d3bd4b14e", size = 10276, upload-time = "2025-06-08T17:06:38.034Z" },
]<|MERGE_RESOLUTION|>--- conflicted
+++ resolved
@@ -69,15 +69,9 @@
 dependencies = [
     { name = "cryptography" },
 ]
-<<<<<<< HEAD
-sdist = { url = "https://files.pythonhosted.org/packages/8e/a1/d8d1c6f8bc922c0b87ae0d933a8ed57be1bef6970894ed79c2852a153cd3/authlib-1.6.1.tar.gz", hash = "sha256:4dffdbb1460ba6ec8c17981a4c67af7d8af131231b5a36a88a1e8c80c111cdfd", size = 159988, upload-time = "2025-07-20T07:38:42.834Z" }
-wheels = [
-    { url = "https://files.pythonhosted.org/packages/f9/58/cc6a08053f822f98f334d38a27687b69c6655fb05cd74a7a5e70a2aeed95/authlib-1.6.1-py2.py3-none-any.whl", hash = "sha256:e9d2031c34c6309373ab845afc24168fe9e93dc52d252631f52642f21f5ed06e", size = 239299, upload-time = "2025-07-20T07:38:39.259Z" },
-=======
-sdist = { url = "https://files.pythonhosted.org/packages/cd/3f/1d3bbd0bf23bdd99276d4def22f29c27a914067b4cf66f753ff9b8bbd0f3/authlib-1.6.5.tar.gz", hash = "sha256:6aaf9c79b7cc96c900f0b284061691c5d4e61221640a948fe690b556a6d6d10b", size = 164553 }
-wheels = [
-    { url = "https://files.pythonhosted.org/packages/f8/aa/5082412d1ee302e9e7d80b6949bc4d2a8fa1149aaab610c5fc24709605d6/authlib-1.6.5-py2.py3-none-any.whl", hash = "sha256:3e0e0507807f842b02175507bdee8957a1d5707fd4afb17c32fb43fee90b6e3a", size = 243608 },
->>>>>>> ad523bd5
+sdist = { url = "https://files.pythonhosted.org/packages/cd/3f/1d3bbd0bf23bdd99276d4def22f29c27a914067b4cf66f753ff9b8bbd0f3/authlib-1.6.5.tar.gz", hash = "sha256:6aaf9c79b7cc96c900f0b284061691c5d4e61221640a948fe690b556a6d6d10b", size = 164553, upload-time = "2025-10-02T13:36:09.489Z" }
+wheels = [
+    { url = "https://files.pythonhosted.org/packages/f8/aa/5082412d1ee302e9e7d80b6949bc4d2a8fa1149aaab610c5fc24709605d6/authlib-1.6.5-py2.py3-none-any.whl", hash = "sha256:3e0e0507807f842b02175507bdee8957a1d5707fd4afb17c32fb43fee90b6e3a", size = 243608, upload-time = "2025-10-02T13:36:07.637Z" },
 ]
 
 [[package]]
@@ -552,6 +546,7 @@
 
 [package.optional-dependencies]
 dev = [
+    { name = "authlib" },
     { name = "bumpver" },
     { name = "cryptography" },
     { name = "httpx" },
@@ -596,6 +591,7 @@
 
 [package.metadata]
 requires-dist = [
+    { name = "authlib", marker = "extra == 'dev'", specifier = ">=1.6.5" },
     { name = "autodoc-pydantic", marker = "extra == 'docs'", specifier = ">=2.2.0" },
     { name = "bumpver", marker = "extra == 'dev'" },
     { name = "cryptography", marker = "extra == 'dev'", specifier = ">=44.0.1" },
